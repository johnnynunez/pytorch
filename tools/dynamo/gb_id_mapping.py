# mypy: ignore-errors

import argparse
import ast
import json
import re
from pathlib import Path


def get_source_segment(source, node):
    if hasattr(ast, "get_source_segment"):
        return ast.get_source_segment(source, node)


"""
Normalizes string literals by removing formatting artifacts and escape sequences.
Handles f-strings, quotes, newlines, and other syntax elements for cleaner output.
"""


def clean_string(s):
    if s is None:
        return None
    if isinstance(s, str):
        s = re.sub(r'^f["\']', r'"', s)
        s = re.sub(r'["\'] f["\']', " ", s)
        s = re.sub(r'^["\'](.*)["\']$', r"\1", s)
        s = re.sub(r"\s*\n\s*", " ", s)
        s = s.replace('\\"', '"').replace("\\'", "'")
        s = s.replace("\\", "")
        s = s.replace("\\", "")
        s = re.sub(r'" "', " ", s)
        s = re.sub(r"\{[^}]*\}", "", s)
        s = re.sub(r"``", "", s)
    return s


# Expands hint references to their actual values from graph_break_hints.
def expand_hints(hints):
    import inspect

    from torch._dynamo import graph_break_hints

    hint_constants = {
        name: value
        for name, value in inspect.getmembers(graph_break_hints)
        if isinstance(value, list) and name.isupper()
    }

    expanded_hints = []
    for hint in hints:
        for name, value in hint_constants.items():
            if f"*graph_break_hints.{name}" in hint:
                expanded_hints.extend(value)
                break
    return expanded_hints


def extract_info_from_keyword(source, kw):
    param_source = get_source_segment(source, kw.value)
    if isinstance(kw.value, ast.Constant):
        return kw.value.value
    elif isinstance(kw.value, ast.JoinedStr):
        evaluated_context = []
        for value in kw.value.values:
            if isinstance(value, ast.FormattedValue):
                evaluated_context.append(f"{{{ast.unparse(value.value)}}}")
            elif isinstance(value, ast.Constant):
                evaluated_context.append(value.value)
        return "".join(evaluated_context)
    else:
        return clean_string(param_source)


def find_unimplemented_v2_calls(dynamo_dir):
    results = []
    dynamo_dir = Path(dynamo_dir)

    for file_path in dynamo_dir.glob("**/*.py"):
        with open(file_path) as f:
            source = f.read()
            try:
                tree = ast.parse(source)

                for node in ast.walk(tree):
                    if isinstance(node, ast.Call):
                        is_unimplemented = False
                        if (
                            isinstance(node.func, ast.Name)
                            and node.func.id == "unimplemented_v2"
                        ):
                            is_unimplemented = True

                        if is_unimplemented:
                            info = {
                                "gb_type": None,
                                "context": None,
                                "explanation": None,
                                "hints": [],
                            }

                            for kw in node.keywords:
                                if kw.arg in info:
                                    info[kw.arg] = extract_info_from_keyword(source, kw)

                            if info["gb_type"] is None:
                                continue

                            if info["hints"]:
                                hints = info["hints"]
                                expanded_hints = []
                                items = re.findall(r'"([^"]*)"', hints)
                                if items:
                                    expanded_hints.extend(items)

                                if "*graph_break_hints." in hints:
                                    expanded_hints.extend(expand_hints([hints]))

                                info["hints"] = expanded_hints

                            results.append(info)
            except SyntaxError:
                print(f"Syntax error in {file_path}")

    return results


<<<<<<< HEAD
def cmd_add_new_gb_type(gb_type, file_path, registry_path):
    registry_path = Path(registry_path)
    reg = load_registry(registry_path)

    existing_gb_types = {entry["Gb_type"] for entry in reg.values()}
    if gb_type in existing_gb_types:
        print(
            f"Error: gb_type '{gb_type}' already exists in registry. Please rename the gb_type so it can be unique."
        )
        return False

    calls = find_unimplemented_v2_calls(Path(file_path))
    matching_call = next((call for call in calls if call["gb_type"] == gb_type), None)

    if not matching_call:
        print(
            f"Error: Could not find unimplemented_v2 call with gb_type '{gb_type}' in {file_path}"
        )
        return False

    gb_id = next_gb_id(reg)
    reg[gb_id] = {
        "Gb_type": gb_type,
        "Context": matching_call["context"],
        "Explanation": matching_call["explanation"],
        "Hints": matching_call["hints"] or [],
    }

    save_registry(reg, registry_path)
    print(f"Added {gb_type} to registry with ID {gb_id}")


=======
>>>>>>> 93e750f4
def create_registry(dynamo_dir, registry_path):
    calls = find_unimplemented_v2_calls(dynamo_dir)
    registry = {}

    gb_types = {}
    for info in calls:
        gb_types[info["gb_type"]] = info

    GB_ID_INDEX = 0000
    for i, (gb_type, info) in enumerate(sorted(gb_types.items()), GB_ID_INDEX):
        gb_id = f"GB{i}"
        hints = info["hints"]

        registry[gb_id] = {
            "Gb_type": gb_type,
            "Context": info["context"],
            "Explanation": info["explanation"],
            "Hints": hints if hints else [],
        }

    with open(registry_path, "w") as f:
        json.dump(registry, f, indent=2)


def main():
    parser = argparse.ArgumentParser(description="Manage graph break registry.")
    parser.add_argument(
        "--dynamo_dir",
        type=str,
        default=str(Path(__file__).parent.parent.parent / "torch" / "_dynamo"),
        help="Directory to search for unimplemented_v2 calls.",
    )
    parser.add_argument(
        "--registry-path",
        type=str,
        default=str(Path(__file__).parent / "graph_break_registry.json"),
        help="Path to save the registry JSON file.",
    )
    args = parser.parse_args()

    create_registry(args.dynamo_dir, args.registry_path)


if __name__ == "__main__":
    main()<|MERGE_RESOLUTION|>--- conflicted
+++ resolved
@@ -125,41 +125,6 @@
     return results
 
 
-<<<<<<< HEAD
-def cmd_add_new_gb_type(gb_type, file_path, registry_path):
-    registry_path = Path(registry_path)
-    reg = load_registry(registry_path)
-
-    existing_gb_types = {entry["Gb_type"] for entry in reg.values()}
-    if gb_type in existing_gb_types:
-        print(
-            f"Error: gb_type '{gb_type}' already exists in registry. Please rename the gb_type so it can be unique."
-        )
-        return False
-
-    calls = find_unimplemented_v2_calls(Path(file_path))
-    matching_call = next((call for call in calls if call["gb_type"] == gb_type), None)
-
-    if not matching_call:
-        print(
-            f"Error: Could not find unimplemented_v2 call with gb_type '{gb_type}' in {file_path}"
-        )
-        return False
-
-    gb_id = next_gb_id(reg)
-    reg[gb_id] = {
-        "Gb_type": gb_type,
-        "Context": matching_call["context"],
-        "Explanation": matching_call["explanation"],
-        "Hints": matching_call["hints"] or [],
-    }
-
-    save_registry(reg, registry_path)
-    print(f"Added {gb_type} to registry with ID {gb_id}")
-
-
-=======
->>>>>>> 93e750f4
 def create_registry(dynamo_dir, registry_path):
     calls = find_unimplemented_v2_calls(dynamo_dir)
     registry = {}
