# mypy: ignore-errors

import argparse
import ast
import json
import re
import sys
from pathlib import Path


def get_source_segment(source, node):
    if hasattr(ast, "get_source_segment"):
        return ast.get_source_segment(source, node)


"""
Normalizes string literals by removing formatting artifacts and escape sequences.
Handles f-strings, quotes, newlines, and other syntax elements for cleaner output.
"""


def load_registry(path):
    if path.exists():
        with path.open() as f:
            return json.load(f)
    return {}


def save_registry(reg, path):
    with path.open("w") as f:
        json.dump(reg, f, indent=2)


def next_gb_id(reg):
    ids = [int(x[2:]) for x in reg if x.startswith("GB") and x[2:].isdigit()]
    return f"GB{(max(ids, default=0) + 1):04d}"


def clean_string(s):
    if s is None:
        return None
    if isinstance(s, str):
        s = re.sub(r'^f["\']', r'"', s)
        s = re.sub(r'["\'] f["\']', " ", s)
        s = re.sub(r'^["\'](.*)["\']$', r"\1", s)
        s = re.sub(r"\s*\n\s*", " ", s)
        s = s.replace('\\"', '"').replace("\\'", "'")
        s = s.replace("\\", "")
        s = s.replace("\\", "")
        s = re.sub(r'" "', " ", s)
        s = re.sub(r"\{[^}]*\}", "", s)
        s = re.sub(r"``", "", s)
    return s


# Expands hint references to their actual values from graph_break_hints.
def expand_hints(hints):
    import inspect

    from torch._dynamo import graph_break_hints

    hint_constants = {
        name: value
        for name, value in inspect.getmembers(graph_break_hints)
        if isinstance(value, list) and name.isupper()
    }

    expanded_hints = []
    for hint in hints:
        for name, value in hint_constants.items():
            if f"*graph_break_hints.{name}" in hint:
                expanded_hints.extend(value)
                break
    return expanded_hints


"""
    Extracts and returns the value of a keyword argument from an AST node.

    This function handles different types of AST nodes:
    - If the node is a constant, it returns the constant value.
    - If the node is an f-string, it reconstructs the string by
      evaluating formatted values and concatenating them with string literals.
    - For other types, it cleans the source segment to remove formatting artifacts.

"""


def extract_info_from_keyword(source, kw):
    param_source = get_source_segment(source, kw.value)
    if isinstance(kw.value, ast.Constant):
        return kw.value.value
    elif isinstance(kw.value, ast.JoinedStr):
        evaluated_context = []
        for value in kw.value.values:
            if isinstance(value, ast.FormattedValue):
                evaluated_context.append(f"{{{ast.unparse(value.value)}}}")
            elif isinstance(value, ast.Constant):
                evaluated_context.append(value.value)
        return "".join(evaluated_context)
    else:
        return clean_string(param_source)


def find_unimplemented_v2_calls(path):
    results = []
    path = Path(path)

    if path.is_dir():
        file_paths = path.glob("**/*.py")
    else:
        file_paths = [path]

    for file_path in file_paths:
        with open(file_path) as f:
            source = f.read()
            try:
                tree = ast.parse(source)

                for node in ast.walk(tree):
                    if isinstance(node, ast.Call):
                        is_unimplemented = False
                        if (
                            isinstance(node.func, ast.Name)
                            and node.func.id == "unimplemented_v2"
                        ):
                            is_unimplemented = True

                        if is_unimplemented:
                            info = {
                                "gb_type": None,
                                "context": None,
                                "explanation": None,
                                "hints": [],
                            }

                            for kw in node.keywords:
                                if kw.arg in info:
                                    info[kw.arg] = extract_info_from_keyword(source, kw)

                            if info["gb_type"] is None:
                                continue

                            if info["hints"]:
                                hints = info["hints"]
                                expanded_hints = []
                                items = re.findall(r'"([^"]*)"', hints)
                                if items:
                                    expanded_hints.extend(items)

                                if "*graph_break_hints." in hints:
                                    expanded_hints.extend(expand_hints([hints]))

                                info["hints"] = expanded_hints

                            results.append(info)
            except SyntaxError:
                print(f"Syntax error in {file_path}")

    return results


def cmd_add_new_gb_type(gb_type, file_path, registry_path):
    registry_path = Path(registry_path)
    reg = load_registry(registry_path)

    existing_gb_types = {entry["Gb_type"] for entry in reg.values()}
    if gb_type in existing_gb_types:
        print(
            f"Error: gb_type '{gb_type}' already exists in registry. Please rename the gb_type so it can be unique."
        )
        return False

    calls = find_unimplemented_v2_calls(Path(file_path))
    matching_call = next((call for call in calls if call["gb_type"] == gb_type), None)

    if not matching_call:
        print(
            f"Error: Could not find unimplemented_v2 call with gb_type '{gb_type}' in {file_path}"
        )
        return False

    gb_id = next_gb_id(reg)
    reg[gb_id] = {
        "Gb_type": gb_type,
        "Context": matching_call["context"],
        "Explanation": matching_call["explanation"],
        "Hints": matching_call["hints"] or [],
    }

    save_registry(reg, registry_path)
    print(f"Added {gb_type} to registry with ID {gb_id}")
    return True


def create_registry(dynamo_dir, registry_path):
    calls = find_unimplemented_v2_calls(dynamo_dir)
    registry = {}

    gb_types = {}
    for info in calls:
        gb_types[info["gb_type"]] = info

    GB_ID_INDEX = 0000
    for i, (gb_type, info) in enumerate(sorted(gb_types.items()), GB_ID_INDEX):
        gb_id = f"GB{i}"
        hints = info["hints"]

        registry[gb_id] = {
            "Gb_type": gb_type,
            "Context": info["context"],
            "Explanation": info["explanation"],
            "Hints": hints if hints else [],
        }

    with open(registry_path, "w") as f:
        json.dump(registry, f, indent=2)


def main():
<<<<<<< HEAD
    script_dir = Path(__file__).resolve().parent
    repo_root = script_dir.parent.parent
    registry_path = script_dir / "graph_break_registry.json"

    try:
        import torch._dynamo

        default_dynamo_dir = str(Path(torch._dynamo.__file__).parent)
    except ImportError:
        default_dynamo_dir = str(repo_root / "torch" / "_dynamo")

=======
>>>>>>> 127fb5f7
    parser = argparse.ArgumentParser(description="Manage graph break registry.")
    subparsers = parser.add_subparsers(dest="command", help="Command to execute")

    create_parser = subparsers.add_parser("create", help="Create registry from scratch")
    create_parser.add_argument(
        "--dynamo_dir",
        type=str,
        default=str(Path(__file__).parent.parent.parent / "torch" / "_dynamo"),
        help="Directory to search for unimplemented_v2 calls.",
    )
<<<<<<< HEAD

    add_parser = subparsers.add_parser("add", help="Add a gb_type to registry")
    add_parser.add_argument("gb_type", help="The gb_type to add")
    add_parser.add_argument(
        "file_path", help="Path to the file containing the unimplemented_v2 call"
    )

    parser.add_argument(
        "--registry-path",
        type=str,
        default=str(registry_path),
        help="Path to save the registry JSON file",
    )

    args = parser.parse_args()

    if args.command == "create":
        create_registry(args.dynamo_dir, args.registry_path)
    elif args.command == "add":
        success = cmd_add_new_gb_type(args.gb_type, args.file_path, args.registry_path)
        if not success:
            sys.exit(1)
    else:
        parser.print_help()
=======
    parser.add_argument(
        "--registry-path",
        type=str,
        default=str(Path(__file__).parent / "graph_break_registry.json"),
        help="Path to save the registry JSON file.",
    )
    args = parser.parse_args()

    create_registry(args.dynamo_dir, args.registry_path)
>>>>>>> 127fb5f7


if __name__ == "__main__":
    main()<|MERGE_RESOLUTION|>--- conflicted
+++ resolved
@@ -4,7 +4,6 @@
 import ast
 import json
 import re
-import sys
 from pathlib import Path
 
 
@@ -17,23 +16,6 @@
 Normalizes string literals by removing formatting artifacts and escape sequences.
 Handles f-strings, quotes, newlines, and other syntax elements for cleaner output.
 """
-
-
-def load_registry(path):
-    if path.exists():
-        with path.open() as f:
-            return json.load(f)
-    return {}
-
-
-def save_registry(reg, path):
-    with path.open("w") as f:
-        json.dump(reg, f, indent=2)
-
-
-def next_gb_id(reg):
-    ids = [int(x[2:]) for x in reg if x.startswith("GB") and x[2:].isdigit()]
-    return f"GB{(max(ids, default=0) + 1):04d}"
 
 
 def clean_string(s):
@@ -74,18 +56,6 @@
     return expanded_hints
 
 
-"""
-    Extracts and returns the value of a keyword argument from an AST node.
-
-    This function handles different types of AST nodes:
-    - If the node is a constant, it returns the constant value.
-    - If the node is an f-string, it reconstructs the string by
-      evaluating formatted values and concatenating them with string literals.
-    - For other types, it cleans the source segment to remove formatting artifacts.
-
-"""
-
-
 def extract_info_from_keyword(source, kw):
     param_source = get_source_segment(source, kw.value)
     if isinstance(kw.value, ast.Constant):
@@ -102,16 +72,11 @@
         return clean_string(param_source)
 
 
-def find_unimplemented_v2_calls(path):
+def find_unimplemented_v2_calls(dynamo_dir):
     results = []
-    path = Path(path)
-
-    if path.is_dir():
-        file_paths = path.glob("**/*.py")
-    else:
-        file_paths = [path]
-
-    for file_path in file_paths:
+    dynamo_dir = Path(dynamo_dir)
+
+    for file_path in dynamo_dir.glob("**/*.py"):
         with open(file_path) as f:
             source = f.read()
             try:
@@ -190,7 +155,6 @@
 
     save_registry(reg, registry_path)
     print(f"Added {gb_type} to registry with ID {gb_id}")
-    return True
 
 
 def create_registry(dynamo_dir, registry_path):
@@ -218,56 +182,13 @@
 
 
 def main():
-<<<<<<< HEAD
-    script_dir = Path(__file__).resolve().parent
-    repo_root = script_dir.parent.parent
-    registry_path = script_dir / "graph_break_registry.json"
-
-    try:
-        import torch._dynamo
-
-        default_dynamo_dir = str(Path(torch._dynamo.__file__).parent)
-    except ImportError:
-        default_dynamo_dir = str(repo_root / "torch" / "_dynamo")
-
-=======
->>>>>>> 127fb5f7
     parser = argparse.ArgumentParser(description="Manage graph break registry.")
-    subparsers = parser.add_subparsers(dest="command", help="Command to execute")
-
-    create_parser = subparsers.add_parser("create", help="Create registry from scratch")
-    create_parser.add_argument(
+    parser.add_argument(
         "--dynamo_dir",
         type=str,
         default=str(Path(__file__).parent.parent.parent / "torch" / "_dynamo"),
         help="Directory to search for unimplemented_v2 calls.",
     )
-<<<<<<< HEAD
-
-    add_parser = subparsers.add_parser("add", help="Add a gb_type to registry")
-    add_parser.add_argument("gb_type", help="The gb_type to add")
-    add_parser.add_argument(
-        "file_path", help="Path to the file containing the unimplemented_v2 call"
-    )
-
-    parser.add_argument(
-        "--registry-path",
-        type=str,
-        default=str(registry_path),
-        help="Path to save the registry JSON file",
-    )
-
-    args = parser.parse_args()
-
-    if args.command == "create":
-        create_registry(args.dynamo_dir, args.registry_path)
-    elif args.command == "add":
-        success = cmd_add_new_gb_type(args.gb_type, args.file_path, args.registry_path)
-        if not success:
-            sys.exit(1)
-    else:
-        parser.print_help()
-=======
     parser.add_argument(
         "--registry-path",
         type=str,
@@ -277,7 +198,6 @@
     args = parser.parse_args()
 
     create_registry(args.dynamo_dir, args.registry_path)
->>>>>>> 127fb5f7
 
 
 if __name__ == "__main__":
