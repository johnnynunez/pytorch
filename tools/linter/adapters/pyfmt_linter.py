--- conflicted
+++ resolved
@@ -39,15 +39,9 @@
                     # test/**
                     # test/[a-h]*/**
                     # test/[i-j]*/**
-<<<<<<< HEAD
                     "test/j*/**",
-                    # test/[k-n]*/**
-                    "test/[k-n]*/**",
-=======
-                    "test/[i-j]*/**",
                     # test/[k-m]*/**
                     "test/[k-m]*/**",
->>>>>>> 8d8c3620
                     # test/optim/**
                     # "test/[p-z]*/**",
                     "test/[p-z]*/**",
