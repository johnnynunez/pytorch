#define TORCH_ASSERT_NO_OPERATORS
#include <ATen/EmptyTensor.h>
#include <ATen/detail/CUDAHooksInterface.h>
#include <ATen/detail/XPUHooksInterface.h>
#include <ATen/Context.h>
#include <ATen/detail/PrivateUse1HooksInterface.h>
#include <c10/core/CPUAllocator.h>
#include <c10/util/safe_numerics.h>

#include <limits>

namespace at::detail {
namespace {
c10::Allocator* GetCPUAllocatorMaybePinned(bool pin_memory) {
  if (pin_memory) {
    // NB: This is not quite right, if you somehow had both CUDA and PrivateUse1 initialized
    // in the same PyTorch build, you would ONLY ever get the CUDA pinned memory allocator.
    // To properly support this, see https://github.com/pytorch/pytorch/issues/14560

    std::optional<c10::DeviceType> opt_device_type = std::nullopt;
    // As mentioned in Note [Accelerator Context], the accelerators in PyTorch should be mutually exclusive,
    // and PrivateUse1 has the highest priority, followed by CUDA;
    // However, since exclusivity between accelerators cannot be guaranteed at present,
    // in order to ensure backward compatibility (previously the default was CUDA), CUDA are prioritized.
    if (at::globalContext().hasCUDA()) {
      opt_device_type = c10::DeviceType::CUDA;
    } else {
      opt_device_type = at::getAccelerator(false);
    }
    if (opt_device_type.has_value()) {
<<<<<<< HEAD
      return at::getHostAllocator(opt_device_type.value());
=======
      return at::globalContext().getPinnedMemoryAllocator(opt_device_type);
>>>>>>> f119b07d
    } else {
      TORCH_CHECK(
          false, "Need to provide pin_memory allocator to use pin memory.")
    }
  }

  return c10::GetCPUAllocator();
}

#ifndef C10_MOBILE
constexpr uint64_t storage_max() {
  // int64_t and size_t are used somewhat inconsistently throughout ATen.
  // To be safe, storage size calculations must fit in both types.
  constexpr auto int64_max = static_cast<uint64_t>(
      std::numeric_limits<int64_t>::max());
  constexpr auto size_max = static_cast<uint64_t>(
      std::numeric_limits<size_t>::max());
  return std::min(int64_max, size_max);
}
#endif

inline void raise_warning_for_complex_half(ScalarType dtype) {
  if (dtype == kComplexHalf) {
    TORCH_WARN_ONCE(
        "ComplexHalf support is experimental and many operators don't support it yet.");
  }
}

}  // namespace (anonymous)

size_t computeStorageNbytesContiguous(
    IntArrayRef sizes,
    size_t itemsize_bytes,
    size_t storage_offset
  ) {
  // Ignore overflow checks on mobile
#ifndef C10_MOBILE
  uint64_t size = 1;
  bool overflowed = c10::safe_multiplies_u64(sizes, &size);
  overflowed |= c10::add_overflows(size, storage_offset, &size);
  overflowed |= c10::mul_overflows(size, itemsize_bytes, &size);
  overflowed |= size > storage_max();
  TORCH_CHECK(!overflowed,
              "Storage size calculation overflowed with sizes=", sizes);
  return static_cast<size_t>(size);
#else
  const auto numel = c10::multiply_integers(sizes);
  return itemsize_bytes * (storage_offset + numel);
#endif
}

size_t computeStorageNbytes(
    IntArrayRef sizes,
    IntArrayRef strides,
    size_t itemsize_bytes,
    size_t storage_offset
  ) {
  TORCH_CHECK(
    sizes.size() == strides.size(),
    "dimensionality of sizes (",
    sizes.size(),
    ") must match dimensionality of strides (",
    strides.size(),
    ")");

  // Ignore overflow checks on mobile
#ifndef C10_MOBILE
  // size of the underlying storage is 1 bigger than the offset
  // of the last element according to stride
  uint64_t size = storage_offset + 1;
  bool overflowed = false;
  for (const auto i : c10::irange(sizes.size())) {
    if (sizes[i] == 0) {
      return 0;
    }

    uint64_t strided_size = 0;
    overflowed |= c10::mul_overflows(strides[i], sizes[i] - 1, &strided_size);
    overflowed |= c10::add_overflows(size, strided_size, &size);
  }
  overflowed |= c10::mul_overflows(size, itemsize_bytes, &size);
  overflowed |= size > storage_max();
  TORCH_CHECK(!overflowed,
              "Storage size calculation overflowed with sizes=",
              sizes, " and strides=", strides);
  return static_cast<size_t>(size);
#else
  // size of the underlying storage is 1 bigger than the offset
  // of the last element according to stride
  uint64_t size = 1;
  for (const auto i : c10::irange(sizes.size())) {
    if (sizes[i] == 0) {
      return 0;
    }

    size += strides[i] * (sizes[i] - 1);
  }
  return itemsize_bytes * (storage_offset + size);
#endif
}

SymInt computeStorageNbytesContiguous(
    SymIntArrayRef sizes,
    const SymInt& itemsize_bytes,
    const SymInt& storage_offset
  ) {
  const auto numel = c10::multiply_integers(sizes);
  return itemsize_bytes * (storage_offset + numel);
}

// not including mobile-only macros in this function,
// since mobile shouldn't be using symints.
SymInt computeStorageNbytes(
    SymIntArrayRef sizes,
    SymIntArrayRef strides,
    const SymInt& itemsize_bytes,
    const SymInt& storage_offset
  ) {
  TORCH_CHECK(
    sizes.size() == strides.size(),
    "dimensionality of sizes (",
    sizes.size(),
    ") must match dimensionality of strides (",
    strides.size(),
    ")");

  // size of the underlying storage is 1 bigger than the offset
  // of the last element according to stride
  SymInt size = 1;
  for (const auto i : c10::irange(sizes.size())) {
    if (TORCH_GUARD_OR_FALSE(sizes[i].sym_eq(0))) {
      return 0;
    }

    // NOTE: while this can technically return negative sizes for
    // 0-element tensors, there's a check in TensorShape:set_storage_meta__symint
    // that skips setting nbytes with unbacked expressions.
    // Would probably be safer to wrap this with a max(*, 0),
    // once our min/max symbolic reasoning improves.
    size += strides[i] * (sizes[i] - 1);
  }
  return itemsize_bytes * (storage_offset + size);
}

template <typename T>
static TensorBase _empty_generic(
    ArrayRef<T> size,
    c10::Allocator* allocator,
    c10::DispatchKeySet ks,
    ScalarType scalar_type,
    std::optional<c10::MemoryFormat> memory_format_opt) {
  at::detail::check_size_nonnegative(size);
  at::detail::raise_warning_for_complex_half(scalar_type);
  caffe2::TypeMeta dtype = scalarTypeToTypeMeta(scalar_type);
  auto size_bytes = computeStorageNbytesContiguous(size, dtype.itemsize());
  auto storage_impl = c10::make_intrusive<StorageImpl>(
      c10::StorageImpl::use_byte_size_t(),
      size_bytes,
      allocator,
      /*resizeable=*/true);

  auto tensor = detail::make_tensor_base<TensorImpl>(
      std::move(storage_impl), ks, dtype);
  // Default TensorImpl has size [0]
  // NB: test for meta dispatch key to avoid guarding on zero-ness
  if (ks.has(c10::DispatchKey::Meta) || size.size() != 1 || size[0] != 0) {
    tensor.unsafeGetTensorImpl()->generic_set_sizes_contiguous(size);
  }

  if (memory_format_opt.has_value()) {
    // Restriding a just-created empty contiguous tensor does nothing.
    if (*memory_format_opt != MemoryFormat::Contiguous) {
      tensor.unsafeGetTensorImpl()->empty_tensor_restride(*memory_format_opt);
    }
  }

  return tensor;
}

TensorBase empty_generic(
    IntArrayRef size,
    c10::Allocator* allocator,
    c10::DispatchKeySet ks,
    ScalarType scalar_type,
    std::optional<c10::MemoryFormat> memory_format_opt) {
  return _empty_generic(size, allocator, ks, scalar_type, memory_format_opt);
}

TensorBase empty_generic_symint(
    SymIntArrayRef size,
    c10::Allocator* allocator,
    c10::DispatchKeySet ks,
    ScalarType scalar_type,
    std::optional<c10::MemoryFormat> memory_format_opt) {
  return _empty_generic(size, allocator, ks, scalar_type, memory_format_opt);
}

template <typename T>
static TensorBase _empty_strided_generic(
    T size,
    T stride,
    c10::Allocator* allocator,
    c10::DispatchKeySet ks,
    ScalarType scalar_type) {
  at::detail::check_size_nonnegative(size);
  at::detail::raise_warning_for_complex_half(scalar_type);
  caffe2::TypeMeta dtype = scalarTypeToTypeMeta(scalar_type);
  auto size_bytes = computeStorageNbytes(size, stride, dtype.itemsize());
  auto storage_impl = c10::make_intrusive<StorageImpl>(
      c10::StorageImpl::use_byte_size_t(),
      size_bytes,
      allocator,
      /*resizeable=*/true);

  auto tensor = detail::make_tensor_base<TensorImpl>(
      std::move(storage_impl), ks, dtype);
  tensor.unsafeGetTensorImpl()->set_sizes_and_strides(size, stride);
  return tensor;
}

TensorBase empty_strided_generic(
    IntArrayRef size,
    IntArrayRef stride,
    c10::Allocator* allocator,
    c10::DispatchKeySet ks,
    ScalarType scalar_type) {
  return _empty_strided_generic<IntArrayRef>(size, stride, allocator, ks, scalar_type);
}

TensorBase empty_strided_symint_generic(
    SymIntArrayRef size,
    SymIntArrayRef stride,
    c10::Allocator* allocator,
    c10::DispatchKeySet ks,
    ScalarType scalar_type) {
  return _empty_strided_generic<SymIntArrayRef>(size, stride, allocator, ks, scalar_type);
}

TensorBase empty_cpu(IntArrayRef size, ScalarType dtype, bool pin_memory,
                     std::optional<c10::MemoryFormat> memory_format_opt) {
  auto allocator = GetCPUAllocatorMaybePinned(pin_memory);
  constexpr c10::DispatchKeySet cpu_ks(c10::DispatchKey::CPU);
  return empty_generic(size, allocator, cpu_ks, dtype, memory_format_opt);
}

TensorBase empty_cpu(
    IntArrayRef size,
    std::optional<ScalarType> dtype_opt,
    std::optional<Layout> layout_opt,
    std::optional<Device> device_opt,
    std::optional<bool> pin_memory_opt,
    std::optional<c10::MemoryFormat> memory_format_opt) {
  TORCH_INTERNAL_ASSERT_DEBUG_ONLY(device_or_default(device_opt).type() == DeviceType::CPU);
  TORCH_INTERNAL_ASSERT_DEBUG_ONLY(layout_or_default(layout_opt) == Layout::Strided);

  auto pin_memory = pinned_memory_or_default(pin_memory_opt);
  auto dtype = dtype_or_default(dtype_opt);
  return empty_cpu(size, dtype, pin_memory, memory_format_opt);
}

TensorBase empty_cpu(
    IntArrayRef size, const TensorOptions &options) {
  return at::detail::empty_cpu(
      size,
      optTypeMetaToScalarType(options.dtype_opt()),
      options.layout_opt(),
      options.device_opt(),
      options.pinned_memory_opt(),
      options.memory_format_opt());
}

TensorBase empty_strided_cpu(IntArrayRef size, IntArrayRef stride,
                             ScalarType dtype, bool pin_memory) {
  auto allocator = at::detail::GetCPUAllocatorMaybePinned(pin_memory);
  constexpr c10::DispatchKeySet cpu_ks(c10::DispatchKey::CPU);
  return at::detail::empty_strided_generic(
      size, stride, allocator, cpu_ks, dtype);
}

TensorBase empty_strided_cpu(
    IntArrayRef size,
    IntArrayRef stride,
    std::optional<ScalarType> dtype_opt,
    std::optional<Layout> layout_opt,
    std::optional<Device> device_opt,
    std::optional<bool> pin_memory_opt) {
  TORCH_INTERNAL_ASSERT_DEBUG_ONLY(device_or_default(device_opt).type() == DeviceType::CPU);
  TORCH_INTERNAL_ASSERT_DEBUG_ONLY(layout_or_default(layout_opt) == Layout::Strided);

  auto pin_memory = pinned_memory_or_default(pin_memory_opt);
  auto dtype = dtype_or_default(dtype_opt);
  return at::detail::empty_strided_cpu(size, stride, dtype, pin_memory);
}

TensorBase empty_strided_cpu(
    IntArrayRef size,
    IntArrayRef stride,
    const TensorOptions &options) {
  return at::detail::empty_strided_cpu(
      size,
      stride,
      optTypeMetaToScalarType(options.dtype_opt()),
      options.layout_opt(),
      options.device_opt(),
      options.pinned_memory_opt());
}

// The meta allocator ignores whatever allocation is requested and always
// gives you nullptr
struct MetaAllocator final : public at::Allocator {
  MetaAllocator() = default;
  ~MetaAllocator() override = default;
  static void deleter(void* const pointer) {
    TORCH_INTERNAL_ASSERT(!pointer);
  }
  DataPtr allocate(const size_t nbytes [[maybe_unused]]) override {
    return {nullptr, nullptr, &deleter, at::Device(DeviceType::Meta)};
  }
  DeleterFnPtr raw_deleter() const override {
    return deleter;
  }
  void copy_data(void* dest, const void* src, std::size_t count) const final {}
};

static MetaAllocator g_meta_alloc;

REGISTER_ALLOCATOR(kMeta, &g_meta_alloc)

TensorBase empty_meta(IntArrayRef size, ScalarType dtype,
                     std::optional<c10::MemoryFormat> memory_format_opt) {
  auto *allocator = GetAllocator(kMeta);
  constexpr c10::DispatchKeySet meta_dks(c10::DispatchKey::Meta);
  return at::detail::empty_generic(
      size, allocator, meta_dks, dtype, memory_format_opt);
}

TensorBase empty_meta(
  IntArrayRef size,
  std::optional<ScalarType> dtype_opt,
  std::optional<Layout> layout_opt,
  std::optional<Device> device_opt,
  std::optional<bool> pin_memory_opt,
  std::optional<c10::MemoryFormat> memory_format_opt
) {
  TORCH_INTERNAL_ASSERT_DEBUG_ONLY(device_or_default(device_opt).type() == DeviceType::Meta);
  // NB: because there is no SparseMeta (yet), non-strided layout is
  // exerciseable
  TORCH_CHECK_NOT_IMPLEMENTED(
    layout_or_default(layout_opt) == Layout::Strided,
    "non-strided meta tensors not supported yet"
  );

  auto dtype = dtype_or_default(dtype_opt);
  return empty_meta(size, dtype, memory_format_opt);
}

TensorBase empty_symint_meta(
  SymIntArrayRef size,
  std::optional<ScalarType> dtype_opt,
  std::optional<Layout> layout_opt,
  std::optional<Device> device_opt,
  std::optional<bool> pin_memory_opt,
  std::optional<c10::MemoryFormat> memory_format_opt
) {
  auto *allocator = GetAllocator(kMeta);
  constexpr c10::DispatchKeySet ks(c10::DispatchKey::Meta);
  auto scalar_type = dtype_or_default(dtype_opt);
  return _empty_generic(size, allocator, ks, scalar_type, memory_format_opt);
}

TensorBase empty_meta(
    IntArrayRef size, const TensorOptions &options) {
  return at::detail::empty_meta(
      size,
      optTypeMetaToScalarType(options.dtype_opt()),
      options.layout_opt(),
      options.device_opt(),
      options.pinned_memory_opt(),
      options.memory_format_opt());
}

TensorBase empty_strided_meta(IntArrayRef size, IntArrayRef stride,
                              ScalarType dtype) {
  auto *allocator = GetAllocator(kMeta);
  constexpr c10::DispatchKeySet meta_dks(c10::DispatchKey::Meta);
  return at::detail::empty_strided_generic(
      size, stride, allocator, meta_dks, dtype);
}

TensorBase empty_strided_meta(
    IntArrayRef size,
    IntArrayRef stride,
    std::optional<ScalarType> dtype_opt,
    std::optional<Layout> layout_opt,
    std::optional<Device> device_opt,
    std::optional<bool> pin_memory_opt) {
  TORCH_INTERNAL_ASSERT_DEBUG_ONLY(device_or_default(device_opt).type() == DeviceType::Meta);
  TORCH_INTERNAL_ASSERT_DEBUG_ONLY(layout_or_default(layout_opt) == Layout::Strided);

  auto dtype = dtype_or_default(dtype_opt);
  return at::detail::empty_strided_meta(size, stride, dtype);
}

TensorBase empty_strided_meta(
    IntArrayRef size,
    IntArrayRef stride,
    const TensorOptions &options) {
  return at::detail::empty_strided_meta(
      size,
      stride,
      optTypeMetaToScalarType(options.dtype_opt()),
      options.layout_opt(),
      options.device_opt(),
      options.pinned_memory_opt());
}

TensorBase empty_strided_symint_meta(SymIntArrayRef size, SymIntArrayRef stride,
                              ScalarType dtype) {
  auto *allocator = GetAllocator(kMeta);
  constexpr c10::DispatchKeySet meta_dks(c10::DispatchKey::Meta);
  return at::detail::empty_strided_symint_generic(
      size, stride, allocator, meta_dks, dtype);
}

TensorBase empty_strided_symint_meta(
    SymIntArrayRef size,
    SymIntArrayRef stride,
    std::optional<ScalarType> dtype_opt,
    std::optional<Layout> layout_opt,
    std::optional<Device> device_opt) {
  TORCH_INTERNAL_ASSERT_DEBUG_ONLY(device_or_default(device_opt).type() == DeviceType::Meta);
  TORCH_INTERNAL_ASSERT_DEBUG_ONLY(layout_or_default(layout_opt) == Layout::Strided);

  auto dtype = dtype_or_default(dtype_opt);
  return at::detail::empty_strided_symint_meta(size, stride, dtype);
}

TensorBase empty_strided_symint_meta(
    SymIntArrayRef size,
    SymIntArrayRef stride,
    const TensorOptions &options) {
  return at::detail::empty_strided_symint_meta(
      size,
      stride,
      optTypeMetaToScalarType(options.dtype_opt()),
      options.layout_opt(),
      options.device_opt());
}

} // namespace at::detail<|MERGE_RESOLUTION|>--- conflicted
+++ resolved
@@ -28,11 +28,7 @@
       opt_device_type = at::getAccelerator(false);
     }
     if (opt_device_type.has_value()) {
-<<<<<<< HEAD
       return at::getHostAllocator(opt_device_type.value());
-=======
-      return at::globalContext().getPinnedMemoryAllocator(opt_device_type);
->>>>>>> f119b07d
     } else {
       TORCH_CHECK(
           false, "Need to provide pin_memory allocator to use pin memory.")
