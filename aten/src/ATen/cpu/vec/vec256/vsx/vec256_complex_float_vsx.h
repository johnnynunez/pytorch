
#pragma once
#include <ATen/cpu/vec/intrinsics.h>
#include <ATen/cpu/vec/vec256/vsx/vsx_helpers.h>
#include <ATen/cpu/vec/vec_base.h>
#include <c10/util/complex.h>
#include <c10/util/irange.h>

namespace at {
namespace vec {
// See Note [CPU_CAPABILITY namespace]
inline namespace CPU_CAPABILITY {
using ComplexFlt = c10::complex<float>;

template <>
struct is_vec_specialized_for<ComplexFlt> : std::bool_constant<true> {};

template <>
class Vectorized<ComplexFlt> {
 private:
  union {
    struct {
      vfloat32 _vec0;
      vfloat32 _vec1;
    };
    struct {
      vbool32 _vecb0;
      vbool32 _vecb1;
    };

  } __attribute__((__may_alias__));

 public:
  using value_type = ComplexFlt;
  using vec_internal_type = vfloat32;
  using vec_internal_mask_type = vbool32;
  using size_type = int;

  static constexpr size_type size() {
    return 4;
  }
  Vectorized() {}

  C10_ALWAYS_INLINE Vectorized(vfloat32 v) : _vec0{v}, _vec1{v} {}
  C10_ALWAYS_INLINE Vectorized(vbool32 vmask) : _vecb0{vmask}, _vecb1{vmask} {}
  C10_ALWAYS_INLINE Vectorized(vfloat32 v1, vfloat32 v2)
      : _vec0{v1}, _vec1{v2} {}
  C10_ALWAYS_INLINE Vectorized(vbool32 v1, vbool32 v2)
      : _vecb0{v1}, _vecb1{v2} {}

  Vectorized(ComplexFlt val) {
    float real_value = val.real();
    float imag_value = val.imag();
    _vec0 = vfloat32{real_value, imag_value, real_value, imag_value};
    _vec1 = vfloat32{real_value, imag_value, real_value, imag_value};
  }

  Vectorized(
      ComplexFlt val1,
      ComplexFlt val2,
      ComplexFlt val3,
      ComplexFlt val4) {
    _vec0 = vfloat32{val1.real(), val1.imag(), val2.real(), val2.imag()};
    _vec1 = vfloat32{val3.real(), val3.imag(), val4.real(), val4.imag()};
  }

  C10_ALWAYS_INLINE const vec_internal_type& vec0() const {
    return _vec0;
  }
  C10_ALWAYS_INLINE const vec_internal_type& vec1() const {
    return _vec1;
  }

  template <uint64_t mask>
  static std::enable_if_t<blendChoiceComplex(mask) == 0, Vectorized<ComplexFlt>>
      C10_ALWAYS_INLINE
      blend(const Vectorized<ComplexFlt>& a, const Vectorized<ComplexFlt>& b) {
    return a;
  }

  template <uint64_t mask>
  static std::enable_if_t<blendChoiceComplex(mask) == 1, Vectorized<ComplexFlt>>
      C10_ALWAYS_INLINE
      blend(const Vectorized<ComplexFlt>& a, const Vectorized<ComplexFlt>& b) {
    return b;
  }

  template <uint64_t mask>
  static std::enable_if_t<blendChoiceComplex(mask) == 2, Vectorized<ComplexFlt>>
      C10_ALWAYS_INLINE
      blend(const Vectorized<ComplexFlt>& a, const Vectorized<ComplexFlt>& b) {
    return {b._vec0, a._vec1};
  }

  template <uint64_t mask>
  static std::enable_if_t<blendChoiceComplex(mask) == 3, Vectorized<ComplexFlt>>
      C10_ALWAYS_INLINE
      blend(const Vectorized<ComplexFlt>& a, const Vectorized<ComplexFlt>& b) {
    return {a._vec0, b._vec1};
  }

  template <uint64_t mask>
  static std::enable_if_t<blendChoiceComplex(mask) == 4, Vectorized<ComplexFlt>>
      C10_ALWAYS_INLINE
      blend(const Vectorized<ComplexFlt>& a, const Vectorized<ComplexFlt>& b) {
    const vbool32 mask_1st = VsxComplexMask1(mask);
    return {(vfloat32)vec_sel(a._vec0, b._vec0, mask_1st), a._vec1};
  }

  template <uint64_t mask>
  static std::enable_if_t<blendChoiceComplex(mask) == 5, Vectorized<ComplexFlt>>
      C10_ALWAYS_INLINE
      blend(const Vectorized<ComplexFlt>& a, const Vectorized<ComplexFlt>& b) {
    const vbool32 mask_1st = VsxComplexMask1(mask);
    return {(vfloat32)vec_sel(a._vec0, b._vec0, mask_1st), b._vec1};
  }

  template <uint64_t mask>
  static std::enable_if_t<blendChoiceComplex(mask) == 6, Vectorized<ComplexFlt>>
      C10_ALWAYS_INLINE
      blend(const Vectorized<ComplexFlt>& a, const Vectorized<ComplexFlt>& b) {
    const vbool32 mask_2nd = VsxComplexMask2(mask);
    // generated masks
    return {a._vec0, (vfloat32)vec_sel(a._vec1, b._vec1, mask_2nd)};
  }

  template <uint64_t mask>
  static std::enable_if_t<blendChoiceComplex(mask) == 7, Vectorized<ComplexFlt>>
      C10_ALWAYS_INLINE
      blend(const Vectorized<ComplexFlt>& a, const Vectorized<ComplexFlt>& b) {
    const vbool32 mask_2nd = VsxComplexMask2(mask);
    // generated masks
    return {b._vec0, (vfloat32)vec_sel(a._vec1, b._vec1, mask_2nd)};
  }

  template <uint64_t mask>
  static std::enable_if_t<blendChoiceComplex(mask) == 8, Vectorized<ComplexFlt>>
      C10_ALWAYS_INLINE
      blend(const Vectorized<ComplexFlt>& a, const Vectorized<ComplexFlt>& b) {
    const vbool32 mask_1st = VsxComplexMask1(mask);
    const vbool32 mask_2nd = VsxComplexMask2(mask);
    return {
        (vfloat32)vec_sel(a._vec0, b._vec0, mask_1st),
        (vfloat32)vec_sel(a._vec1, b._vec1, mask_2nd)};
  }

  template <int64_t mask>
  static Vectorized<ComplexFlt> C10_ALWAYS_INLINE
  el_blend(const Vectorized<ComplexFlt>& a, const Vectorized<ComplexFlt>& b) {
    const vbool32 mask_1st = VsxMask1(mask);
    const vbool32 mask_2nd = VsxMask2(mask);
    return {
        (vfloat32)vec_sel(a._vec0, b._vec0, mask_1st),
        (vfloat32)vec_sel(a._vec1, b._vec1, mask_2nd)};
  }

  static Vectorized<ComplexFlt> blendv(
      const Vectorized<ComplexFlt>& a,
      const Vectorized<ComplexFlt>& b,
      const Vectorized<ComplexFlt>& mask) {
    // convert std::complex<V> index mask to V index mask: xy -> xxyy
    auto mask_complex = Vectorized<ComplexFlt>(
        vec_mergeh(mask._vec0, mask._vec0), vec_mergeh(mask._vec1, mask._vec1));
    return {
        vec_sel(
            a._vec0, b._vec0, reinterpret_cast<vbool32>(mask_complex._vec0)),
        vec_sel(
            a._vec1, b._vec1, reinterpret_cast<vbool32>(mask_complex._vec1)),
    };
  }

  static Vectorized<ComplexFlt> elwise_blendv(
      const Vectorized<ComplexFlt>& a,
      const Vectorized<ComplexFlt>& b,
      const Vectorized<ComplexFlt>& mask) {
    return {
        vec_sel(a._vec0, b._vec0, reinterpret_cast<vbool32>(mask._vec0)),
        vec_sel(a._vec1, b._vec1, reinterpret_cast<vbool32>(mask._vec1)),
    };
  }

  template <typename step_t>
  static Vectorized<ComplexFlt> arange(
      ComplexFlt base = 0.,
      step_t step = static_cast<step_t>(1)) {
    return Vectorized<ComplexFlt>(
        base,
        base + step,
        base + ComplexFlt(2) * step,
        base + ComplexFlt(3) * step);
  }
  static Vectorized<ComplexFlt> set(
      const Vectorized<ComplexFlt>& a,
      const Vectorized<ComplexFlt>& b,
      int64_t count = size()) {
    switch (count) {
      case 0:
        return a;
      case 1:
        return blend<1>(a, b);
      case 2:
        return blend<3>(a, b);
      case 3:
        return blend<7>(a, b);
    }
    return b;
  }

  static Vectorized<value_type> C10_ALWAYS_INLINE
  loadu(const void* ptr, int count = size()) {
    if (count == size()) {
      return {
          vec_vsx_ld(offset0, reinterpret_cast<const float*>(ptr)),
          vec_vsx_ld(offset16, reinterpret_cast<const float*>(ptr))};
    }

    __at_align__ value_type tmp_values[size()] = {};
    std::memcpy(tmp_values, ptr, std::min(count, size()) * sizeof(value_type));

    return {
        vec_vsx_ld(offset0, reinterpret_cast<const float*>(tmp_values)),
        vec_vsx_ld(offset16, reinterpret_cast<const float*>(tmp_values))};
  }

  void C10_ALWAYS_INLINE store(void* ptr, int count = size()) const {
    if (count == size()) {
      vec_vsx_st(_vec0, offset0, reinterpret_cast<float*>(ptr));
      vec_vsx_st(_vec1, offset16, reinterpret_cast<float*>(ptr));
    } else if (count > 0) {
      __at_align__ value_type tmp_values[size()];
      vec_vsx_st(_vec0, offset0, reinterpret_cast<float*>(tmp_values));
      vec_vsx_st(_vec1, offset16, reinterpret_cast<float*>(tmp_values));
      std::memcpy(
          ptr, tmp_values, std::min(count, size()) * sizeof(value_type));
    }
  }

  const ComplexFlt& operator[](int idx) const = delete;
  ComplexFlt& operator[](int idx) = delete;

  Vectorized<ComplexFlt> map(ComplexFlt (*const f)(ComplexFlt)) const {
    __at_align__ ComplexFlt tmp[size()];
    store(tmp);
    for (const auto i : c10::irange(size())) {
      tmp[i] = f(tmp[i]);
    }
    return loadu(tmp);
  }

  Vectorized<ComplexFlt> map(ComplexFlt (*const f)(const ComplexFlt&)) const {
    __at_align__ ComplexFlt tmp[size()];
    store(tmp);
    for (const auto i : c10::irange(size())) {
      tmp[i] = f(tmp[i]);
    }
    return loadu(tmp);
  }

  static Vectorized<ComplexFlt> horizontal_add(
      Vectorized<ComplexFlt>& first,
      Vectorized<ComplexFlt>& second) {
    // Operates on individual floats, see _mm_hadd_ps
    // {f0+f1, s0+s1, f2+f3, s2+s3, ...}
    // i.e. it sums the re and im of each value and interleaves first and
    // second: {f_re0 + f_im0, s_re0 + s_im0, f_re1 + f_im1, s_re1 + s_im1, ...}
    return el_mergee(first, second) + el_mergeo(first, second);
  }

  static Vectorized<ComplexFlt> horizontal_sub_permD8(
      Vectorized<ComplexFlt>& first,
      Vectorized<ComplexFlt>& second) {
    // we will simulate it differently with 6 instructions total
    // lets permute second so that we can add it getting horizontal sums
    auto first_perm = first.el_swapped(); // 2perm
    auto second_perm = second.el_swapped(); // 2perm
    // sum
    auto first_ret = first - first_perm; // 2sub
    auto second_ret = second - second_perm; // 2 sub
    // now lets choose evens
    return el_mergee(first_ret, second_ret); // 2 mergee's
  }

  Vectorized<ComplexFlt> abs_2_() const {
    auto a = (*this).elwise_mult(*this);
    auto permuted = a.el_swapped();
    a = a + permuted;
    return a.el_mergee();
  }

  Vectorized<ComplexFlt> abs_() const {
    auto vi = el_mergeo();
    auto vr = el_mergee();
    return {
        Sleef_hypotf4_u05vsx(vr._vec0, vi._vec0),
        Sleef_hypotf4_u05vsx(vr._vec1, vi._vec1)};
  }

  Vectorized<ComplexFlt> abs() const {
    return abs_() & real_mask;
  }

  Vectorized<ComplexFlt> real_() const {
    return *this & real_mask;
  }
  Vectorized<ComplexFlt> real() const {
    return *this & real_mask;
  }
  Vectorized<ComplexFlt> imag_() const {
    return *this & imag_mask;
  }
  Vectorized<ComplexFlt> imag() const {
    // we can use swap_mask or sldwi
    auto ret = imag_();
    return {
        vec_sldw(ret._vec0, ret._vec0, 3), vec_sldw(ret._vec1, ret._vec1, 3)};
  }

  Vectorized<ComplexFlt> conj_() const {
    return *this ^ isign_mask;
  }
  Vectorized<ComplexFlt> conj() const {
    return *this ^ isign_mask;
  }

  Vectorized<ComplexFlt> log() const {
    // Most trigonomic ops use the log() op to improve complex number
    // performance.
    return map(std::log);
  }

  Vectorized<ComplexFlt> log2() const {
    // log2eB_inv
    auto ret = log();
    return ret.elwise_mult(log2e_inv);
  }
  Vectorized<ComplexFlt> log10() const {
    auto ret = log();
    return ret.elwise_mult(log10e_inv);
  }

  Vectorized<ComplexFlt> log1p() const {
    return map(std::log1p);
  }

  Vectorized<ComplexFlt> el_swapped() const {
    vfloat32 v0 = vec_perm(_vec0, _vec0, swap_mask);
    vfloat32 v1 = vec_perm(_vec1, _vec1, swap_mask);
    return {v0, v1};
  }

  Vectorized<ComplexFlt> el_mergee() const {
    // as mergee phased in , we can use vec_perm with mask
    return {vec_mergee(_vecb0, _vecb0), vec_mergee(_vecb1, _vecb1)};
  }

  Vectorized<ComplexFlt> el_mergeo() const {
    // as mergeo phased in , we can use vec_perm with mask
    return {vec_mergeo(_vecb0, _vecb0), vec_mergeo(_vecb1, _vecb1)};
  }

  Vectorized<ComplexFlt> el_madd(
      const Vectorized<ComplexFlt>& multiplier,
      const Vectorized<ComplexFlt>& val) const {
    return {
        vec_madd(_vec0, multiplier._vec0, val._vec0),
        vec_madd(_vec1, multiplier._vec1, val._vec1)};
  }

  static Vectorized<ComplexFlt> el_mergee(
      const Vectorized<ComplexFlt>& first,
      const Vectorized<ComplexFlt>& second) {
    return {
        vec_mergee(first._vecb0, second._vecb0),
        vec_mergee(first._vecb1, second._vecb1)};
  }

  static Vectorized<ComplexFlt> el_mergeo(
      const Vectorized<ComplexFlt>& first,
      const Vectorized<ComplexFlt>& second) {
    return {
        vec_mergeo(first._vecb0, second._vecb0),
        vec_mergeo(first._vecb1, second._vecb1)};
  }

  Vectorized<ComplexFlt> angle_() const {
    // angle = atan2(b/a)
    // auto b_a = _mm256_permute_ps(values, 0xB1); // b        a
    // return Sleef_atan2f8_u10(values, b_a); // 90-angle angle
    Vectorized<ComplexFlt> ret;
    for (int i = 0; i < 4; i += 2) {
      ret._vec0[i] = std::atan2(_vec0[i + 1], _vec0[i]);
      ret._vec1[i] = std::atan2(_vec1[i + 1], _vec1[i]);
    }
    return ret;
  }

  Vectorized<ComplexFlt> angle() const {
    return angle_() & real_mask;
  }

  Vectorized<ComplexFlt> sin() const {
    return map(std::sin);
  }
  Vectorized<ComplexFlt> sinh() const {
    return map(std::sinh);
  }
  Vectorized<ComplexFlt> cos() const {
    return map(std::cos);
  }
  Vectorized<ComplexFlt> cosh() const {
    return map(std::cosh);
  }
  Vectorized<ComplexFlt> ceil() const {
    return {vec_ceil(_vec0), vec_ceil(_vec1)};
  }
  Vectorized<ComplexFlt> floor() const {
    return {vec_floor(_vec0), vec_floor(_vec1)};
  }
  Vectorized<ComplexFlt> neg() const {
    auto z = Vectorized<ComplexFlt>(zero);
    return z - *this;
  }
  Vectorized<ComplexFlt> round() const {
    return {vec_round(_vec0), vec_round(_vec1)};
  }
  Vectorized<ComplexFlt> tan() const {
    return map(std::tan);
  }
  Vectorized<ComplexFlt> tanh() const {
    return map(std::tanh);
  }
  Vectorized<ComplexFlt> trunc() const {
    return {vec_trunc(_vec0), vec_trunc(_vec1)};
  }

  Vectorized<ComplexFlt> elwise_sqrt() const {
    return {vec_sqrt(_vec0), vec_sqrt(_vec1)};
  }

  Vectorized<ComplexFlt> sqrt() const {
    return map(std::sqrt);
  }

  Vectorized<ComplexFlt> reciprocal() const {
    // re + im*i = (a + bi)  / (c + di)
    // re = (ac + bd)/abs_2() = c/abs_2()
    // im = (bc - ad)/abs_2() = d/abs_2()
    auto c_d = *this ^ isign_mask; // c       -d
    auto abs = abs_2_();
    return c_d.elwise_div(abs);
  }

  Vectorized<ComplexFlt> rsqrt() const {
    return sqrt().reciprocal();
  }

  Vectorized<ComplexFlt> pow(const Vectorized<ComplexFlt>& exp) const {
    __at_align__ ComplexFlt x_tmp[size()];
    __at_align__ ComplexFlt y_tmp[size()];
    store(x_tmp);
    exp.store(y_tmp);
    for (const auto i : c10::irange(size())) {
      x_tmp[i] = std::pow(x_tmp[i], y_tmp[i]);
    }
    return loadu(x_tmp);
  }

  Vectorized<ComplexFlt> atan() const {
    // atan(x) = i/2 * ln((i + z)/(i - z))
    auto ione = Vectorized(imag_one);
    auto sum = ione + *this;
    auto sub = ione - *this;
    auto ln = (sum / sub).log(); // ln((i + z)/(i - z))
    return ln * imag_half; // i/2*ln()
  }
  Vectorized<ComplexFlt> atanh() const {
    return map(std::atanh);
  }

  Vectorized<ComplexFlt> acos() const {
    // acos(x) = pi/2 - asin(x)
    return Vectorized(pi_2) - asin();
  }

  Vectorized<ComplexFlt> inline operator*(
      const Vectorized<ComplexFlt>& b) const {
    //(a + bi)  * (c + di) = (ac - bd) + (ad + bc)i

#if 1
    // this is more vsx friendly than simulating horizontal from x86

    auto vi = b.el_mergeo();
    auto vr = b.el_mergee();
    vi = vi ^ rsign_mask;
    auto ret = elwise_mult(vr);
    auto vx_swapped = el_swapped();
    ret = vx_swapped.elwise_mult(vi) + ret;
    return ret;

#else

    auto ac_bd = elwise_mult(b);
    auto d_c = b.el_swapped();
    d_c = d_c ^ isign_mask;
    auto ad_bc = elwise_mult(d_c);
    auto ret = horizontal_sub_permD8(ac_bd, ad_bc);
    return ret;
#endif
  }

<<<<<<< HEAD
  Vectorized<ComplexFlt> inline operator/(
      const Vectorized<ComplexFlt>& b) const {
    // re + im*i = (a + bi)  / (c + di)
    // re = (ac + bd)/abs_2()
    // im = (bc - ad)/abs_2()
    auto fabs_cd = Vectorized{
        vec_andc(b._vec0, sign_mask), vec_andc(b._vec1, sign_mask)}; // |c| |d|
    auto fabs_dc = fabs_cd.el_swapped(); // |d|            |c|
    auto scale = fabs_cd.elwise_max(fabs_dc); // sc = max(|c|, |d|)
    auto a2 = elwise_div(scale); // a/sc           b/sc
    auto b2 = b.elwise_div(scale); // c/sc           d/sc
    auto acbd2 = a2.elwise_mult(b2); // ac/sc^2        bd/sc^2
    auto dc2 = b2.el_swapped(); // d/sc           c/sc
    dc2 = dc2 ^ rsign_mask; // -d/sc          c/sc
    auto adbc2 = a2.elwise_mult(dc2); // -ad/sc^2       bc/sc^2
    auto ret = horizontal_add(acbd2, adbc2); // (ac+bd)/sc^2   (bc-ad)/sc^2
    auto denom2 = b2.abs_2_(); // (c^2+d^2)/sc^2 (c^2+d^2)/sc^2
=======
  Vectorized<ComplexFlt> inline operator/(const Vectorized<ComplexFlt>& b) const {
#if 1
    __at_align__ c10::complex<float> tmp1[Vectorized<c10::complex<float>>::size()];
    __at_align__ c10::complex<float> tmp2[Vectorized<c10::complex<float>>::size()];
    __at_align__ c10::complex<float> out[Vectorized<c10::complex<float>>::size()];
    this->store(tmp1);
    b.store(tmp2);

    for(const auto i : c10::irange(Vectorized<c10::complex<float>>::size())){
        out[i] = tmp1[i] / tmp2[i];
    }
    return loadu(out);
#else
    auto fabs_cd =  Vectorized{
        vec_andc(b._vec0, sign_mask),
        vec_andc(b._vec1, sign_mask)};          // |c|            |d|
    auto fabs_dc =  fabs_cd.el_swapped();     // |d|            |c|
    auto scale = fabs_cd.elwise_max(fabs_dc); // sc = max(|c|, |d|)
    auto a2 = elwise_div(scale);              // a/sc           b/sc
    auto b2 = b.elwise_div(scale);            // c/sc           d/sc
    auto acbd2 = a2.elwise_mult(b2);          // ac/sc^2        bd/s
    auto dc2 = b2.el_swapped();               // d/sc           c/sc
    dc2 = dc2 ^ rsign_mask;                   // -d/sc          c/sc
    auto adbc2 = a2.elwise_mult(dc2);         // -ad/sc^2       bc/sc^2
    auto ret = horizontal_add(acbd2, adbc2);  // (ac+bd)/sc^2   (bc-ad)/sc^2
    auto denom2 = b2.abs_2_();                // (c^2+d^2)/sc^2 (c^2+d^2)/sc^2
>>>>>>> fa6f9eb2
    ret = ret.elwise_div(denom2);
    return ret;
#endif
  }

  Vectorized<ComplexFlt> asin() const {
    // asin(x)
    // = -i*ln(iz + sqrt(1 -z^2))
    // = -i*ln((ai - b) + sqrt(1 - (a + bi)*(a + bi)))
    // = -i*ln((-b + ai) + sqrt(1 - (a**2 - b**2) - 2*abi))

#if 1
    auto conj = conj_();
    auto b_a = conj.el_swapped();
    auto ab = conj.elwise_mult(b_a);
    auto im = ab + ab;
    auto val_2 = (*this).elwise_mult(*this);
    auto val_2_swapped = val_2.el_swapped();
    auto re = horizontal_sub_permD8(val_2, val_2_swapped);
    re = Vectorized<ComplexFlt>(one) - re;
    auto root = el_blend<0xAA>(re, im).sqrt();
    auto ln = (b_a + root).log();
    return ln.el_swapped().conj();
#else
    return map(std::asin);
#endif
  }

  Vectorized<ComplexFlt> exp() const {
    return map(std::exp);
  }
  Vectorized<ComplexFlt> exp2() const {
    return map(exp2_impl);
  }
  Vectorized<ComplexFlt> expm1() const {
    return map(std::expm1);
  }

  Vectorized<ComplexFlt> eq(const Vectorized<ComplexFlt>& other) const {
    auto eq = (*this == other); // compares real and imag individually
    // If both real numbers and imag numbers are equal, then the complex numbers
    // are equal
    return (eq.real() & eq.imag()) & one;
  }
  Vectorized<ComplexFlt> ne(const Vectorized<ComplexFlt>& other) const {
    auto ne = (*this != other); // compares real and imag individually
    // If either real numbers or imag numbers are not equal, then the complex
    // numbers are not equal
    return (ne.real() | ne.imag()) & one;
  }

  Vectorized<ComplexFlt> sgn() const {
    return map(at::native::sgn_impl);
  }

  Vectorized<ComplexFlt> operator<(const Vectorized<ComplexFlt>& other) const {
    TORCH_CHECK(false, "not supported for complex numbers");
  }

  Vectorized<ComplexFlt> operator<=(const Vectorized<ComplexFlt>& other) const {
    TORCH_CHECK(false, "not supported for complex numbers");
  }

  Vectorized<ComplexFlt> operator>(const Vectorized<ComplexFlt>& other) const {
    TORCH_CHECK(false, "not supported for complex numbers");
  }

  Vectorized<ComplexFlt> operator>=(const Vectorized<ComplexFlt>& other) const {
    TORCH_CHECK(false, "not supported for complex numbers");
  }

  DEFINE_MEMBER_OP(operator==, ComplexFlt, vec_cmpeq)
  DEFINE_MEMBER_OP(operator!=, ComplexFlt, vec_cmpne)

  DEFINE_MEMBER_OP(operator+, ComplexFlt, vec_add)
  DEFINE_MEMBER_OP(operator-, ComplexFlt, vec_sub)
  DEFINE_MEMBER_OP(operator&, ComplexFlt, vec_and)
  DEFINE_MEMBER_OP(operator|, ComplexFlt, vec_or)
  DEFINE_MEMBER_OP(operator^, ComplexFlt, vec_xor)
  // elementwise helpers
  DEFINE_MEMBER_OP(elwise_mult, ComplexFlt, vec_mul)
  DEFINE_MEMBER_OP(elwise_div, ComplexFlt, vec_div)
  DEFINE_MEMBER_OP(elwise_gt, ComplexFlt, vec_cmpgt)
  DEFINE_MEMBER_OP(elwise_ge, ComplexFlt, vec_cmpge)
  DEFINE_MEMBER_OP(elwise_lt, ComplexFlt, vec_cmplt)
  DEFINE_MEMBER_OP(elwise_le, ComplexFlt, vec_cmple)
  DEFINE_MEMBER_OP(elwise_max, ComplexFlt, vec_max)
};

template <>
Vectorized<ComplexFlt> inline maximum(
    const Vectorized<ComplexFlt>& a,
    const Vectorized<ComplexFlt>& b) {
  auto abs_a = a.abs_2_();
  auto abs_b = b.abs_2_();
  // auto mask = _mm256_cmp_ps(abs_a, abs_b, _CMP_LT_OQ);
  // auto max = _mm256_blendv_ps(a, b, mask);
  auto mask = abs_a.elwise_lt(abs_b);
  auto max = Vectorized<ComplexFlt>::elwise_blendv(a, b, mask);

  return max;
  // Exploit the fact that all-ones is a NaN.
  // auto isnan = _mm256_cmp_ps(abs_a, abs_b, _CMP_UNORD_Q);
  // return _mm256_or_ps(max, isnan);
}

template <>
Vectorized<ComplexFlt> inline minimum(
    const Vectorized<ComplexFlt>& a,
    const Vectorized<ComplexFlt>& b) {
  auto abs_a = a.abs_2_();
  auto abs_b = b.abs_2_();
  // auto mask = _mm256_cmp_ps(abs_a, abs_b, _CMP_GT_OQ);
  // auto min = _mm256_blendv_ps(a, b, mask);
  auto mask = abs_a.elwise_gt(abs_b);
  auto min = Vectorized<ComplexFlt>::elwise_blendv(a, b, mask);
  return min;
  // Exploit the fact that all-ones is a NaN.
  // auto isnan = _mm256_cmp_ps(abs_a, abs_b, _CMP_UNORD_Q);
  // return _mm256_or_ps(min, isnan);
}

template <>
Vectorized<ComplexFlt> C10_ALWAYS_INLINE
operator+(const Vectorized<ComplexFlt>& a, const Vectorized<ComplexFlt>& b) {
  return Vectorized<ComplexFlt>{
      vec_add(a.vec0(), b.vec0()), vec_add(a.vec1(), b.vec1())};
}

template <>
Vectorized<ComplexFlt> C10_ALWAYS_INLINE
operator-(const Vectorized<ComplexFlt>& a, const Vectorized<ComplexFlt>& b) {
  return Vectorized<ComplexFlt>{
      vec_sub(a.vec0(), b.vec0()), vec_sub(a.vec1(), b.vec1())};
}

template <>
Vectorized<ComplexFlt> C10_ALWAYS_INLINE
operator&(const Vectorized<ComplexFlt>& a, const Vectorized<ComplexFlt>& b) {
  return Vectorized<ComplexFlt>{
      vec_and(a.vec0(), b.vec0()), vec_and(a.vec1(), b.vec1())};
}

template <>
Vectorized<ComplexFlt> C10_ALWAYS_INLINE
operator|(const Vectorized<ComplexFlt>& a, const Vectorized<ComplexFlt>& b) {
  return Vectorized<ComplexFlt>{
      vec_or(a.vec0(), b.vec0()), vec_or(a.vec1(), b.vec1())};
}

template <>
Vectorized<ComplexFlt> C10_ALWAYS_INLINE
operator^(const Vectorized<ComplexFlt>& a, const Vectorized<ComplexFlt>& b) {
  return Vectorized<ComplexFlt>{
      vec_xor(a.vec0(), b.vec0()), vec_xor(a.vec1(), b.vec1())};
}

<<<<<<< HEAD
} // namespace CPU_CAPABILITY
=======
template <>
Vectorized<ComplexFlt> C10_ALWAYS_INLINE operator*(const Vectorized<ComplexFlt>& a, const Vectorized<ComplexFlt>& b) {
    // (a + ib) * (c + id) = (ac - bd) + i(ad + bc)
    // Split into real and imaginary parts
    auto a_real = a.el_mergee();  // real part of a
    auto a_imag = a.el_mergeo();  // imag part of a
    auto b_real = b.el_mergee();  // real part of b
    auto b_imag = b.el_mergeo();  // imag part of b

    auto b_imag_neg = b_imag ^ rsign_mask;
    // Compute components
    auto ac = a_real.elwise_mult(b_real); // real * real
    auto bd = a_imag.elwise_mult(b_imag_neg); // imag * imag
    auto ad = a_real.elwise_mult(b_imag); // real * imag
    auto bc = a_imag.elwise_mult(b_real); // imag * real

    // Real = ac - bd (fix the negative bd part)
    auto real = ac + bd;  // Real part calculation
    auto imag = ad + bc;  // Imaginary part calculation

    // Step 1: Extract from real and imag
    __vector float r0 = real.vec0(); // {r0, r1, r2, r3}
    __vector float i0 = imag.vec0(); // {i0, i1, i2, i3}

    __vector float r1 = real.vec1(); // imag[0..3]
    __vector float i1 = imag.vec1(); // imag[4..7]

    __vector unsigned char perm_lo = {
        0,  1,  2,  3,   // r0
    16, 17, 18, 19,      //
    8, 9, 10, 11,    // r1
    24, 25, 26, 27
    };
    __vector float v0 = vec_perm(r0, i0, perm_lo); // Interleave r0 and i0, r1 and i1
    __vector float v1 = vec_perm(r1, i1, perm_lo);
    Vectorized<ComplexFlt> result(v0, v1);
    return result;
}

template <>
Vectorized<ComplexFlt> C10_ALWAYS_INLINE operator/(const Vectorized<ComplexFlt>& a, const Vectorized<ComplexFlt>& b) {

    // Take absolute values of real and imaginary parts of b
    __at_align__ c10::complex<float> tmp1[Vectorized<c10::complex<float>>::size()];
    __at_align__ c10::complex<float> tmp2[Vectorized<c10::complex<float>>::size()];
    __at_align__ c10::complex<float> out[Vectorized<c10::complex<float>>::size()];
    a.store(tmp1);
    b.store(tmp2);
    for (const auto i : c10::irange(Vectorized<c10::complex<float>>::size())){ //{Vectorized<c10::complex<float>>::size())) {
    out[i] = tmp1[i] / tmp2[i];
    }
    return Vectorized<ComplexFlt>::loadu(out);
}


} // namespace
>>>>>>> fa6f9eb2
} // namespace vec
} // namespace at<|MERGE_RESOLUTION|>--- conflicted
+++ resolved
@@ -508,52 +508,35 @@
 #endif
   }
 
-<<<<<<< HEAD
   Vectorized<ComplexFlt> inline operator/(
       const Vectorized<ComplexFlt>& b) const {
-    // re + im*i = (a + bi)  / (c + di)
-    // re = (ac + bd)/abs_2()
-    // im = (bc - ad)/abs_2()
+#if 1
+    __at_align__ c10::complex<float>
+        tmp1[Vectorized<c10::complex<float>>::size()];
+    __at_align__ c10::complex<float>
+        tmp2[Vectorized<c10::complex<float>>::size()];
+    __at_align__ c10::complex<float>
+        out[Vectorized<c10::complex<float>>::size()];
+    this->store(tmp1);
+    b.store(tmp2);
+
+    for (const auto i : c10::irange(Vectorized<c10::complex<float>>::size())) {
+      out[i] = tmp1[i] / tmp2[i];
+    }
+    return loadu(out);
+#else
     auto fabs_cd = Vectorized{
         vec_andc(b._vec0, sign_mask), vec_andc(b._vec1, sign_mask)}; // |c| |d|
     auto fabs_dc = fabs_cd.el_swapped(); // |d|            |c|
     auto scale = fabs_cd.elwise_max(fabs_dc); // sc = max(|c|, |d|)
     auto a2 = elwise_div(scale); // a/sc           b/sc
     auto b2 = b.elwise_div(scale); // c/sc           d/sc
-    auto acbd2 = a2.elwise_mult(b2); // ac/sc^2        bd/sc^2
+    auto acbd2 = a2.elwise_mult(b2); // ac/sc^2        bd/s
     auto dc2 = b2.el_swapped(); // d/sc           c/sc
     dc2 = dc2 ^ rsign_mask; // -d/sc          c/sc
     auto adbc2 = a2.elwise_mult(dc2); // -ad/sc^2       bc/sc^2
     auto ret = horizontal_add(acbd2, adbc2); // (ac+bd)/sc^2   (bc-ad)/sc^2
     auto denom2 = b2.abs_2_(); // (c^2+d^2)/sc^2 (c^2+d^2)/sc^2
-=======
-  Vectorized<ComplexFlt> inline operator/(const Vectorized<ComplexFlt>& b) const {
-#if 1
-    __at_align__ c10::complex<float> tmp1[Vectorized<c10::complex<float>>::size()];
-    __at_align__ c10::complex<float> tmp2[Vectorized<c10::complex<float>>::size()];
-    __at_align__ c10::complex<float> out[Vectorized<c10::complex<float>>::size()];
-    this->store(tmp1);
-    b.store(tmp2);
-
-    for(const auto i : c10::irange(Vectorized<c10::complex<float>>::size())){
-        out[i] = tmp1[i] / tmp2[i];
-    }
-    return loadu(out);
-#else
-    auto fabs_cd =  Vectorized{
-        vec_andc(b._vec0, sign_mask),
-        vec_andc(b._vec1, sign_mask)};          // |c|            |d|
-    auto fabs_dc =  fabs_cd.el_swapped();     // |d|            |c|
-    auto scale = fabs_cd.elwise_max(fabs_dc); // sc = max(|c|, |d|)
-    auto a2 = elwise_div(scale);              // a/sc           b/sc
-    auto b2 = b.elwise_div(scale);            // c/sc           d/sc
-    auto acbd2 = a2.elwise_mult(b2);          // ac/sc^2        bd/s
-    auto dc2 = b2.el_swapped();               // d/sc           c/sc
-    dc2 = dc2 ^ rsign_mask;                   // -d/sc          c/sc
-    auto adbc2 = a2.elwise_mult(dc2);         // -ad/sc^2       bc/sc^2
-    auto ret = horizontal_add(acbd2, adbc2);  // (ac+bd)/sc^2   (bc-ad)/sc^2
-    auto denom2 = b2.abs_2_();                // (c^2+d^2)/sc^2 (c^2+d^2)/sc^2
->>>>>>> fa6f9eb2
     ret = ret.elwise_div(denom2);
     return ret;
 #endif
@@ -711,65 +694,77 @@
       vec_xor(a.vec0(), b.vec0()), vec_xor(a.vec1(), b.vec1())};
 }
 
-<<<<<<< HEAD
+template <>
+Vectorized<ComplexFlt> C10_ALWAYS_INLINE
+operator*(const Vectorized<ComplexFlt>& a, const Vectorized<ComplexFlt>& b) {
+  // (a + ib) * (c + id) = (ac - bd) + i(ad + bc)
+  // Split into real and imaginary parts
+  auto a_real = a.el_mergee(); // real part of a
+  auto a_imag = a.el_mergeo(); // imag part of a
+  auto b_real = b.el_mergee(); // real part of b
+  auto b_imag = b.el_mergeo(); // imag part of b
+
+  auto b_imag_neg = b_imag ^ rsign_mask;
+  // Compute components
+  auto ac = a_real.elwise_mult(b_real); // real * real
+  auto bd = a_imag.elwise_mult(b_imag_neg); // imag * imag
+  auto ad = a_real.elwise_mult(b_imag); // real * imag
+  auto bc = a_imag.elwise_mult(b_real); // imag * real
+
+  // Real = ac - bd (fix the negative bd part)
+  auto real = ac + bd; // Real part calculation
+  auto imag = ad + bc; // Imaginary part calculation
+
+  // Step 1: Extract from real and imag
+  __vector float r0 = real.vec0(); // {r0, r1, r2, r3}
+  __vector float i0 = imag.vec0(); // {i0, i1, i2, i3}
+
+  __vector float r1 = real.vec1(); // imag[0..3]
+  __vector float i1 = imag.vec1(); // imag[4..7]
+
+  __vector unsigned char perm_lo = {
+      0,
+      1,
+      2,
+      3, // r0
+      16,
+      17,
+      18,
+      19, //
+      8,
+      9,
+      10,
+      11, // r1
+      24,
+      25,
+      26,
+      27};
+  __vector float v0 =
+      vec_perm(r0, i0, perm_lo); // Interleave r0 and i0, r1 and i1
+  __vector float v1 = vec_perm(r1, i1, perm_lo);
+  Vectorized<ComplexFlt> result(v0, v1);
+  return result;
+}
+
+template <>
+Vectorized<ComplexFlt> C10_ALWAYS_INLINE
+operator/(const Vectorized<ComplexFlt>& a, const Vectorized<ComplexFlt>& b) {
+  // Take absolute values of real and imaginary parts of b
+  __at_align__ c10::complex<float>
+      tmp1[Vectorized<c10::complex<float>>::size()];
+  __at_align__ c10::complex<float>
+      tmp2[Vectorized<c10::complex<float>>::size()];
+  __at_align__ c10::complex<float> out[Vectorized<c10::complex<float>>::size()];
+  a.store(tmp1);
+  b.store(tmp2);
+  for (const auto i :
+       c10::irange(Vectorized<c10::complex<float>>::size())) { //{Vectorized<c10::complex<float>>::size()))
+                                                               //{
+    out[i] = tmp1[i] / tmp2[i];
+  }
+  return Vectorized<ComplexFlt>::loadu(out);
+}
+
 } // namespace CPU_CAPABILITY
-=======
-template <>
-Vectorized<ComplexFlt> C10_ALWAYS_INLINE operator*(const Vectorized<ComplexFlt>& a, const Vectorized<ComplexFlt>& b) {
-    // (a + ib) * (c + id) = (ac - bd) + i(ad + bc)
-    // Split into real and imaginary parts
-    auto a_real = a.el_mergee();  // real part of a
-    auto a_imag = a.el_mergeo();  // imag part of a
-    auto b_real = b.el_mergee();  // real part of b
-    auto b_imag = b.el_mergeo();  // imag part of b
-
-    auto b_imag_neg = b_imag ^ rsign_mask;
-    // Compute components
-    auto ac = a_real.elwise_mult(b_real); // real * real
-    auto bd = a_imag.elwise_mult(b_imag_neg); // imag * imag
-    auto ad = a_real.elwise_mult(b_imag); // real * imag
-    auto bc = a_imag.elwise_mult(b_real); // imag * real
-
-    // Real = ac - bd (fix the negative bd part)
-    auto real = ac + bd;  // Real part calculation
-    auto imag = ad + bc;  // Imaginary part calculation
-
-    // Step 1: Extract from real and imag
-    __vector float r0 = real.vec0(); // {r0, r1, r2, r3}
-    __vector float i0 = imag.vec0(); // {i0, i1, i2, i3}
-
-    __vector float r1 = real.vec1(); // imag[0..3]
-    __vector float i1 = imag.vec1(); // imag[4..7]
-
-    __vector unsigned char perm_lo = {
-        0,  1,  2,  3,   // r0
-    16, 17, 18, 19,      //
-    8, 9, 10, 11,    // r1
-    24, 25, 26, 27
-    };
-    __vector float v0 = vec_perm(r0, i0, perm_lo); // Interleave r0 and i0, r1 and i1
-    __vector float v1 = vec_perm(r1, i1, perm_lo);
-    Vectorized<ComplexFlt> result(v0, v1);
-    return result;
-}
-
-template <>
-Vectorized<ComplexFlt> C10_ALWAYS_INLINE operator/(const Vectorized<ComplexFlt>& a, const Vectorized<ComplexFlt>& b) {
-
-    // Take absolute values of real and imaginary parts of b
-    __at_align__ c10::complex<float> tmp1[Vectorized<c10::complex<float>>::size()];
-    __at_align__ c10::complex<float> tmp2[Vectorized<c10::complex<float>>::size()];
-    __at_align__ c10::complex<float> out[Vectorized<c10::complex<float>>::size()];
-    a.store(tmp1);
-    b.store(tmp2);
-    for (const auto i : c10::irange(Vectorized<c10::complex<float>>::size())){ //{Vectorized<c10::complex<float>>::size())) {
-    out[i] = tmp1[i] / tmp2[i];
-    }
-    return Vectorized<ComplexFlt>::loadu(out);
-}
-
-
-} // namespace
->>>>>>> fa6f9eb2
 } // namespace vec
 } // namespace at