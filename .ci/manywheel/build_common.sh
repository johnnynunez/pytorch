#!/usr/bin/env bash
# meant to be called only from the neighboring build.sh and build_cpu.sh scripts

set -ex
SOURCE_DIR="$( cd "$( dirname "${BASH_SOURCE[0]}" )" >/dev/null && pwd )"

source ${SOURCE_DIR}/set_desired_python.sh


if [[ -n "$BUILD_PYTHONLESS" && -z "$LIBTORCH_VARIANT" ]]; then
    echo "BUILD_PYTHONLESS is set, so need LIBTORCH_VARIANT to also be set"
    echo "LIBTORCH_VARIANT should be one of shared-with-deps shared-without-deps static-with-deps static-without-deps"
    exit 1
fi

# Function to retry functions that sometimes timeout or have flaky failures
retry () {
    $*  || (sleep 1 && $*) || (sleep 2 && $*) || (sleep 4 && $*) || (sleep 8 && $*)
}

PLATFORM=""
# TODO move this into the Docker images
OS_NAME=$(awk -F= '/^NAME/{print $2}' /etc/os-release)
if [[ "$OS_NAME" == *"AlmaLinux"* ]]; then
    retry yum install -q -y zip openssl
    PLATFORM="manylinux_2_28_x86_64"
elif [[ "$OS_NAME" == *"Red Hat Enterprise Linux"* ]]; then
    retry dnf install -q -y zip openssl
elif [[ "$OS_NAME" == *"Ubuntu"* ]]; then
    # TODO: Remove this once nvidia package repos are back online
    # Comment out nvidia repositories to prevent them from getting apt-get updated, see https://github.com/pytorch/pytorch/issues/74968
    # shellcheck disable=SC2046
    sed -i 's/.*nvidia.*/# &/' $(find /etc/apt/ -type f -name "*.list")
    retry apt-get update
    retry apt-get -y install zip openssl
else
    echo "Unknown OS: '$OS_NAME'"
    exit 1
fi

# We use the package name to test the package by passing this to 'pip install'
# This is the env variable that setup.py uses to name the package. Note that
# pip 'normalizes' the name first by changing all - to _
if [[ -z "$TORCH_PACKAGE_NAME" ]]; then
    TORCH_PACKAGE_NAME='torch'
fi

if [[ -z "$TORCH_NO_PYTHON_PACKAGE_NAME" ]]; then
    TORCH_NO_PYTHON_PACKAGE_NAME='torch_no_python'
fi

TORCH_PACKAGE_NAME="$(echo $TORCH_PACKAGE_NAME | tr '-' '_')"
TORCH_NO_PYTHON_PACKAGE_NAME="$(echo $TORCH_NO_PYTHON_PACKAGE_NAME | tr '-' '_')"
echo "Expecting the built wheels to all be called '$TORCH_PACKAGE_NAME' or '$TORCH_NO_PYTHON_PACKAGE_NAME'"

# Version: setup.py uses $PYTORCH_BUILD_VERSION.post$PYTORCH_BUILD_NUMBER if
# PYTORCH_BUILD_NUMBER > 1
build_version="$PYTORCH_BUILD_VERSION"
build_number="$PYTORCH_BUILD_NUMBER"
if [[ -n "$OVERRIDE_PACKAGE_VERSION" ]]; then
    # This will be the *exact* version, since build_number<1
    build_version="$OVERRIDE_PACKAGE_VERSION"
    build_number=0
fi
if [[ -z "$build_version" ]]; then
    build_version=1.0.0
fi
if [[ -z "$build_number" ]]; then
    build_number=1
fi
export PYTORCH_BUILD_VERSION=$build_version
export PYTORCH_BUILD_NUMBER=$build_number

export CMAKE_LIBRARY_PATH="/opt/intel/lib:/lib:$CMAKE_LIBRARY_PATH"
export CMAKE_INCLUDE_PATH="/opt/intel/include:$CMAKE_INCLUDE_PATH"

if [[ -e /opt/openssl ]]; then
    export OPENSSL_ROOT_DIR=/opt/openssl
    export CMAKE_INCLUDE_PATH="/opt/openssl/include":$CMAKE_INCLUDE_PATH
fi

mkdir -p /tmp/$WHEELHOUSE_DIR

export PATCHELF_BIN=/usr/local/bin/patchelf
patchelf_version=$($PATCHELF_BIN --version)
echo "patchelf version: " $patchelf_version
if [[ "$patchelf_version" == "patchelf 0.9" ]]; then
    echo "Your patchelf version is too old. Please use version >= 0.10."
    exit 1
fi

########################################################
# Compile wheels as well as libtorch
#######################################################
if [[ -z "$PYTORCH_ROOT" ]]; then
    echo "Need to set PYTORCH_ROOT env variable"
    exit 1
fi
pushd "$PYTORCH_ROOT"
<<<<<<< HEAD
retry pip install -qU "setuptools<80.0"
=======
retry pip install -q cmake
>>>>>>> 761962f8
python setup.py clean
retry pip install -qr requirements.txt
case ${DESIRED_PYTHON} in
  cp31*)
    retry pip install -q --pre numpy==2.1.0
    ;;
  # Should catch 3.9+
  *)
    retry pip install -q --pre numpy==2.0.2
    ;;
esac

if [[ "$DESIRED_CUDA" == *"rocm"* ]]; then
    echo "Calling build_amd.py at $(date)"
    python tools/amd_build/build_amd.py
fi

# This value comes from binary_linux_build.sh (and should only be set to true
# for master / release branches)
BUILD_DEBUG_INFO=${BUILD_DEBUG_INFO:=0}

if [[ $BUILD_DEBUG_INFO == "1" ]]; then
    echo "Building wheel and debug info"
else
    echo "BUILD_DEBUG_INFO was not set, skipping debug info"
fi

if [[ "$DISABLE_RCCL" = 1 ]]; then
    echo "Disabling NCCL/RCCL in pyTorch"
    USE_RCCL=0
    USE_NCCL=0
    USE_KINETO=0
else
    USE_RCCL=1
    USE_NCCL=1
    USE_KINETO=1
fi

echo "Calling setup.py bdist at $(date)"

if [[ "$USE_SPLIT_BUILD" == "true" ]]; then
    echo "Calling setup.py bdist_wheel for split build (BUILD_LIBTORCH_WHL)"
    time EXTRA_CAFFE2_CMAKE_FLAGS=${EXTRA_CAFFE2_CMAKE_FLAGS[@]} \
    BUILD_LIBTORCH_WHL=1 BUILD_PYTHON_ONLY=0 \
    BUILD_LIBTORCH_CPU_WITH_DEBUG=$BUILD_DEBUG_INFO \
    USE_NCCL=${USE_NCCL} USE_RCCL=${USE_RCCL} USE_KINETO=${USE_KINETO} \
    python setup.py bdist_wheel -d /tmp/$WHEELHOUSE_DIR
    echo "Finished setup.py bdist_wheel for split build (BUILD_LIBTORCH_WHL)"
    echo "Calling setup.py bdist_wheel for split build (BUILD_PYTHON_ONLY)"
    time EXTRA_CAFFE2_CMAKE_FLAGS=${EXTRA_CAFFE2_CMAKE_FLAGS[@]} \
    BUILD_LIBTORCH_WHL=0 BUILD_PYTHON_ONLY=1 \
    BUILD_LIBTORCH_CPU_WITH_DEBUG=$BUILD_DEBUG_INFO \
    USE_NCCL=${USE_NCCL} USE_RCCL=${USE_RCCL} USE_KINETO=${USE_KINETO} \
    python setup.py bdist_wheel -d /tmp/$WHEELHOUSE_DIR --cmake
    echo "Finished setup.py bdist_wheel for split build (BUILD_PYTHON_ONLY)"
else
    time CMAKE_ARGS=${CMAKE_ARGS[@]} \
        EXTRA_CAFFE2_CMAKE_FLAGS=${EXTRA_CAFFE2_CMAKE_FLAGS[@]} \
        BUILD_LIBTORCH_CPU_WITH_DEBUG=$BUILD_DEBUG_INFO \
        USE_NCCL=${USE_NCCL} USE_RCCL=${USE_RCCL} USE_KINETO=${USE_KINETO} \
        python setup.py bdist_wheel -d /tmp/$WHEELHOUSE_DIR
fi
echo "Finished setup.py bdist at $(date)"

# Build libtorch packages
if [[ -n "$BUILD_PYTHONLESS" ]]; then
    # Now build pythonless libtorch
    # Note - just use whichever python we happen to be on
    python setup.py clean

    if [[ $LIBTORCH_VARIANT = *"static"* ]]; then
        STATIC_CMAKE_FLAG="-DTORCH_STATIC=1"
    fi

    mkdir -p build
    pushd build
    echo "Calling tools/build_libtorch.py at $(date)"
    time CMAKE_ARGS=${CMAKE_ARGS[@]} \
         EXTRA_CAFFE2_CMAKE_FLAGS="${EXTRA_CAFFE2_CMAKE_FLAGS[@]} $STATIC_CMAKE_FLAG" \
         python ../tools/build_libtorch.py
    echo "Finished tools/build_libtorch.py at $(date)"
    popd

    mkdir -p libtorch/{lib,bin,include,share}
    cp -r build/build/lib libtorch/

    # for now, the headers for the libtorch package will just be copied in
    # from one of the wheels (this is from when this script built multiple
    # wheels at once)
    ANY_WHEEL=$(ls /tmp/$WHEELHOUSE_DIR/torch*.whl | head -n1)
    unzip -d any_wheel $ANY_WHEEL
    if [[ -d any_wheel/torch/include ]]; then
        cp -r any_wheel/torch/include libtorch/
    else
        cp -r any_wheel/torch/lib/include libtorch/
    fi
    cp -r any_wheel/torch/share/cmake libtorch/share/
    rm -rf any_wheel

    echo $PYTORCH_BUILD_VERSION > libtorch/build-version
    echo "$(pushd $PYTORCH_ROOT && git rev-parse HEAD)" > libtorch/build-hash

    mkdir -p /tmp/$LIBTORCH_HOUSE_DIR

    zip -rq /tmp/$LIBTORCH_HOUSE_DIR/libtorch-$LIBTORCH_ABI$LIBTORCH_VARIANT-$PYTORCH_BUILD_VERSION.zip libtorch
    cp /tmp/$LIBTORCH_HOUSE_DIR/libtorch-$LIBTORCH_ABI$LIBTORCH_VARIANT-$PYTORCH_BUILD_VERSION.zip \
       /tmp/$LIBTORCH_HOUSE_DIR/libtorch-$LIBTORCH_ABI$LIBTORCH_VARIANT-latest.zip
fi

popd

#######################################################################
# ADD DEPENDENCIES INTO THE WHEEL
#
# auditwheel repair doesn't work correctly and is buggy
# so manually do the work of copying dependency libs and patchelfing
# and fixing RECORDS entries correctly
######################################################################

fname_with_sha256() {
    HASH=$(sha256sum $1 | cut -c1-8)
    DIRNAME=$(dirname $1)
    BASENAME=$(basename $1)
    # Do not rename nvrtc-builtins.so as they are dynamically loaded
    # by libnvrtc.so
    # Similarly don't mangle libcudnn and libcublas library names
    if [[ $BASENAME == "libnvrtc-builtins.s"* || $BASENAME == "libcudnn"* || $BASENAME == "libcublas"*  ]]; then
        echo $1
    else
        INITNAME=$(echo $BASENAME | cut -f1 -d".")
        ENDNAME=$(echo $BASENAME | cut -f 2- -d".")
        echo "$DIRNAME/$INITNAME-$HASH.$ENDNAME"
    fi
}

fname_without_so_number() {
    LINKNAME=$(echo $1 | sed -e 's/\.so.*/.so/g')
    echo "$LINKNAME"
}

make_wheel_record() {
    FPATH=$1
    if echo $FPATH | grep RECORD >/dev/null 2>&1; then
        # if the RECORD file, then
        echo "\"$FPATH\",,"
    else
        HASH=$(openssl dgst -sha256 -binary $FPATH | openssl base64 | sed -e 's/+/-/g' | sed -e 's/\//_/g' | sed -e 's/=//g')
        FSIZE=$(ls -nl $FPATH | awk '{print $5}')
        echo "\"$FPATH\",sha256=$HASH,$FSIZE"
    fi
}

replace_needed_sofiles() {
    find $1 -name '*.so*' | while read sofile; do
        origname=$2
        patchedname=$3
        if [[ "$origname" != "$patchedname" ]] || [[ "$DESIRED_CUDA" == *"rocm"* ]]; then
            set +e
            origname=$($PATCHELF_BIN --print-needed $sofile | grep "$origname.*")
            ERRCODE=$?
            set -e
            if [ "$ERRCODE" -eq "0" ]; then
                echo "patching $sofile entry $origname to $patchedname"
                $PATCHELF_BIN --replace-needed $origname $patchedname $sofile
            fi
        fi
    done
}

echo 'Built this wheel:'
ls /tmp/$WHEELHOUSE_DIR
mkdir -p "/$WHEELHOUSE_DIR"
mv /tmp/$WHEELHOUSE_DIR/torch*linux*.whl /$WHEELHOUSE_DIR/

if [[ "$USE_SPLIT_BUILD" == "true" ]]; then
    mv /tmp/$WHEELHOUSE_DIR/torch_no_python*.whl /$WHEELHOUSE_DIR/ || true
fi

if [[ -n "$BUILD_PYTHONLESS" ]]; then
    mkdir -p /$LIBTORCH_HOUSE_DIR
    mv /tmp/$LIBTORCH_HOUSE_DIR/*.zip /$LIBTORCH_HOUSE_DIR
    rm -rf /tmp/$LIBTORCH_HOUSE_DIR
fi
rm -rf /tmp/$WHEELHOUSE_DIR
rm -rf /tmp_dir
mkdir /tmp_dir
pushd /tmp_dir

for pkg in /$WHEELHOUSE_DIR/torch_no_python*.whl /$WHEELHOUSE_DIR/torch*linux*.whl /$LIBTORCH_HOUSE_DIR/libtorch*.zip; do

    # if the glob didn't match anything
    if [[ ! -e $pkg ]]; then
        continue
    fi

    rm -rf tmp
    mkdir -p tmp
    cd tmp
    cp $pkg .

    unzip -q $(basename $pkg)
    rm -f $(basename $pkg)

    if [[ -d torch ]]; then
        PREFIX=torch
    else
        PREFIX=libtorch
    fi

    if [[ $pkg != *"without-deps"* ]]; then
        # copy over needed dependent .so files over and tag them with their hash
        patched=()
        for filepath in "${DEPS_LIST[@]}"; do
            filename=$(basename $filepath)
            destpath=$PREFIX/lib/$filename
            if [[ "$filepath" != "$destpath" ]]; then
                cp $filepath $destpath
            fi

            # ROCm workaround for roctracer dlopens
            if [[ "$DESIRED_CUDA" == *"rocm"* ]]; then
                patchedpath=$(fname_without_so_number $destpath)
            # Keep the so number for XPU dependencies and libgomp.so.1 to avoid twice load
            elif [[ "$DESIRED_CUDA" == *"xpu"* || "$filename" == "libgomp.so.1" ]]; then
                patchedpath=$destpath
            else
                patchedpath=$(fname_with_sha256 $destpath)
            fi
            patchedname=$(basename $patchedpath)
            if [[ "$destpath" != "$patchedpath" ]]; then
                mv $destpath $patchedpath
            fi
            patched+=("$patchedname")
            echo "Copied $filepath to $patchedpath"
        done

        echo "patching to fix the so names to the hashed names"
        for ((i=0;i<${#DEPS_LIST[@]};++i)); do
            replace_needed_sofiles $PREFIX ${DEPS_SONAME[i]} ${patched[i]}
            # do the same for caffe2, if it exists
            if [[ -d caffe2 ]]; then
                replace_needed_sofiles caffe2 ${DEPS_SONAME[i]} ${patched[i]}
            fi
        done

        # copy over needed auxiliary files
        for ((i=0;i<${#DEPS_AUX_SRCLIST[@]};++i)); do
            srcpath=${DEPS_AUX_SRCLIST[i]}
            dstpath=$PREFIX/${DEPS_AUX_DSTLIST[i]}
            mkdir -p $(dirname $dstpath)
            cp $srcpath $dstpath
        done
    fi

    # set RPATH of _C.so and similar to $ORIGIN, $ORIGIN/lib
    find $PREFIX -maxdepth 1 -type f -name "*.so*" | while read sofile; do
        echo "Setting rpath of $sofile to ${C_SO_RPATH:-'$ORIGIN:$ORIGIN/lib'}"
        $PATCHELF_BIN --set-rpath ${C_SO_RPATH:-'$ORIGIN:$ORIGIN/lib'} ${FORCE_RPATH:-} $sofile
        $PATCHELF_BIN --print-rpath $sofile
    done

    # set RPATH of lib/ files to $ORIGIN
    find $PREFIX/lib -maxdepth 1 -type f -name "*.so*" | while read sofile; do
        echo "Setting rpath of $sofile to ${LIB_SO_RPATH:-'$ORIGIN'}"
        $PATCHELF_BIN --set-rpath ${LIB_SO_RPATH:-'$ORIGIN'} ${FORCE_RPATH:-} $sofile
        $PATCHELF_BIN --print-rpath $sofile
    done

    # create Manylinux 2_28 tag this needs to happen before regenerate the RECORD
    if [[ $PLATFORM == "manylinux_2_28_x86_64" && $GPU_ARCH_TYPE != "cpu-s390x" && $GPU_ARCH_TYPE != "xpu" ]]; then
        wheel_file=$(echo $(basename $pkg) | sed -e 's/-cp.*$/.dist-info\/WHEEL/g')
        sed -i -e s#linux_x86_64#"${PLATFORM}"# $wheel_file;
    fi

    # regenerate the RECORD file with new hashes
    record_file=$(echo $(basename $pkg) | sed -e 's/-cp.*$/.dist-info\/RECORD/g')
    if [[ -e $record_file ]]; then
        echo "Generating new record file $record_file"
        : > "$record_file"
        # generate records for folders in wheel
        find * -type f | while read fname; do
            make_wheel_record "$fname" >>"$record_file"
        done
    fi

    if [[ $BUILD_DEBUG_INFO == "1" ]]; then
        pushd "$PREFIX/lib"

        # Duplicate library into debug lib
        cp libtorch_cpu.so libtorch_cpu.so.dbg

        # Keep debug symbols on debug lib
        strip --only-keep-debug libtorch_cpu.so.dbg

        # Remove debug info from release lib
        strip --strip-debug libtorch_cpu.so

        objcopy libtorch_cpu.so --add-gnu-debuglink=libtorch_cpu.so.dbg

        # Zip up debug info
        mkdir -p /tmp/debug
        mv libtorch_cpu.so.dbg /tmp/debug/libtorch_cpu.so.dbg
        CRC32=$(objcopy --dump-section .gnu_debuglink=>(tail -c4 | od -t x4 -An | xargs echo) libtorch_cpu.so)

        pushd /tmp
        PKG_NAME=$(basename "$pkg" | sed 's/\.whl$//g')
        zip /tmp/debug-whl-libtorch-"$PKG_NAME"-"$CRC32".zip /tmp/debug/libtorch_cpu.so.dbg
        cp /tmp/debug-whl-libtorch-"$PKG_NAME"-"$CRC32".zip "$PYTORCH_FINAL_PACKAGE_DIR"
        popd

        popd
    fi

    # Rename wheel for Manylinux 2_28
    if [[ $PLATFORM == "manylinux_2_28_x86_64" && $GPU_ARCH_TYPE != "cpu-s390x" && $GPU_ARCH_TYPE != "xpu" ]]; then
        pkg_name=$(echo $(basename $pkg) | sed -e s#linux_x86_64#"${PLATFORM}"#)
        zip -rq $pkg_name $PREIX*
        rm -f $pkg
        mv $pkg_name $(dirname $pkg)/$pkg_name
    else
        # zip up the wheel back
        zip -rq $(basename $pkg) $PREIX*
        # remove original wheel
        rm -f $pkg
        mv $(basename $pkg) $pkg
    fi

    cd ..
    rm -rf tmp
done

# Copy wheels to host machine for persistence before testing
if [[ -n "$PYTORCH_FINAL_PACKAGE_DIR" ]]; then
    mkdir -p "$PYTORCH_FINAL_PACKAGE_DIR" || true
    if [[ -n "$BUILD_PYTHONLESS" ]]; then
        cp /$LIBTORCH_HOUSE_DIR/libtorch*.zip "$PYTORCH_FINAL_PACKAGE_DIR"
    else
        cp /$WHEELHOUSE_DIR/torch*.whl "$PYTORCH_FINAL_PACKAGE_DIR"
    fi
fi

# remove stuff before testing
rm -rf /opt/rh
if ls /usr/local/cuda* >/dev/null 2>&1; then
    rm -rf /usr/local/cuda*
fi


# Test that all the wheels work
if [[ -z "$BUILD_PYTHONLESS" ]]; then
  export OMP_NUM_THREADS=4 # on NUMA machines this takes too long
  pushd $PYTORCH_ROOT/test

  # Install the wheel for this Python version
  if [[ "$USE_SPLIT_BUILD" == "true" ]]; then
    pip uninstall -y "$TORCH_NO_PYTHON_PACKAGE_NAME" || true
  fi

  pip uninstall -y "$TORCH_PACKAGE_NAME"

  if [[ "$USE_SPLIT_BUILD" == "true" ]]; then
    pip install "$TORCH_NO_PYTHON_PACKAGE_NAME" --no-index -f /$WHEELHOUSE_DIR --no-dependencies -v
  fi

  pip install "$TORCH_PACKAGE_NAME" --no-index -f /$WHEELHOUSE_DIR --no-dependencies -v

  # Print info on the libraries installed in this wheel
  # Rather than adjust find command to skip non-library files with an embedded *.so* in their name,
  # since this is only for reporting purposes, we add the || true to the ldd command.
  installed_libraries=($(find "$pydir/lib/python${py_majmin}/site-packages/torch/" -name '*.so*'))
  echo "The wheel installed all of the libraries: ${installed_libraries[@]}"
  for installed_lib in "${installed_libraries[@]}"; do
      ldd "$installed_lib" || true
  done

  # Run the tests
  echo "$(date) :: Running tests"
  pushd "$PYTORCH_ROOT"


  LD_LIBRARY_PATH=/usr/local/nvidia/lib64 \
          "${PYTORCH_ROOT}/.ci/pytorch/run_tests.sh" manywheel "${py_majmin}" "$DESIRED_CUDA"
  popd
  echo "$(date) :: Finished tests"
fi<|MERGE_RESOLUTION|>--- conflicted
+++ resolved
@@ -97,11 +97,7 @@
     exit 1
 fi
 pushd "$PYTORCH_ROOT"
-<<<<<<< HEAD
-retry pip install -qU "setuptools<80.0"
-=======
-retry pip install -q cmake
->>>>>>> 761962f8
+retry pip install -qU cmake "setuptools<80.0"
 python setup.py clean
 retry pip install -qr requirements.txt
 case ${DESIRED_PYTHON} in
