--- conflicted
+++ resolved
@@ -109,39 +109,10 @@
     UCC_COMMIT=${_UCC_COMMIT}
     TRITON=yes
     ;;
-<<<<<<< HEAD
-  pytorch-linux-focal-cuda12.4-cudnn9-py3-gcc9-inductor-benchmarks)
-    CUDA_VERSION=12.4.1
-=======
   pytorch-linux-jammy-cuda12.8-cudnn9-py3-gcc9-inductor-benchmarks)
     CUDA_VERSION=12.8.1
->>>>>>> 6cb6da6e
-    CUDNN_VERSION=9
-    ANACONDA_PYTHON_VERSION=3.10
-    GCC_VERSION=9
-    VISION=yes
-    KATEX=yes
-    UCX_COMMIT=${_UCX_COMMIT}
-    UCC_COMMIT=${_UCC_COMMIT}
-    TRITON=yes
-    INDUCTOR_BENCHMARKS=yes
-    ;;
-  pytorch-linux-focal-cuda12.4-cudnn9-py3.12-gcc9-inductor-benchmarks)
-    CUDA_VERSION=12.4.1
-    CUDNN_VERSION=9
-    ANACONDA_PYTHON_VERSION=3.12
-    GCC_VERSION=9
-    VISION=yes
-    KATEX=yes
-    UCX_COMMIT=${_UCX_COMMIT}
-    UCC_COMMIT=${_UCC_COMMIT}
-    TRITON=yes
-    INDUCTOR_BENCHMARKS=yes
-    ;;
-  pytorch-linux-focal-cuda12.4-cudnn9-py3.13-gcc9-inductor-benchmarks)
-    CUDA_VERSION=12.4.1
-    CUDNN_VERSION=9
-    ANACONDA_PYTHON_VERSION=3.13
+    CUDNN_VERSION=9
+    ANACONDA_PYTHON_VERSION=3.10
     GCC_VERSION=9
     VISION=yes
     KATEX=yes
