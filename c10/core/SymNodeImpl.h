
#pragma once

#include <c10/macros/Export.h>
#include <c10/util/ArrayRef.h>
#include <c10/util/Exception.h>
#include <c10/util/intrusive_ptr.h>
#include <cstdint>
#include <optional>
#include <ostream>
#include <string>

C10_DIAGNOSTIC_PUSH_AND_IGNORED_IF_DEFINED("-Wunused-parameter")

namespace c10 {

class SymNodeImpl;
using SymNode = c10::intrusive_ptr<SymNodeImpl>;

// When you add a method, you also need to edit
// torch/csrc/jit/python/init.cpp
// torch/csrc/utils/python_symnode.h
// c10/core/ConstantSymNodeImpl.h
class C10_API SymNodeImpl : public c10::intrusive_ptr_target {
 public:
  ~SymNodeImpl() override = default;

  template <typename T>
  c10::intrusive_ptr<T> dyn_cast() const {
    return c10::intrusive_ptr<T>::reclaim_copy(dynamic_cast<T*>(this));
  }

  // these could be pure virtual when we implement LTC versions
  virtual bool is_int() {
    TORCH_CHECK(false, "NYI");
  }
  virtual bool is_bool() {
    TORCH_CHECK(false, "NYI");
  }
  virtual bool is_float() {
    TORCH_CHECK(false, "NYI");
  }
  virtual bool is_nested_int() const {
    return false;
  }
  virtual SymNode add(const SymNode& other) {
    TORCH_CHECK(false, "NYI");
  }
  virtual SymNode sub(const SymNode& other) {
    TORCH_CHECK(false, "NYI");
  }
  virtual SymNode mul(const SymNode& other) {
    TORCH_CHECK(false, "NYI");
  }
  // NB: legacy, prefer float_truediv or int_truediv
  virtual SymNode truediv(const SymNode& other) {
    TORCH_CHECK(false, "NYI");
  }
  virtual SymNode float_truediv(const SymNode& other) {
    return truediv(other);
  }
  virtual SymNode int_truediv(const SymNode& other) {
    return truediv(other);
  }
  // NB: legacy, prefer float_pow or pow_by_natural
  virtual SymNode pow(const SymNode& other) {
    TORCH_CHECK(false, "NYI");
  }
  virtual SymNode float_pow(const SymNode& other) {
    return pow(other);
  }
  virtual SymNode pow_by_natural(const SymNode& other) {
    return pow(other);
  }
  // NB: legacy, prefer int_floordiv
  virtual SymNode floordiv(const SymNode& other) {
    TORCH_CHECK(false, "NYI");
  }
  virtual SymNode int_floordiv(const SymNode& other) {
    return floordiv(other);
  }
  virtual SymNode mod(const SymNode& other) {
    TORCH_CHECK(false, "NYI");
  }
  virtual SymNode eq(const SymNode& other) {
    TORCH_CHECK(false, "NYI");
  }
  virtual SymNode ne(const SymNode& other) {
    TORCH_CHECK(false, "NYI");
  }
  virtual SymNode gt(const SymNode& other) {
    TORCH_CHECK(false, "NYI");
  }
  virtual SymNode lt(const SymNode& other) {
    TORCH_CHECK(false, "NYI");
  }
  virtual SymNode le(const SymNode& other) {
    TORCH_CHECK(false, "NYI");
  }
  virtual SymNode ge(const SymNode& other) {
    TORCH_CHECK(false, "NYI");
  }
  virtual SymNode ceil() {
    TORCH_CHECK(false, "NYI");
  }
  virtual SymNode floor() {
    TORCH_CHECK(false, "NYI");
  }
  virtual SymNode neg() {
    TORCH_CHECK(false, "NYI");
  }
  virtual SymNode sym_min(const SymNode& other) {
    TORCH_CHECK(false, "NYI");
  }
  virtual SymNode sym_max(const SymNode& other) {
    TORCH_CHECK(false, "NYI");
  }
  virtual SymNode sym_or(const SymNode& other) {
    TORCH_CHECK(false, "NYI");
  }
  virtual SymNode sym_and(const SymNode& other) {
    TORCH_CHECK(false, "NYI");
  }
  virtual SymNode sym_not() {
    TORCH_CHECK(false, "NYI");
  }
  virtual SymNode sym_ite(const SymNode& then_val, const SymNode& else_val) {
    TORCH_CHECK(false, "NYI");
  }
  // NB: self is ignored here, only the arguments are used
  virtual SymNode is_contiguous(
      ArrayRef<SymNode> sizes,
      ArrayRef<SymNode> strides) {
    TORCH_CHECK(false, "NYI");
  }
  virtual SymNode is_channels_last_contiguous_2d(
      ArrayRef<SymNode> sizes,
      ArrayRef<SymNode> strides) {
    TORCH_CHECK(false, "NYI");
  }
  virtual SymNode is_channels_last_contiguous_3d(
      ArrayRef<SymNode> sizes,
      ArrayRef<SymNode> strides) {
    TORCH_CHECK(false, "NYI");
  }
  virtual SymNode is_channels_last_strides_2d(
      ArrayRef<SymNode> sizes,
      ArrayRef<SymNode> strides) {
    TORCH_CHECK(false, "NYI");
  }
  virtual SymNode is_channels_last_strides_3d(
      ArrayRef<SymNode> sizes,
      ArrayRef<SymNode> strides) {
    TORCH_CHECK(false, "NYI");
  }
  virtual SymNode is_non_overlapping_and_dense(
      ArrayRef<SymNode> sizes,
      ArrayRef<SymNode> strides) {
    TORCH_CHECK(false, "NYI");
  }
  virtual SymNode clone() {
    TORCH_CHECK(false, "NYI");
  }
  virtual SymNode sym_float() {
    TORCH_CHECK(false, "NYI");
  }
  virtual SymNode wrap_int(int64_t num) {
    TORCH_CHECK(false, "NYI");
  }
  virtual SymNode wrap_float(double num) {
    TORCH_CHECK(false, "NYI");
  }
  virtual SymNode wrap_bool(bool num) {
    TORCH_CHECK(false, "NYI");
  }
  virtual int64_t guard_int(const char* file, int64_t line) {
    TORCH_CHECK(false, "NYI");
  }
  virtual bool guard_bool(const char* file, int64_t line) {
    TORCH_CHECK(false, "NYI");
  }
  virtual double guard_float(const char* file, int64_t line) {
    TORCH_CHECK(false, "NYI");
  }
  virtual bool guard_size_oblivious(const char* file, int64_t line) {
    // No improvement for unbacked SymBools by default, replace this
    // with a better implementation!
    return guard_bool(file, line);
  }
  virtual bool guard_or_false(const char* file, int64_t line) {
<<<<<<< HEAD
    // Default implementation for unbacked symbolic booleans provides no optimization.
    // This should be overridden with a more efficient implementation in derived classes.
    // Note: PT2 primarily uses PythonSymNodeImpl for this functionality.
    // XLA is currently the main consumer of this fallback path since it uses
    // ahead-of-time compilation and cannot depend on Python runtime.
    return guard_bool(file, line);
  }
  virtual bool statically_known_true(const char* file, int64_t line) {
    // Default implementation for unbacked symbolic booleans provides no optimization.
    // This should be overridden with a more efficient implementation in derived classes.
    // Note: PT2 primarily uses PythonSymNodeImpl for this functionality.
    // XLA is currently the main consumer of this fallback path since it uses
    // ahead-of-time compilation and cannot depend on Python runtime.
    return guard_bool(file, line);
  }
  virtual bool guard_or_true(const char* file, int64_t line) {
    // Default implementation for unbacked symbolic booleans provides no optimization.
    // This should be overridden with a more efficient implementation in derived classes.
    // Note: PT2 primarily uses PythonSymNodeImpl for this functionality.
    // XLA is currently the main consumer of this fallback path since it uses
    // ahead-of-time compilation and cannot depend on Python runtime.
=======
    // No improvement for unbacked SymBools by default, replace this
    // with a better implementation! NB: PT2 primarily uses PythonSymNodeImpl,
    // the only user of this fallback path to my knowledge is XLA, which
    // is AOT and necessarily can't take a dependency on Python.
    return guard_bool(file, line);
  }
  virtual bool statically_known_true(const char* file, int64_t line) {
    // No improvement for unbacked SymBools by default, replace this
    // with a better implementation! NB: PT2 primarily uses PythonSymNodeImpl,
    // the only user of this fallback path to my knowledge is XLA, which
    // is AOT and necessarily can't take a dependency on Python.
    return guard_bool(file, line);
  }
  virtual bool guard_or_true(const char* file, int64_t line) {
    // No improvement for unbacked SymBools by default, replace this
    // with a better implementation! NB: PT2 primarily uses PythonSymNodeImpl,
    // the only user of this fallback path to my knowledge is XLA, which
    // is AOT and necessarily can't take a dependency on Python.
>>>>>>> 39cb8682
    return guard_bool(file, line);
  }
  virtual bool expect_true(const char* file, int64_t line) {
    // No improvement for unbacked SymBools by default, replace this
    // with a better implementation!
    return guard_bool(file, line);
  }
  virtual bool expect_size(const char* file, int64_t line) {
    // No improvement for unbacked SymInts by default, replace this
    // with a better implementation!
    return ge(wrap_int(0))->guard_bool(file, line);
  }
  virtual int64_t int_() {
    TORCH_CHECK(false, "NYI");
  }
  virtual bool bool_() {
    TORCH_CHECK(false, "NYI");
  }
  virtual bool has_hint() {
    TORCH_CHECK(false, "NYI");
  }
  virtual std::string str() {
    TORCH_CHECK(false, "NYI");
  }
  virtual std::string _graph_repr() {
    return str();
  }
  virtual std::optional<int64_t> nested_int() {
    return std::nullopt;
  }
  virtual std::optional<int64_t> nested_int_coeff() {
    return std::nullopt;
  }
  virtual std::optional<int64_t> constant_int() {
    return std::nullopt;
  }
  virtual std::optional<bool> constant_bool() {
    return std::nullopt;
  }
  virtual std::optional<int64_t> maybe_as_int() {
    return std::nullopt;
  }
  virtual bool is_constant() {
    return false;
  }
  virtual bool is_symbolic() {
    return true;
  }
  std::ostream& operator<<(std::ostream& os) {
    os << str();
    return os;
  }
};

} // namespace c10
C10_DIAGNOSTIC_POP()<|MERGE_RESOLUTION|>--- conflicted
+++ resolved
@@ -188,48 +188,21 @@
     return guard_bool(file, line);
   }
   virtual bool guard_or_false(const char* file, int64_t line) {
-<<<<<<< HEAD
-    // Default implementation for unbacked symbolic booleans provides no optimization.
-    // This should be overridden with a more efficient implementation in derived classes.
     // Note: PT2 primarily uses PythonSymNodeImpl for this functionality.
     // XLA is currently the main consumer of this fallback path since it uses
     // ahead-of-time compilation and cannot depend on Python runtime.
     return guard_bool(file, line);
   }
   virtual bool statically_known_true(const char* file, int64_t line) {
-    // Default implementation for unbacked symbolic booleans provides no optimization.
-    // This should be overridden with a more efficient implementation in derived classes.
     // Note: PT2 primarily uses PythonSymNodeImpl for this functionality.
     // XLA is currently the main consumer of this fallback path since it uses
     // ahead-of-time compilation and cannot depend on Python runtime.
     return guard_bool(file, line);
   }
   virtual bool guard_or_true(const char* file, int64_t line) {
-    // Default implementation for unbacked symbolic booleans provides no optimization.
-    // This should be overridden with a more efficient implementation in derived classes.
     // Note: PT2 primarily uses PythonSymNodeImpl for this functionality.
     // XLA is currently the main consumer of this fallback path since it uses
     // ahead-of-time compilation and cannot depend on Python runtime.
-=======
-    // No improvement for unbacked SymBools by default, replace this
-    // with a better implementation! NB: PT2 primarily uses PythonSymNodeImpl,
-    // the only user of this fallback path to my knowledge is XLA, which
-    // is AOT and necessarily can't take a dependency on Python.
-    return guard_bool(file, line);
-  }
-  virtual bool statically_known_true(const char* file, int64_t line) {
-    // No improvement for unbacked SymBools by default, replace this
-    // with a better implementation! NB: PT2 primarily uses PythonSymNodeImpl,
-    // the only user of this fallback path to my knowledge is XLA, which
-    // is AOT and necessarily can't take a dependency on Python.
-    return guard_bool(file, line);
-  }
-  virtual bool guard_or_true(const char* file, int64_t line) {
-    // No improvement for unbacked SymBools by default, replace this
-    // with a better implementation! NB: PT2 primarily uses PythonSymNodeImpl,
-    // the only user of this fallback path to my knowledge is XLA, which
-    // is AOT and necessarily can't take a dependency on Python.
->>>>>>> 39cb8682
     return guard_bool(file, line);
   }
   virtual bool expect_true(const char* file, int64_t line) {
