--- conflicted
+++ resolved
@@ -1,9 +1,5 @@
-<<<<<<< HEAD
-# Owner(s): ["oncall: distributed_checkpointing"]
-
-=======
 # Owner(s): ["oncall: distributed checkpointing"]
->>>>>>> 0a9ffa65
+
 import sys
 
 import torch
