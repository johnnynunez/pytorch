# Owner(s): ["module: cpp-extensions"]

import _codecs
import io
import os
import sys
import tempfile
import unittest
from typing import Union
from unittest.mock import patch

import numpy as np
import pytorch_openreg  # noqa: F401

import torch
import torch.testing._internal.common_utils as common
import torch.utils.cpp_extension
from torch.serialization import safe_globals
from torch.testing._internal.common_utils import (
    IS_ARM64,
    skipIfTorchDynamo,
    TemporaryFileName,
    TEST_CUDA,
    TEST_XPU,
)
from torch.utils.cpp_extension import CUDA_HOME, ROCM_HOME


TEST_CUDA = TEST_CUDA and CUDA_HOME is not None
TEST_ROCM = TEST_CUDA and torch.version.hip is not None and ROCM_HOME is not None


def generate_faked_module():
    class _OpenRegMod:
        pass

    return _OpenRegMod()


def generate_faked_module_methods():
    def device_count() -> int:
        return 1

    def get_rng_state(
        device: Union[int, str, torch.device] = "openreg",
    ) -> torch.Tensor:
        # create a tensor using our custom device object.
        return torch.empty(4, 4, device="openreg")

    def set_rng_state(
        new_state: torch.Tensor, device: Union[int, str, torch.device] = "openreg"
    ) -> None:
        pass

    def is_available():
        return True

    def current_device():
        return 0

    torch.openreg.device_count = device_count
    torch.openreg.get_rng_state = get_rng_state
    torch.openreg.set_rng_state = set_rng_state
    torch.openreg.is_available = is_available
    torch.openreg.current_device = current_device
    torch.openreg._lazy_init = lambda: None
    torch.openreg.is_initialized = lambda: True


@unittest.skipIf(IS_ARM64, "Does not work on arm")
@unittest.skipIf(TEST_XPU, "XPU does not support cppextension currently")
@torch.testing._internal.common_utils.markDynamoStrictTest
class TestCppExtensionOpenRgistration(common.TestCase):
    """Tests Open Device Registration with C++ extensions."""

    module = None

    def setUp(self):
        super().setUp()

        # cpp extensions use relative paths. Those paths are relative to
        # this file, so we'll change the working directory temporarily
        self.old_working_dir = os.getcwd()
        os.chdir(os.path.dirname(os.path.abspath(__file__)))

        assert self.module is not None

    def tearDown(self):
        super().tearDown()

        # return the working directory (see setUp)
        os.chdir(self.old_working_dir)

    @classmethod
    def setUpClass(cls):
        torch.testing._internal.common_utils.remove_cpp_extensions_build_root()

        cls.module = torch.utils.cpp_extension.load(
            name="custom_device_extension",
            sources=[
                "cpp_extensions/open_registration_extension.cpp",
            ],
            extra_include_paths=["cpp_extensions"],
            extra_cflags=["-g"],
            verbose=True,
        )

        torch.utils.generate_methods_for_privateuse1_backend(for_storage=True)
        generate_faked_module_methods()

    def test_base_device_registration(self):
        self.assertFalse(self.module.custom_add_called())
        # create a tensor using our custom device object
        device = self.module.custom_device()
        x = torch.empty(4, 4, device=device)
        y = torch.empty(4, 4, device=device)
        # Check that our device is correct.
        self.assertTrue(x.device == device)
        self.assertFalse(x.is_cpu)
        self.assertFalse(self.module.custom_add_called())
        # calls out custom add kernel, registered to the dispatcher
        z = x + y
        # check that it was called
        self.assertTrue(self.module.custom_add_called())
        z_cpu = z.to(device="cpu")
        # Check that our cross-device copy correctly copied the data to cpu
        self.assertTrue(z_cpu.is_cpu)
        self.assertFalse(z.is_cpu)
        self.assertTrue(z.device == device)
        self.assertEqual(z, z_cpu)

    def test_common_registration(self):
        # check unsupported device and duplicated registration
        with self.assertRaisesRegex(RuntimeError, "Expected one of cpu"):
            torch._register_device_module("dev", generate_faked_module())
        with self.assertRaisesRegex(RuntimeError, "The runtime module of"):
            torch._register_device_module("openreg", generate_faked_module())

        # backend name can be renamed to the same name multiple times
        torch.utils.rename_privateuse1_backend("openreg")

        # backend name can't be renamed multiple times to different names.
        with self.assertRaisesRegex(
            RuntimeError, "torch.register_privateuse1_backend()"
        ):
            torch.utils.rename_privateuse1_backend("dev")

        # generator tensor and module can be registered only once
        with self.assertRaisesRegex(RuntimeError, "The custom device module of"):
            torch.utils.generate_methods_for_privateuse1_backend()

        # check whether torch.openreg have been registered correctly
        self.assertTrue(
            torch.utils.backend_registration._get_custom_mod_func("device_count")() == 1
        )
        with self.assertRaisesRegex(RuntimeError, "Try to call torch.openreg"):
            torch.utils.backend_registration._get_custom_mod_func("func_name_")

        # check attributes after registered
        self.assertTrue(hasattr(torch.Tensor, "is_openreg"))
        self.assertTrue(hasattr(torch.Tensor, "openreg"))
        self.assertTrue(hasattr(torch.TypedStorage, "is_openreg"))
        self.assertTrue(hasattr(torch.TypedStorage, "openreg"))
        self.assertTrue(hasattr(torch.UntypedStorage, "is_openreg"))
        self.assertTrue(hasattr(torch.UntypedStorage, "openreg"))
        self.assertTrue(hasattr(torch.nn.Module, "openreg"))
        self.assertTrue(hasattr(torch.nn.utils.rnn.PackedSequence, "is_openreg"))
        self.assertTrue(hasattr(torch.nn.utils.rnn.PackedSequence, "openreg"))

    def test_open_device_generator_registration_and_hooks(self):
        device = self.module.custom_device()
        # None of our CPU operations should call the custom add function.
        self.assertFalse(self.module.custom_add_called())

        gen = torch.Generator(device=device)
        self.assertTrue(gen.device == device)

        default_gen = self.module.default_generator(0)
        self.assertTrue(
            default_gen.device.type == torch._C._get_privateuse1_backend_name()
        )

    def test_open_device_dispatchstub(self):
        # test kernels could be reused by privateuse1 backend through dispatchstub
        input_data = torch.randn(2, 2, 3, dtype=torch.float32, device="cpu")
        openreg_input_data = input_data.to("openreg")
        output_data = torch.abs(input_data)
        openreg_output_data = torch.abs(openreg_input_data)
        self.assertEqual(output_data, openreg_output_data.cpu())

        output_data = torch.randn(2, 2, 6, dtype=torch.float32, device="cpu")
        # output operand will resize flag is True in TensorIterator.
        openreg_input_data = input_data.to("openreg")
        openreg_output_data = output_data.to("openreg")
        # output operand will resize flag is False in TensorIterator.
        torch.abs(input_data, out=output_data[:, :, 0:6:2])
        torch.abs(openreg_input_data, out=openreg_output_data[:, :, 0:6:2])
        self.assertEqual(output_data, openreg_output_data.cpu())

        # output operand will resize flag is True in TensorIterator.
        # and convert output to contiguous tensor in TensorIterator.
        output_data = torch.randn(2, 2, 6, dtype=torch.float32, device="cpu")
        openreg_input_data = input_data.to("openreg")
        openreg_output_data = output_data.to("openreg")
        torch.abs(input_data, out=output_data[:, :, 0:6:3])
        torch.abs(openreg_input_data, out=openreg_output_data[:, :, 0:6:3])
        self.assertEqual(output_data, openreg_output_data.cpu())

    def test_open_device_quantized(self):
        input_data = torch.randn(3, 4, 5, dtype=torch.float32, device="cpu").to(
            "openreg"
        )
        quantized_tensor = torch.quantize_per_tensor(input_data, 0.1, 10, torch.qint8)
        self.assertEqual(quantized_tensor.device, torch.device("openreg:0"))
        self.assertEqual(quantized_tensor.dtype, torch.qint8)

    def test_open_device_random(self):
        # check if torch.openreg have implemented get_rng_state
        with torch.random.fork_rng(device_type="openreg"):
            pass

    def test_open_device_tensor(self):
        device = self.module.custom_device()

        # check whether print tensor.type() meets the expectation
        dtypes = {
            torch.bool: "torch.openreg.BoolTensor",
            torch.double: "torch.openreg.DoubleTensor",
            torch.float32: "torch.openreg.FloatTensor",
            torch.half: "torch.openreg.HalfTensor",
            torch.int32: "torch.openreg.IntTensor",
            torch.int64: "torch.openreg.LongTensor",
            torch.int8: "torch.openreg.CharTensor",
            torch.short: "torch.openreg.ShortTensor",
            torch.uint8: "torch.openreg.ByteTensor",
        }
        for tt, dt in dtypes.items():
            test_tensor = torch.empty(4, 4, dtype=tt, device=device)
            self.assertTrue(test_tensor.type() == dt)

        # check whether the attributes and methods of the corresponding custom backend are generated correctly
        x = torch.empty(4, 4)
        self.assertFalse(x.is_openreg)

        x = x.openreg(torch.device("openreg"))
        self.assertFalse(self.module.custom_add_called())
        self.assertTrue(x.is_openreg)

        # test different device type input
        y = torch.empty(4, 4)
        self.assertFalse(y.is_openreg)

        y = y.openreg(torch.device("openreg:0"))
        self.assertFalse(self.module.custom_add_called())
        self.assertTrue(y.is_openreg)

        # test different device type input
        z = torch.empty(4, 4)
        self.assertFalse(z.is_openreg)

        z = z.openreg(0)
        self.assertFalse(self.module.custom_add_called())
        self.assertTrue(z.is_openreg)

    def test_open_device_packed_sequence(self):
        device = self.module.custom_device()  # noqa: F841
        a = torch.rand(5, 3)
        b = torch.tensor([1, 1, 1, 1, 1])
        input = torch.nn.utils.rnn.PackedSequence(a, b)
        self.assertFalse(input.is_openreg)
        input_openreg = input.openreg()
        self.assertTrue(input_openreg.is_openreg)

    def test_open_device_storage(self):
        # check whether the attributes and methods for storage of the corresponding custom backend are generated correctly
        x = torch.empty(4, 4)
        z1 = x.storage()
        self.assertFalse(z1.is_openreg)

        z1 = z1.openreg()
        self.assertFalse(self.module.custom_add_called())
        self.assertTrue(z1.is_openreg)

        with self.assertRaisesRegex(RuntimeError, "Invalid device"):
            z1.openreg(torch.device("cpu"))

        z1 = z1.cpu()
        self.assertFalse(self.module.custom_add_called())
        self.assertFalse(z1.is_openreg)

        z1 = z1.openreg(device="openreg:0", non_blocking=False)
        self.assertFalse(self.module.custom_add_called())
        self.assertTrue(z1.is_openreg)

        with self.assertRaisesRegex(RuntimeError, "Invalid device"):
            z1.openreg(device="cuda:0", non_blocking=False)

        # check UntypedStorage
        y = torch.empty(4, 4)
        z2 = y.untyped_storage()
        self.assertFalse(z2.is_openreg)

        z2 = z2.openreg()
        self.assertFalse(self.module.custom_add_called())
        self.assertTrue(z2.is_openreg)

        # check custom StorageImpl create
        self.module.custom_storage_registry()

        z3 = y.untyped_storage()
        self.assertFalse(self.module.custom_storageImpl_called())

        z3 = z3.openreg()
        self.assertTrue(self.module.custom_storageImpl_called())
        self.assertFalse(self.module.custom_storageImpl_called())

        z3 = z3[0:3]
        self.assertTrue(self.module.custom_storageImpl_called())

    @unittest.skipIf(
        sys.version_info >= (3, 13),
        "Error: Please register PrivateUse1HooksInterface by `RegisterPrivateUse1HooksInterface` first.",
    )
    @skipIfTorchDynamo("unsupported aten.is_pinned.default")
    def test_open_device_storage_pin_memory(self):
        # Check if the pin_memory is functioning properly on custom device
        cpu_tensor = torch.empty(3)
        self.assertFalse(cpu_tensor.is_openreg)
        self.assertFalse(cpu_tensor.is_pinned())

        cpu_tensor_pin = cpu_tensor.pin_memory()
        self.assertTrue(cpu_tensor_pin.is_pinned())

        # Test storage pin_memory and is_pin
        cpu_storage = cpu_tensor.storage()
        self.assertFalse(cpu_storage.is_pinned("openreg"))

        cpu_storage_pinned = cpu_storage.pin_memory("openreg")
        self.assertTrue(cpu_storage_pinned.is_pinned("openreg"))

        # Test untyped storage pin_memory and is_pin
        cpu_tensor = torch.randn([3, 2, 1, 4])
        cpu_untyped_storage = cpu_tensor.untyped_storage()
        self.assertFalse(cpu_untyped_storage.is_pinned("openreg"))

        cpu_untyped_storage_pinned = cpu_untyped_storage.pin_memory("openreg")
        self.assertTrue(cpu_untyped_storage_pinned.is_pinned("openreg"))

    @unittest.skip(
        "Temporarily disable due to the tiny differences between clang++ and g++ in defining static variable in inline function"
    )
    def test_open_device_serialization(self):
        self.module.set_custom_device_index(-1)
        storage = torch.UntypedStorage(4, device=torch.device("openreg"))
        self.assertEqual(torch.serialization.location_tag(storage), "openreg")

        self.module.set_custom_device_index(0)
        storage = torch.UntypedStorage(4, device=torch.device("openreg"))
        self.assertEqual(torch.serialization.location_tag(storage), "openreg:0")

        cpu_storage = torch.empty(4, 4).storage()
        openreg_storage = torch.serialization.default_restore_location(
            cpu_storage, "openreg:0"
        )
        self.assertTrue(openreg_storage.is_openreg)

        # test tensor MetaData serialization
        x = torch.empty(4, 4).long()
        y = x.openreg()
        self.assertFalse(self.module.check_backend_meta(y))
        self.module.custom_set_backend_meta(y)
        self.assertTrue(self.module.check_backend_meta(y))

        self.module.custom_serialization_registry()
        with tempfile.TemporaryDirectory() as tmpdir:
            path = os.path.join(tmpdir, "data.pt")
            torch.save(y, path)
            z1 = torch.load(path)
            # loads correctly onto the openreg backend device
            self.assertTrue(z1.is_openreg)
            # loads BackendMeta data correctly
            self.assertTrue(self.module.check_backend_meta(z1))

            # cross-backend
            z2 = torch.load(path, map_location="cpu")
            # loads correctly onto the cpu backend device
            self.assertFalse(z2.is_openreg)
            # loads BackendMeta data correctly
            self.assertFalse(self.module.check_backend_meta(z2))

    def test_open_device_storage_resize(self):
        cpu_tensor = torch.randn([8])
        openreg_tensor = cpu_tensor.openreg()
        openreg_storage = openreg_tensor.storage()
        self.assertTrue(openreg_storage.size() == 8)

        # Only register tensor resize_ function.
        openreg_tensor.resize_(8)
        self.assertTrue(openreg_storage.size() == 8)

        with self.assertRaisesRegex(TypeError, "Overflow"):
            openreg_tensor.resize_(8**29)

    def test_open_device_storage_type(self):
        # test cpu float storage
        cpu_tensor = torch.randn([8]).float()
        cpu_storage = cpu_tensor.storage()
        self.assertEqual(cpu_storage.type(), "torch.FloatStorage")

        # test custom float storage before defining FloatStorage
        openreg_tensor = cpu_tensor.openreg()
        openreg_storage = openreg_tensor.storage()
        self.assertEqual(openreg_storage.type(), "torch.storage.TypedStorage")

        class CustomFloatStorage:
            @property
            def __module__(self):
                return "torch." + torch._C._get_privateuse1_backend_name()

            @property
            def __name__(self):
                return "FloatStorage"

        # test custom float storage after defining FloatStorage
        try:
            torch.openreg.FloatStorage = CustomFloatStorage()
            self.assertEqual(openreg_storage.type(), "torch.openreg.FloatStorage")

            # test custom int storage after defining FloatStorage
            openreg_tensor2 = torch.randn([8]).int().openreg()
            openreg_storage2 = openreg_tensor2.storage()
            self.assertEqual(openreg_storage2.type(), "torch.storage.TypedStorage")
        finally:
            torch.openreg.FloatStorage = None

    def test_open_device_faketensor(self):
        with torch._subclasses.fake_tensor.FakeTensorMode.push():
            a = torch.empty(1, device="openreg")
            b = torch.empty(1, device="openreg:0")
            result = a + b  # noqa: F841

    def test_open_device_named_tensor(self):
        torch.empty([2, 3, 4, 5], device="openreg", names=["N", "C", "H", "W"])

    # Not an open registration test - this file is just very convenient
    # for testing torch.compile on custom C++ operators
    def test_compile_autograd_function_returns_self(self):
        x_ref = torch.randn(4, requires_grad=True)
        out_ref = self.module.custom_autograd_fn_returns_self(x_ref)
        out_ref.sum().backward()

        x_test = x_ref.detach().clone().requires_grad_(True)
        f_compiled = torch.compile(self.module.custom_autograd_fn_returns_self)
        out_test = f_compiled(x_test)
        out_test.sum().backward()

        self.assertEqual(out_ref, out_test)
        self.assertEqual(x_ref.grad, x_test.grad)

    # Not an open registration test - this file is just very convenient
    # for testing torch.compile on custom C++ operators
    @skipIfTorchDynamo("Temporary disabled due to torch._ops.OpOverloadPacket")
    def test_compile_autograd_function_aliasing(self):
        x_ref = torch.randn(4, requires_grad=True)
        out_ref = torch.ops._test_funcs.custom_autograd_fn_aliasing(x_ref)
        out_ref.sum().backward()

        x_test = x_ref.detach().clone().requires_grad_(True)
        f_compiled = torch.compile(torch.ops._test_funcs.custom_autograd_fn_aliasing)
        out_test = f_compiled(x_test)
        out_test.sum().backward()

        self.assertEqual(out_ref, out_test)
        self.assertEqual(x_ref.grad, x_test.grad)

    def test_open_device_scalar_type_fallback(self):
        z_cpu = torch.Tensor([[0, 0, 0, 1, 1, 2], [0, 1, 2, 1, 2, 2]]).to(torch.int64)
        z = torch.triu_indices(3, 3, device="openreg")
        self.assertEqual(z_cpu, z)

    def test_open_device_tensor_type_fallback(self):
        # create tensors located in custom device
        x = torch.Tensor([[1, 2, 3], [2, 3, 4]]).to("openreg")
        y = torch.Tensor([1, 0, 2]).to("openreg")
        # create result tensor located in cpu
        z_cpu = torch.Tensor([[0, 2, 1], [1, 3, 2]])
        # Check that our device is correct.
        device = self.module.custom_device()
        self.assertTrue(x.device == device)
        self.assertFalse(x.is_cpu)

        # call sub op, which will fallback to cpu
        z = torch.sub(x, y)
        self.assertEqual(z_cpu, z)

        # call index op, which will fallback to cpu
        z_cpu = torch.Tensor([3, 1])
        y = torch.Tensor([1, 0]).long().to("openreg")
        z = x[y, y]
        self.assertEqual(z_cpu, z)

<<<<<<< HEAD
=======
    def test_open_device_tensorlist_type_fallback(self):
        # create tensors located in custom device
        v_openreg = torch.Tensor([1, 2, 3]).to("openreg")
        # create result tensor located in cpu
        z_cpu = torch.Tensor([2, 4, 6])
        # create tensorlist for foreach_add op
        x = (v_openreg, v_openreg)
        y = (v_openreg, v_openreg)
        # Check that our device is correct.
        device = self.module.custom_device()
        self.assertTrue(v_openreg.device == device)
        self.assertFalse(v_openreg.is_cpu)

        # call _foreach_add op, which will fallback to cpu
        z = torch._foreach_add(x, y)
        self.assertEqual(z_cpu, z[0])
        self.assertEqual(z_cpu, z[1])

        # call _fused_adamw_ with undefined tensor.
        self.module.fallback_with_undefined_tensor()

    @skipIfTorchDynamo()
>>>>>>> 02008b85
    @unittest.skipIf(
        np.__version__ < "1.25",
        "versions < 1.25 serialize dtypes differently from how it's serialized in data_legacy_numpy",
    )
    def test_open_device_numpy_serialization(self):
        """
        This tests the legacy _rebuild_device_tensor_from_numpy serialization path
        """
        device = self.module.custom_device()

        # Legacy data saved with _rebuild_device_tensor_from_numpy on f80ed0b8 via

        # with patch.object(torch._C, "_has_storage", return_value=False):
        #     x = torch.tensor([[1, 2, 3], [4, 5, 6]], dtype=torch.float32, device=device)
        #     x_foo = x.to(device)
        #     sd = {"x": x_foo}
        #     rebuild_func = x_foo._reduce_ex_internal(default_protocol)[0]
        #     self.assertTrue(
        #         rebuild_func is torch._utils._rebuild_device_tensor_from_numpy
        #     )
        #     with open("foo.pt", "wb") as f:
        #         torch.save(sd, f)

        data_legacy_numpy = (
            b"PK\x03\x04\x00\x00\x08\x08\x00\x00\x00\x00\x00\x00\x00\x00\x00\x00\x00\x00\x00\x00\x00"
            b"\x00\x00\x00\x10\x00\x12\x00archive/data.pklFB\x0e\x00ZZZZZZZZZZZZZZ\x80\x02}q\x00X\x01"
            b"\x00\x00\x00xq\x01ctorch._utils\n_rebuild_device_tensor_from_numpy\nq\x02(cnumpy.core.m"
            b"ultiarray\n_reconstruct\nq\x03cnumpy\nndarray\nq\x04K\x00\x85q\x05c_codecs\nencode\nq\x06"
            b"X\x01\x00\x00\x00bq\x07X\x06\x00\x00\x00latin1q\x08\x86q\tRq\n\x87q\x0bRq\x0c(K\x01K\x02K"
            b"\x03\x86q\rcnumpy\ndtype\nq\x0eX\x02\x00\x00\x00f4q\x0f\x89\x88\x87q\x10Rq\x11(K\x03X\x01"
            b"\x00\x00\x00<q\x12NNNJ\xff\xff\xff\xffJ\xff\xff\xff\xffK\x00tq\x13b\x89h\x06X\x1c\x00\x00"
            b"\x00\x00\x00\xc2\x80?\x00\x00\x00@\x00\x00@@\x00\x00\xc2\x80@\x00\x00\xc2\xa0@\x00\x00\xc3"
            b"\x80@q\x14h\x08\x86q\x15Rq\x16tq\x17bctorch\nfloat32\nq\x18X\t\x00\x00\x00openreg:0q\x19\x89"
            b"tq\x1aRq\x1bs.PK\x07\x08\xdfE\xd6\xcaS\x01\x00\x00S\x01\x00\x00PK\x03\x04\x00\x00\x08"
            b"\x08\x00\x00\x00\x00\x00\x00\x00\x00\x00\x00\x00\x00\x00\x00\x00\x00\x00\x00\x11\x00.\x00"
            b"archive/byteorderFB*\x00ZZZZZZZZZZZZZZZZZZZZZZZZZZZZZZZZZZZZZZZZZZlittlePK\x07\x08"
            b"\x85=\xe3\x19\x06\x00\x00\x00\x06\x00\x00\x00PK\x03\x04\x00\x00\x08\x08\x00\x00\x00\x00"
            b"\x00\x00\x00\x00\x00\x00\x00\x00\x00\x00\x00\x00\x00\x00\x0f\x00=\x00archive/versionFB9\x00"
            b"ZZZZZZZZZZZZZZZZZZZZZZZZZZZZZZZZZZZZZZZZZZZZZZZZZZZZZZZZZ3\nPK\x07\x08\xd1\x9egU\x02\x00\x00"
            b"\x00\x02\x00\x00\x00PK\x03\x04\x00\x00\x08\x08\x00\x00\x00\x00\x00\x00\x00\x00\x00\x00\x00"
            b"\x00\x00\x00\x00\x00\x00\x00\x1e\x002\x00archive/.data/serialization_idFB.\x00ZZZZZZZZZZZZZ"
            b"ZZZZZZZZZZZZZZZZZZZZZZZZZZZZZZZZZ0636457737946401051300000025273995036293PK\x07\x08\xee(\xcd"
            b"\x8d(\x00\x00\x00(\x00\x00\x00PK\x01\x02\x00\x00\x00\x00\x08\x08\x00\x00\x00\x00\x00\x00"
            b"\xdfE\xd6\xcaS\x01\x00\x00S\x01\x00\x00\x10\x00\x00\x00\x00\x00\x00\x00\x00\x00\x00\x00"
            b"\x00\x00\x00\x00\x00\x00archive/data.pklPK\x01\x02\x00\x00\x00\x00\x08\x08\x00\x00\x00\x00"
            b"\x00\x00\x85=\xe3\x19\x06\x00\x00\x00\x06\x00\x00\x00\x11\x00\x00\x00\x00\x00\x00\x00\x00"
            b"\x00\x00\x00\x00\x00\xa3\x01\x00\x00archive/byteorderPK\x01\x02\x00\x00\x00\x00\x08\x08\x00"
            b"\x00\x00\x00\x00\x00\xd1\x9egU\x02\x00\x00\x00\x02\x00\x00\x00\x0f\x00\x00\x00\x00\x00\x00"
            b"\x00\x00\x00\x00\x00\x00\x00\x16\x02\x00\x00archive/versionPK\x01\x02\x00\x00\x00\x00\x08"
            b"\x08\x00\x00\x00\x00\x00\x00\xee(\xcd\x8d(\x00\x00\x00(\x00\x00\x00\x1e\x00\x00\x00\x00"
            b"\x00\x00\x00\x00\x00\x00\x00\x00\x00\x92\x02\x00\x00archive/.data/serialization_idPK\x06"
            b"\x06,\x00\x00\x00\x00\x00\x00\x00\x1e\x03-\x00\x00\x00\x00\x00\x00\x00\x00\x00\x04\x00\x00"
            b"\x00\x00\x00\x00\x00\x04\x00\x00\x00\x00\x00\x00\x00\x06\x01\x00\x00\x00\x00\x00\x008\x03\x00"
            b"\x00\x00\x00\x00\x00PK\x06\x07\x00\x00\x00\x00>\x04\x00\x00\x00\x00\x00\x00\x01\x00\x00\x00"
            b"PK\x05\x06\x00\x00\x00\x00\x04\x00\x04\x00\x06\x01\x00\x008\x03\x00\x00\x00\x00"
        )
        buf_data_legacy_numpy = io.BytesIO(data_legacy_numpy)

        with safe_globals(
            [
                (np.core.multiarray._reconstruct, "numpy.core.multiarray._reconstruct")
                if np.__version__ >= "2.1"
                else np.core.multiarray._reconstruct,
                np.ndarray,
                np.dtype,
                _codecs.encode,
                np.dtypes.Float32DType,
            ]
        ):
            sd_loaded = torch.load(buf_data_legacy_numpy, weights_only=True)
            buf_data_legacy_numpy.seek(0)
            # Test map_location
            sd_loaded_cpu = torch.load(
                buf_data_legacy_numpy, weights_only=True, map_location="cpu"
            )
        expected = torch.tensor(
            [[1, 2, 3], [4, 5, 6]], dtype=torch.float32, device=device
        )
        self.assertEqual(sd_loaded["x"].cpu(), expected.cpu())
        self.assertFalse(sd_loaded["x"].is_cpu)
        self.assertTrue(sd_loaded_cpu["x"].is_cpu)

    def test_open_device_cpu_serialization(self):
        torch.utils.rename_privateuse1_backend("openreg")
        device = self.module.custom_device()
        default_protocol = torch.serialization.DEFAULT_PROTOCOL

        with patch.object(torch._C, "_has_storage", return_value=False):
            x = torch.randn(2, 3)
            x_openreg = x.to(device)
            sd = {"x": x_openreg}
            rebuild_func = x_openreg._reduce_ex_internal(default_protocol)[0]
            self.assertTrue(
                rebuild_func is torch._utils._rebuild_device_tensor_from_cpu_tensor
            )
            # Test map_location
            with TemporaryFileName() as f:
                torch.save(sd, f)
                sd_loaded = torch.load(f, weights_only=True)
                # Test map_location
                sd_loaded_cpu = torch.load(f, weights_only=True, map_location="cpu")
            self.assertFalse(sd_loaded["x"].is_cpu)
            self.assertEqual(sd_loaded["x"].cpu(), x)
            self.assertTrue(sd_loaded_cpu["x"].is_cpu)

            # Test metadata_only
            with TemporaryFileName() as f:
                with self.assertRaisesRegex(
                    RuntimeError,
                    "Cannot serialize tensors on backends with no storage under skip_data context manager",
                ):
                    with torch.serialization.skip_data():
                        torch.save(sd, f)

    def test_open_device_dlpack(self):
        t = torch.randn(2, 3).to("openreg")
        capsule = torch.utils.dlpack.to_dlpack(t)
        t1 = torch.from_dlpack(capsule)
        self.assertTrue(t1.device == t.device)
        t = t.to("cpu")
        t1 = t1.to("cpu")
        self.assertEqual(t, t1)


if __name__ == "__main__":
    common.run_tests()<|MERGE_RESOLUTION|>--- conflicted
+++ resolved
@@ -499,31 +499,7 @@
         z = x[y, y]
         self.assertEqual(z_cpu, z)
 
-<<<<<<< HEAD
-=======
-    def test_open_device_tensorlist_type_fallback(self):
-        # create tensors located in custom device
-        v_openreg = torch.Tensor([1, 2, 3]).to("openreg")
-        # create result tensor located in cpu
-        z_cpu = torch.Tensor([2, 4, 6])
-        # create tensorlist for foreach_add op
-        x = (v_openreg, v_openreg)
-        y = (v_openreg, v_openreg)
-        # Check that our device is correct.
-        device = self.module.custom_device()
-        self.assertTrue(v_openreg.device == device)
-        self.assertFalse(v_openreg.is_cpu)
-
-        # call _foreach_add op, which will fallback to cpu
-        z = torch._foreach_add(x, y)
-        self.assertEqual(z_cpu, z[0])
-        self.assertEqual(z_cpu, z[1])
-
-        # call _fused_adamw_ with undefined tensor.
-        self.module.fallback_with_undefined_tensor()
-
     @skipIfTorchDynamo()
->>>>>>> 02008b85
     @unittest.skipIf(
         np.__version__ < "1.25",
         "versions < 1.25 serialize dtypes differently from how it's serialized in data_legacy_numpy",
