--- conflicted
+++ resolved
@@ -55,69 +55,6 @@
             verbose=True,
         )
 
-<<<<<<< HEAD
-=======
-    def test_base_device_registration(self):
-        self.assertFalse(self.module.custom_add_called())
-        # create a tensor using our custom device object
-        device = self.module.custom_device()
-        x = torch.empty(4, 4, device=device)
-        y = torch.empty(4, 4, device=device)
-        # Check that our device is correct.
-        self.assertTrue(x.device == device)
-        self.assertFalse(x.is_cpu)
-        self.assertFalse(self.module.custom_add_called())
-        # calls out custom add kernel, registered to the dispatcher
-        z = x + y
-        # check that it was called
-        self.assertTrue(self.module.custom_add_called())
-        z_cpu = z.to(device="cpu")
-        # Check that our cross-device copy correctly copied the data to cpu
-        self.assertTrue(z_cpu.is_cpu)
-        self.assertFalse(z.is_cpu)
-        self.assertTrue(z.device == device)
-        self.assertEqual(z, z_cpu)
-
-    def test_open_device_generator_registration_and_hooks(self):
-        device = self.module.custom_device()
-        # None of our CPU operations should call the custom add function.
-        self.assertFalse(self.module.custom_add_called())
-
-        gen = torch.Generator(device=device)
-        self.assertTrue(gen.device == device)
-
-        default_gen = self.module.default_generator(0)
-        self.assertTrue(
-            default_gen.device.type == torch._C._get_privateuse1_backend_name()
-        )
-
-    def test_open_device_dispatchstub(self):
-        # test kernels could be reused by privateuse1 backend through dispatchstub
-        input_data = torch.randn(2, 2, 3, dtype=torch.float32, device="cpu")
-        openreg_input_data = input_data.to("openreg")
-        output_data = torch.abs(input_data)
-        openreg_output_data = torch.abs(openreg_input_data)
-        self.assertEqual(output_data, openreg_output_data.cpu())
-
-        output_data = torch.randn(2, 2, 6, dtype=torch.float32, device="cpu")
-        # output operand will resize flag is True in TensorIterator.
-        openreg_input_data = input_data.to("openreg")
-        openreg_output_data = output_data.to("openreg")
-        # output operand will resize flag is False in TensorIterator.
-        torch.abs(input_data, out=output_data[:, :, 0:6:2])
-        torch.abs(openreg_input_data, out=openreg_output_data[:, :, 0:6:2])
-        self.assertEqual(output_data, openreg_output_data.cpu())
-
-        # output operand will resize flag is True in TensorIterator.
-        # and convert output to contiguous tensor in TensorIterator.
-        output_data = torch.randn(2, 2, 6, dtype=torch.float32, device="cpu")
-        openreg_input_data = input_data.to("openreg")
-        openreg_output_data = output_data.to("openreg")
-        torch.abs(input_data, out=output_data[:, :, 0:6:3])
-        torch.abs(openreg_input_data, out=openreg_output_data[:, :, 0:6:3])
-        self.assertEqual(output_data, openreg_output_data.cpu())
-
->>>>>>> 82c11905
     def test_open_device_quantized(self):
         input_data = torch.randn(3, 4, 5, dtype=torch.float32, device="cpu").to(
             "openreg"
