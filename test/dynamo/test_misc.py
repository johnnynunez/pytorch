# Owner(s): ["module: dynamo"]
# ruff: noqa: F841
import abc
import collections
import collections.abc
import copy
import dataclasses
import dis
import enum
import functools
import gc
import importlib
import itertools
import logging
import math
import operator
import os
import random
import sys
import tempfile
import threading
import traceback
import typing
import unittest
import unittest.mock as mock
import warnings
import weakref
from unittest.mock import patch

import numpy as np

import torch
import torch._dynamo.testing
import torch._inductor.test_case
import torch.onnx.operators
import torch.utils._pytree as python_pytree
import torch.utils.cpp_extension
import torch.utils.pytree as pytree
from torch import Tensor
from torch._C import FileCheck
from torch._dynamo import allow_in_graph
from torch._dynamo.eval_frame import _debug_get_cache_entry_list
from torch._dynamo.exc import Unsupported
from torch._dynamo.source import ConstantSource, GetItemSource, LocalSource
from torch._dynamo.testing import (
    CompileCounter,
    CompileCounterWithBackend,
    expectedFailureDynamic,
    requiresPy310,
    same,
    skipIfNotPy311,
    unsupported,
)
from torch._dynamo.utils import counters, ifdynstaticdefault
from torch._inductor.utils import run_and_get_code
from torch.ao.quantization import MinMaxObserver
from torch.ao.quantization.fake_quantize import FakeQuantize
from torch.ao.quantization.qconfig import QConfig
from torch.ao.quantization.quantize_fx import prepare_qat_fx
from torch.fx.experimental.recording import NotEqualError, replay_shape_env_events
from torch.fx.experimental.symbolic_shapes import (
    _constrain_range_for_size,
    constrain_range,
    constrain_unify,
    ConstraintViolationError,
    expect_true,
    guard_size_oblivious,
    ShapeEnv,
)
from torch.nn import functional as F
from torch.testing import make_tensor
from torch.testing._internal.common_cuda import (
    PLATFORM_SUPPORTS_FLASH_ATTENTION,
    SM80OrLater,
    TEST_CUDA,
    TEST_MULTIGPU,
)
from torch.testing._internal.common_methods_invocations import (
    sample_inputs_take_along_dim,
)
from torch.testing._internal.common_utils import (
    freeze_rng_state,
    IS_FBCODE,
    scoped_load_inline,
    set_default_dtype,
    skipIfNNModuleInlined,
    skipIfWindows,
    wrapDeterministicFlagAPITest,
)
from torch.testing._internal.jit_utils import JitTestCase
from torch.testing._internal.logging_utils import logs_to_string


if python_pytree._cxx_pytree_dynamo_traceable:
    import torch.utils._cxx_pytree as cxx_pytree
else:
    cxx_pytree = None

MyTuple = collections.namedtuple("MyTuple", ["a", "b", "ab"])
T = typing.TypeVar("T")


# Defined in CPython's Include/object.h
TPFLAGS_MAPPING = 1 << 6


# Specializes a test to run only if translation validation is set.
def onlyIfTranslationValidation(fn: typing.Callable) -> typing.Callable:
    @functools.wraps(fn)
    def wrapper(*args, **kwargs):
        import torch.fx.experimental.validator

        if torch.fx.experimental.validator.translation_validation_enabled():
            return fn(*args, **kwargs)
        raise unittest.SkipTest(f"only works when TV is True.")

    return wrapper


class MyPickledModule(torch.nn.Module):
    def __init__(self, z):
        super().__init__()
        self.z = z

    def forward(self, x, y):
        return x * x * x + y + self.z


# These are used for test_{cond/map}_with_quantization
default_symmetric_fake_quant = FakeQuantize.with_args(
    observer=MinMaxObserver, qscheme=torch.per_tensor_symmetric, dtype=torch.quint8
)
default_weight_symmetric_fake_quant = FakeQuantize.with_args(
    observer=MinMaxObserver, qscheme=torch.per_tensor_symmetric, dtype=torch.qint8
)
uniform_qconfig_8bit = QConfig(
    activation=default_symmetric_fake_quant,
    weight=default_weight_symmetric_fake_quant.with_args,
)
qconfig_dict = {"object_type": [(torch.nn.Linear, uniform_qconfig_8bit)]}


def closure_adder(val):
    def inner(x):
        return torch.sin(x + val)

    return inner


class UserDefineSetAttr:
    setup = False

    def __setattr__(self, key, value):
        assert torch.compiler.is_dynamo_compiling() or UserDefineSetAttr.setup
        super().__setattr__(f"pfx_{key}", value)

    def __getattr__(self, key, c=1):
        assert torch.compiler.is_dynamo_compiling() or UserDefineSetAttr.setup
        # c is added to force a guard on __defaults__ and checks the source for __getattr__
        if c:
            return self.__dict__[f"pfx_{key}"]
        else:
            return None


class MiscTests(torch._inductor.test_case.TestCase):
    def test_get_cache_entry(self):
        def f(x):
            return x + 1

        torch.compile(f)(torch.randn(5, 5, 5))
        entries = _debug_get_cache_entry_list(f)
        self.assertTrue(len(entries) > 0)

        def g(x):
            return x + 2

        entries = _debug_get_cache_entry_list(g)
        self.assertTrue(len(entries) == 0)

        try:
            _debug_get_cache_entry_list(1)
        except TypeError as e:
            self.assertIn("expected a code object!", str(e))

        # test get cache entry on skipped code object
        def h(x):
            x = x + 1
            torch._dynamo.graph_break()
            return x + 1

        torch.compile(h)(torch.randn(3, 3))

        entries = _debug_get_cache_entry_list(torch._dynamo.graph_break)
        self.assertEqual(len(entries), 0)

    def test_boolarg(self):
        def boolarg(aa, bb, flag):
            if flag:
                return aa - bb
            else:
                return bb - aa

        a = torch.randn(10, 10)
        b = torch.randn(10, 10)
        correct1 = boolarg(a, b, True)
        correct2 = boolarg(a, b, False)
        correct3 = boolarg(a, b, None)
        counter = CompileCounter()
        opt_boolarg = torch._dynamo.optimize_assert(counter)(boolarg)
        val1 = opt_boolarg(a, b, True)
        val2 = opt_boolarg(a, b, False)
        val3 = opt_boolarg(a, b, None)
        val4 = opt_boolarg(a, b, True)
        self.assertTrue(same(val1, correct1))
        self.assertTrue(same(val2, correct2))
        self.assertTrue(same(val3, correct3))
        self.assertTrue(same(val4, correct1))
        self.assertEqual(counter.frame_count, 3)

    @torch._dynamo.config.patch(accumulated_recompile_limit=1)
    def test_dynamo_disabled_in_custom_op_kernels(self):
        counters.clear()

        @torch.library.custom_op("mylib::foo9", mutates_args={})
        def foo(x: torch.Tensor) -> torch.Tensor:
            torch._dynamo.graph_break()
            return x.clone()

        foo.register_fake(torch.clone)

        @torch.compile(backend="eager")
        def f(x):
            return foo._opoverload(x)

        x = torch.randn(2)
        f(x)
        x = torch.randn(3)
        # Recompile hits the cache size limit, which will cause Dynamo to
        # recurse into the frames. The only frame is the implementation
        # of foo. If Dynamo was not turned off correctly, then
        # we'll see a graph break
        f(x)
        self.assertEqual(len(counters["graph_break"]), 0)

        counters.clear()

        called = 0

        # test register_kernel
        @foo.register_kernel("cpu")
        def _(x):
            nonlocal called
            called += 1
            torch._dynamo.graph_break()
            return x.clone()

        f(x)
        self.assertEqual(called, 1)
        self.assertEqual(len(counters["graph_break"]), 0)

        # test torch.library.register_kernel
        counters.clear()
        with torch.library._scoped_library("mylib", "FRAGMENT") as m:
            m.define("foo2(Tensor x) -> Tensor")

            @torch.library.register_fake("mylib::foo2", lib=m)
            def _(x):
                return x.clone()

            @torch.library.register_kernel("mylib::foo2", "cpu", lib=m)
            def _(x):
                torch._dynamo.graph_break()
                return x.clone()

            @torch.compile(backend="eager")
            def g(x):
                return torch.ops.mylib.foo2.default(x)

            x = torch.randn(2)
            g(x)  # compiles
            x = torch.randn(3)
            g(x)  # dynamo falls back on the outermost frame
            self.assertEqual(len(counters["graph_break"]), 0)

    def test_invalid_args_builtin(self):
        @torch.compile(backend="eager")
        def fn(x):
            x = x.sin()
            if isinstance(x, torch.Tensor, invalid=True):
                x = x.sin()
            return x

        with self.assertRaises(TypeError):
            fn(torch.randn(16))

<<<<<<< HEAD
    @unittest.skipIf(not python_pytree._cxx_pytree_exists, "missing optree package")
    def test_optree_graph_break_message(self):
        import optree

        @torch.compile(backend="eager")
        def fn(x):
            d = {"a": 1}
            optree.tree_flatten(d)
            return torch.sin(x)

        fn(torch.randn(4))
        self.assertEqual(len(counters["graph_break"]), 1)
        first_graph_break = list(counters["graph_break"].keys())[0]
        self.assertExpectedInline(
            first_graph_break,
            "Graph break for an optree C/C++ function optree._C.PyCapsule.flatten. Consider using torch.utils.pytree - https://github.com/pytorch/pytorch/blob/main/torch/utils/pytree.py",
        )

=======
>>>>>>> fc78192b
    def test_scalar_device_movement(self):
        if not torch._dynamo.config.assume_static_by_default:
            self.skipTest("Doesn't work with symints")

        def add_fn(a, b, out):
            res = torch.add(a, b, out=out)
            return res

        res = add_fn(2, 3, torch.tensor(0.0))
        add_fn = torch.compile(add_fn, backend="eager", fullgraph=True)
        res_compiled = add_fn(2, 3, torch.tensor(0.0))
        self.assertEqual(res, res_compiled)

    def test_callpacked(self):
        def call_packed(args):
            a, b, c = args
            return a - b * c

        counter = CompileCounter()
        a = torch.randn(10, 10)
        b = torch.randn(10, 10)
        c = torch.randn(10, 10)
        correct = call_packed([a, b, c])
        opt_call_packed = torch._dynamo.optimize_assert(counter)(call_packed)
        val1 = opt_call_packed([a, b, c])
        val2 = opt_call_packed((a, b, c))
        val3 = opt_call_packed([a, b, c])
        val4 = opt_call_packed((a, b, c))
        self.assertTrue(same(val1, correct))
        self.assertTrue(same(val2, correct))
        self.assertTrue(same(val3, correct))
        self.assertTrue(same(val4, correct))
        self.assertEqual(counter.frame_count, 2)

    def test_raises(self):
        def fn(a, b, c, cls):
            x = a + b - c * 10
            raise cls(str(x))

        counter = CompileCounter()
        a = torch.randn(10, 10)
        b = torch.randn(10, 10)
        c = torch.randn(10, 10)
        opt_fn = torch.compile(fn, backend=counter)
        self.assertRaises(AssertionError, lambda: opt_fn(a, b, c, AssertionError))
        self.assertEqual(counter.frame_count, 1)
        self.assertEqual(counter.op_count, 3)

    def test_module_not_callable(self):
        def fn(x):
            return torch.fft(x)

        counter = CompileCounter()
        a = torch.randn(10, 10)
        opt_fn = torch.compile(fn, backend=counter)
        self.assertRaisesRegex(
            TypeError, "'module' object is not callable", lambda: opt_fn(a)
        )

    def test_inplace(self):
        def inplace1(a, b):
            o = torch.empty((10, 10))
            o.copy_(a)
            o -= b
            return o

        torch._dynamo.testing.standard_test(self, inplace1, 2, expected_ops=3)

    def test_inplace_desugaring(self):
        def inplace_on_literals(y):
            x0 = 1
            x0 += y
            x1 = 1
            x1 -= y
            return x0, x1

        torch._dynamo.testing.standard_test(
            self, inplace_on_literals, 1, expected_ops=2
        )

    def test_unpack4(self):
        def unpack4(a, b):
            a = a[:5, :]
            b = b[:5, :]
            x, y = a.size()
            o = torch.empty((x, y))
            o.copy_(a / b)
            return o

        torch._dynamo.testing.standard_test(
            self,
            unpack4,
            2,
            expected_ops=5,
        )

    def test_unpack5(self):
        def unpack5(a, b):
            a = a[:5, :]
            b = b[:5, :]
            x, y = a.shape
            o = torch.empty((x, y))
            o.copy_(a / b)
            return o

        torch._dynamo.testing.standard_test(
            self,
            unpack5,
            2,
            expected_ops=5,
        )

    def test_matmul1(self):
        def matmul_op1(a, b):
            return a @ b

        # TODO(jansel): FX doesn't support this, should add upstream support
        torch._dynamo.testing.standard_test(self, matmul_op1, 2, expected_ops=1)

    def test_int_shape_binops(self):
        def fn(x):
            # Test reversal by putting int arg first.
            y = 15 - x.shape[0]
            y = 4 + y
            y = 5 * y
            y = 2 % y
            y = 3**y
            y = 10 // y
            y = pow(2, y)
            y = 10 / y
            return x + y

        torch._dynamo.testing.standard_test(
            self, fn, 1, expected_ops=1, expected_ops_dynamic=ifdynstaticdefault(1, 9)
        )

    @torch._dynamo.config.patch(only_allow_pt2_compliant_ops=True)
    def test_pt2_compliant_ops_are_allowed(self):
        with torch.library._scoped_library("mylib", "FRAGMENT") as lib:
            torch.library.define(
                "mylib::bar",
                "(Tensor x) -> Tensor",
                lib=lib,
                tags=(torch.Tag.pt2_compliant_tag,),
            )
            torch.library.impl(
                "mylib::bar", "CompositeImplicitAutograd", torch.sin, lib=lib
            )
            assert torch.Tag.pt2_compliant_tag in torch.ops.mylib.bar.default.tags

            def f(x):
                return torch.ops.mylib.bar(x)

            overload = torch.ops.mylib.bar.default

            def g(x):
                return overload(x)

            x = torch.randn(3)

            counts = torch._dynamo.testing.CompileCounter()
            optimized_f = torch.compile(f, backend=counts, fullgraph=True)
            _ = optimized_f(x)

            optimized_g = torch.compile(f, backend=counts, fullgraph=True)
            _ = optimized_g(x)

    @torch._dynamo.config.patch(only_allow_pt2_compliant_ops=True)
    def test_non_pt2_compliant_ops_graph_break(self):
        with torch.library._scoped_library("mylib", "FRAGMENT") as lib:
            torch.library.define("mylib::bar2", "(Tensor x) -> Tensor", lib=lib)
            torch.library.impl(
                "mylib::bar2", "CompositeImplicitAutograd", torch.sin, lib=lib
            )
            assert torch.Tag.pt2_compliant_tag not in torch.ops.mylib.bar2.default.tags

            def f(x):
                return torch.ops.mylib.bar2(x)

            overload = torch.ops.mylib.bar2.default

            def g(x):
                return overload(x)

            x = torch.randn(3)

            counts = torch._dynamo.testing.CompileCounter()
            with self.assertRaisesRegex(
                torch._dynamo.exc.Unsupported, "not PT2 compliant"
            ):
                optimized_f = torch.compile(f, backend=counts, fullgraph=True)
                y = optimized_f(x)

            with self.assertRaisesRegex(
                torch._dynamo.exc.Unsupported, "not PT2 compliant"
            ):
                optimized_g = torch.compile(f, backend=counts, fullgraph=True)
                y = optimized_g(x)

    @torch._dynamo.config.patch(only_allow_pt2_compliant_ops=True)
    def test_pt2_compliant_overload(self):
        with torch.library._scoped_library("mylib", "FRAGMENT") as lib:
            torch.library.define(
                "mylib::bar3.tensor",
                "(Tensor x) -> Tensor",
                tags=torch.Tag.pt2_compliant_tag,
                lib=lib,
            )
            torch.library.define(
                "mylib::bar3.int", "(Tensor x, int dim) -> Tensor", lib=lib
            )

            torch.library.impl(
                "mylib::bar3.tensor",
                "CompositeImplicitAutograd",
                torch.sin,
                lib=lib,
            )
            torch.library.impl(
                "mylib::bar3.int", "CompositeImplicitAutograd", torch.sum, lib=lib
            )

            def f(x):
                return torch.ops.mylib.bar3(x)

            def g(x):
                return torch.ops.mylib.bar3(x, 1)

            def h(x):
                return torch.ops.mylib.bar3(x, x, x)

            x = torch.randn(3)

            counts = torch._dynamo.testing.CompileCounter()
            optimized_f = torch.compile(f, backend=counts, fullgraph=True)
            optimized_g = torch.compile(g, backend=counts, fullgraph=True)
            optimized_h = torch.compile(h, backend=counts, fullgraph=True)

            # No error: the overload is PT2 compliant
            optimized_f(x)

            with self.assertRaisesRegex(
                torch._dynamo.exc.Unsupported, "not PT2 compliant"
            ):
                y = optimized_g(x)

            # graph break on incorrect parsing
            with self.assertRaisesRegex(torch._dynamo.exc.Unsupported, "failed to"):
                y = optimized_h(x)

    def test_user_defined_setattr1(self):
        @torch.compile(backend="eager", fullgraph=True)
        def fn(obj):
            obj.y = obj.x + 1

        obj = UserDefineSetAttr()
        with patch.object(UserDefineSetAttr, "setup", True):
            obj.x = torch.randn(8)
        fn(obj)
        with patch.object(UserDefineSetAttr, "setup", True):
            self.assertEqual(obj.y, obj.x + 1)
        self.assertEqual(obj.__dict__.keys(), {"pfx_x", "pfx_y"})

    def test_user_defined_setattr2(self):
        @torch.compile(backend="eager", fullgraph=True)
        def fn(x):
            obj = UserDefineSetAttr()
            obj.x = x
            obj.y = obj.x + 1
            return obj

        x = torch.randn(8)
        obj = fn(x)
        with patch.object(UserDefineSetAttr, "setup", True):
            self.assertIs(obj.x, x)
            self.assertEqual(obj.y, x + 1)
        self.assertEqual(obj.__dict__.keys(), {"pfx_x", "pfx_y"})

    def test_closure_recompiles(self):
        cnt = CompileCounter()

        def fn(x, other_fn):
            return other_fn(x + 1) - 1

        opt = torch.compile(fn, backend=cnt, fullgraph=True)

        x = torch.randn(8)
        for f in (
            closure_adder(5),
            closure_adder(5),
            closure_adder(torch.randn(8)),
            closure_adder(torch.randn(8)),
        ):
            self.assertEqual(opt(x, f), fn(x, f))

        self.assertEqual(cnt.frame_count, 2)

    def test_generate_trivial_abstract_impl(self):
        with torch.library._scoped_library("mylib", "FRAGMENT") as lib:
            torch.library.define(
                "mylib::foo",
                "(Tensor x, Tensor[] y, Tensor(a!)? z, SymInt w) -> ()",
                tags=torch.Tag.pt2_compliant_tag,
                lib=lib,
            )

            @torch.library.impl("mylib::foo", "cpu", lib=lib)
            @torch._dynamo.disable
            def foo_impl(x, y, z, w):
                x + y[0] + w
                return

            def f(x, y, z, w):
                return torch.ops.mylib.foo(x, y, z, 2)

            x = torch.randn(3)
            y = (torch.randn(3), torch.randn(3))
            z = torch.randn(3)
            w = torch.randn(3)
            args = (x, y, z, w)

            output = torch.compile(f, backend="eager", fullgraph=True)(*args)
            self.assertEqual(output, None)

    def test_shape_int_inplace_binops(self):
        def fn(x):
            p = x.shape[0]
            p += 2
            p -= 2
            p **= 2
            p /= 2
            p *= 2
            p //= 2
            p %= 2
            return x + p

        torch._dynamo.testing.standard_test(
            self, fn, 1, expected_ops=1, expected_ops_dynamic=ifdynstaticdefault(1, 6)
        )

    def test_int_shape_inplace_binops(self):
        def fn(x):
            p = x.shape[0]
            # Test reversal by putting constant first
            y = 2
            y += p
            y = 2
            y -= p
            y = 2
            y **= p
            y = 2
            y /= p
            y = 2
            y *= p
            y = 2
            y //= p
            y = 2
            y %= p
            return x + y

        torch._dynamo.testing.standard_test(
            self, fn, 1, expected_ops=1, expected_ops_dynamic=ifdynstaticdefault(1, 2)
        )

    def test_int_int_comparisons(self):
        def fn(x):
            if 2 != 2:
                out = 1
            elif 2 < 1:
                out = 1
            elif 1 > 2:
                out = 1
            elif 1 >= 2:
                out = 1
            elif 2 <= 1:
                out = 1
            elif 2 == 2:
                out = 2
            else:
                out = 1
            return x + out

        torch._dynamo.testing.standard_test(self, fn, 1, expected_ops=1)

    def test_shape_int_comparisons(self):
        def fn(x):
            a = x.shape[0]
            # Ensure support for constant on right side
            if a != 10:
                out = 1
            elif a < 2:
                out = 1
            elif a > 12:
                out = 1
            elif a >= 12:
                out = 1
            elif a <= 2:
                out = 1
            elif a == 10:
                out = 2
            else:
                out = 1
            return x + out

        # TODO: Test the guards maybe?
        torch._dynamo.testing.standard_test(self, fn, 1, expected_ops=1)

    def test_int_shape_comparisons(self):
        def fn(x):
            a = x.shape[0]
            # Ensure support for constant on left side
            if 10 != a:
                out = 1
            elif 12 < a:
                out = 1
            elif 2 > a:
                out = 1
            elif 2 >= a:
                out = 1
            elif 12 <= a:
                out = 1
            elif 10 == a:
                out = 2
            else:
                out = 1
            return x + out

        # TODO: Test the guards maybe?
        torch._dynamo.testing.standard_test(self, fn, 1, expected_ops=1)

    def test_param_shape_binops(self):
        class MyModule(torch.nn.Module):
            def __init__(self) -> None:
                super().__init__()
                self.param = torch.nn.Parameter(torch.randn(15))

            def forward(self, x):
                # Test reversal by putting param shape arg first.
                p = self.param.shape[0]
                y = p - x.shape[0]
                y = p + y
                y = p * y
                y = p % y
                y = p**y
                y = p // y
                y = pow(p, y)
                y = p / y
                return x + y

        counts = torch._dynamo.testing.CompileCounter()
        mod = MyModule()
        optimized_mod = torch.compile(mod, backend=counts, fullgraph=True)

        x = torch.randn(3)
        ref = mod(x)
        res = optimized_mod(x)

        self.assertTrue(same(ref, res))
        self.assertEqual(counts.frame_count, 1)

        if torch._dynamo.config.assume_static_by_default:
            self.assertExpectedInline(counts.op_count, """1""")
        else:
            self.assertExpectedInline(counts.op_count, """9""")

    def test_user_defined_binop(self):
        class MyClass:
            def __init__(self, value):
                self.value = value

            def __radd__(self, other):
                return self.value + other

        def fn(x, c):
            y = x.shape[0] + c
            return x + y

        counts = torch._dynamo.testing.CompileCounter()
        opt_fn = torch.compile(fn, backend=counts)

        x = torch.randn(3)
        c = MyClass(4)
        ref = fn(x, c)
        res = opt_fn(x, c)

        self.assertTrue(same(ref, res))
        self.assertEqual(counts.frame_count, 1)
        if torch._dynamo.config.assume_static_by_default:
            self.assertExpectedInline(counts.op_count, """1""")
        else:
            self.assertExpectedInline(counts.op_count, """2""")

    def test_user_defined_iter(self):
        class Mod:
            def __init__(self) -> None:
                self.a = [torch.randn(2, 2), torch.randn(2, 2)]

            def __iter__(self):
                return iter(self.a)

        def f(mod):
            ret = []
            for x in mod:
                ret.append(x + 1)
            return ret

        mod = Mod()
        counts = torch._dynamo.testing.CompileCounter()
        opt_fn = torch.compile(f, backend=counts, fullgraph=True)
        ref = f(mod)
        res = opt_fn(mod)
        res = opt_fn(mod)
        res = opt_fn(mod)
        res = opt_fn(mod)
        self.assertTrue(same(ref, res))
        self.assertEqual(counts.frame_count, 1)

        mod.a.append(torch.randn(2, 2))
        # `for x in mod` is inlined, where iter(m.a) creates a guard on the list length of m.a
        # Mutating length of mod.a causes a re-compilation.
        ref2 = f(mod)
        res2 = opt_fn(mod)
        res2 = opt_fn(mod)
        res2 = opt_fn(mod)
        res2 = opt_fn(mod)
        self.assertTrue(same(ref2, res2))
        self.assertEqual(counts.frame_count, 2)

    def test_compare_shapes_eq(self):
        def compare_shapes(a, b, to_list):
            x = list(a.unsqueeze(-1).shape) if to_list else a.shape
            y = list(b.unsqueeze(-1).shape) if to_list else b.shape
            if x == y:
                return a + 1
            else:
                return a + 2

        # Test both ListVariable and ShapeVariable
        torch._dynamo.testing.standard_test(
            self, lambda a, b: compare_shapes(a, b, to_list=True), 2
        )
        torch._dynamo.testing.standard_test(
            self, lambda a, b: compare_shapes(a, b, to_list=False), 2
        )

    def test_compare_shapes_tuple_eq(self):
        def compare_shapes(a, b):
            x = tuple(a.unsqueeze(-1).shape)
            y = tuple(b.unsqueeze(-1).shape)
            if x == y:
                return a + 1
            else:
                return a + 2

        torch._dynamo.testing.standard_test(self, lambda a, b: compare_shapes(a, b), 2)

    def test_compare_shapes_tuple_neq(self):
        def compare_shapes(a, b):
            x = tuple(a.unsqueeze(-1).shape)
            y = tuple(b.unsqueeze(-1).shape)
            if x != y:
                return a + 1
            else:
                return a + 2

        torch._dynamo.testing.standard_test(self, lambda a, b: compare_shapes(a, b), 2)

    def test_compare_shapes_neq(self):
        def compare_shapes(a, b, to_list):
            x = list(a.unsqueeze(-1).shape) if to_list else a.shape
            y = list(b.unsqueeze(-1).shape) if to_list else b.shape
            if x != y:
                return a + 1
            else:
                return a + 2

        # Test both ListVariable and ShapeVariable
        torch._dynamo.testing.standard_test(
            self, lambda a, b: compare_shapes(a, b, to_list=True), 2
        )
        torch._dynamo.testing.standard_test(
            self, lambda a, b: compare_shapes(a, b, to_list=False), 2
        )

    def test_compare_shapes_with_constant(self):
        def compare_shapes(a):
            x = a.shape
            if x[0] != 3:
                return a * 4
            return a * 3

        guard_failure = None

        def guard_failures(failure):
            nonlocal guard_failure
            guard_failure = failure

        opt_fn = torch._dynamo.optimize(
            "eager", nopython=True, guard_fail_fn=guard_failures
        )(compare_shapes)
        opt_fn(torch.randn([3, 4]))
        opt_fn(torch.randn([4, 3]))
        self.assertIn(
            """tensor 'L['a']' size mismatch at index 0. expected 3, actual 4""",
            guard_failure.reason,
        )

    def test_recompile_message_on_parameter(self):
        def guard_failures(failure):
            self.assertIn("torch._dynamo.config.force_parameter_static_shapes", failure)

        @torch._dynamo.optimize("eager", guard_fail_fn=guard_failures)
        def fn(x):
            return torch.cos(x)

        x1 = torch.nn.Parameter(torch.rand(32, 16))
        x2 = torch.nn.Parameter(torch.rand(8, 4, 3, 3))
        x3 = torch.nn.Parameter(torch.rand(8, 8, 3, 3))
        fn(x1)
        fn(x2)
        fn(x3)

    def test_builtin_abs(self):
        def fn(x, y):
            return abs(x) + abs(y)

        sample = torch.randn(10, 10)
        opt_fn = torch.compile(fn, backend="eager", fullgraph=True)

        for sample in [
            (torch.randn(10, 10), torch.randn(10, 10)),
            (-10, make_tensor(10, dtype=torch.int64, device="cpu")),
            (-0.1, torch.randn(10)),
        ]:
            expect = fn(*sample)
            actual = opt_fn(*sample)
            self.assertEqual(expect, actual)

    def test_builtin_isinstance(self):
        def fn(x):
            t = torch.arange(1, 3)
            a = isinstance(x, torch.Tensor)
            b = isinstance(t, torch.Tensor)
            c = isinstance(x, int)
            d = isinstance(3, int)
            e = isinstance([1, 2, 3], list)
            f = isinstance({"foo": 1, "bar": 2}, dict)
            res = [a, b, c, d, e, f]
            # Can't run yet due to other unimplemented instructions
            # res += [isinstance(torch.nn.LazyLinear(2, 3), torch.nn.Linear)]
            return res

        torch._dynamo.testing.standard_test(self, fn, 1, expected_ops=1)

    def test_os_environ_get(self):
        cnts = torch._dynamo.testing.CompileCounter()

        @torch.compile(backend=cnts, fullgraph=True)
        def fn(x):
            if os.environ.get("OS_ENVIRON_TEST") == "1":
                return x + 1
            else:
                return x - 1

        x = torch.ones(2, 3)
        try:
            original = os.environ.get("OS_ENVIRON_TEST", None)

            os.environ["OS_ENVIRON_TEST"] = "1"
            res1 = fn(x)
            self.assertEqual(res1, x + 1)
            self.assertEqual(cnts.frame_count, 1)
            os.environ["OS_ENVIRON_TEST"] = "0"
            res2 = fn(x)
            self.assertEqual(res2, x - 1)
            # Ensure re-compile if os.environ items updated
            self.assertEqual(cnts.frame_count, 2)
        finally:
            if original is None:
                del os.environ["OS_ENVIRON_TEST"]
            else:
                os.environ["OS_ENVIRON_TEST"] = original

    def test_os_environ_set_graph_break(self):
        cnts = torch._dynamo.testing.CompileCounter()

        @torch.compile(backend=cnts, fullgraph=False)
        def fn(x):
            x = x + 1
            os.environ["OS_ENVIRON_TEST"] = "0"
            return torch.sin(x)

        x = torch.ones(2, 3)
        try:
            original = os.environ.get("OS_ENVIRON_TEST", None)

            os.environ["OS_ENVIRON_TEST"] = "1"
            res1 = fn(x)
            self.assertEqual(res1, torch.sin(x + 1))
            self.assertEqual(os.environ["OS_ENVIRON_TEST"], "0")
            # Ensure we graph break on os.environ.__setitem__
            self.assertEqual(cnts.frame_count, 2)
        finally:
            if original is None:
                del os.environ["OS_ENVIRON_TEST"]
            else:
                os.environ["OS_ENVIRON_TEST"] = original

    def test_sys_modules(self):
        def fn(x, y):
            mod_a = sys.modules.get("aaaaaaaa")
            assert mod_a is None
            assert "bbbbbbbb" not in sys.modules

            assert "operator" in sys.modules
            operator = sys.modules["operator"]
            builtins = sys.modules.get("builtins")
            operator2 = sys.modules.get("cccccccc", operator)

            return operator.add(x, y), operator2.neg(builtins.abs(x))

        torch._dynamo.testing.standard_test(self, fn, 2, expected_ops=3)

        x = torch.randn(10, 10)
        _, guards = torch._dynamo.export(fn, x, x)
        guard_code = []
        for guard in guards:
            if guard.code_list:
                guard_code += guard.code_list

        # Filter out id-matches that won't reproduce run to run
        guard_code = filter(
            lambda line: "id" not in line and "lookup_backend" not in line,
            sorted(guard_code),
        )
        guard_code_str = "\n".join(guard_code)

        for line in """\
2 <= L['x'].size()[0]
L['x'] is L['y']
L['x'].ndimension() == 2
L['x'].requires_grad == False
L['x'].size()[1] == L['x'].size()[0]
L['x'].storage_offset() == 0
___dict_contains('operator', G['sys'].modules)
___dict_contains('operator', G['sys'].modules)
hasattr(L['x'], '_dynamo_dynamic_indices') == False
not ___dict_contains('aaaaaaaa', G['sys'].modules)
not ___dict_contains('bbbbbbbb', G['sys'].modules)
not ___dict_contains('cccccccc', G['sys'].modules)
str(L['x'].device) == 'cpu'
str(L['x'].dtype) == 'torch.float32'
utils_device.CURRENT_DEVICE == None""".split(
            "\n"
        ):
            self.assertIn(
                line,
                guard_code_str,
            )

    def test_fold(self):
        def fn(a):
            return a + math.sqrt(63)

        torch._dynamo.testing.standard_test(self, fn, 1, expected_ops=1)

    def test_getattr_dict(self):
        def fn(x):
            from torch.masked.maskedtensor._ops_refs import _MASKEDTENSOR_FUNCTION_TABLE

            return x * len(_MASKEDTENSOR_FUNCTION_TABLE)

        i = torch.randn(5)
        r1 = fn(i)
        opt_fn = torch.compile(fn, backend="eager", fullgraph=True)
        r2 = opt_fn(i)
        self.assertEqual(r1, r2)

    def test_tensor_hasattr(self):
        @torch.compile(fullgraph=True)
        def fn(x):
            if hasattr(x, "test"):
                return x + 2
            else:
                return x + 1

        self.assertEqual(torch.ones(2, 2) + 1, fn(torch.ones(2, 2)))

        inp = torch.ones(2, 2)
        inp.test = None
        self.assertEqual(torch.ones(2, 2) + 2, fn(inp))

    def test_mro_type_tensor_no_source(self):
        @torch.compile(fullgraph=True)
        def fn(x):
            z = []
            input_type = type(torch.ones(2, 2))
            for cls in input_type.__mro__:
                z.append(cls.__name__)

            return x, input_type, z

        inp = torch.ones(2, 2)
        fn(inp)

    def test_tensor_dynamic_method(self):
        def add_one(x):
            return x + 1

        t = torch.nn.Parameter(torch.ones(1))
        t.add_one = add_one

        @torch.compile(fullgraph=True)
        def fn(x):
            return t.add_one(t) + x

        result = fn(torch.ones(1))
        self.assertEqual(torch.ones(1) + 2, result)

    def test_shape_unpack(self):
        def fn(x):
            a, b = x.size()
            return x * b

        i = torch.randn(5, 10)
        r1 = fn(i)
        opt_fn = torch.compile(fn, backend="eager")
        r2 = opt_fn(i)
        self.assertTrue(same(r1, r2))

    def test_typing_dict(self):
        def fn(d):
            return d[T]

        d = {T: torch.randn(3)}
        r1 = fn(d)
        opt_fn = torch.compile(fn, backend="eager", fullgraph=True)
        r2 = opt_fn(d)
        self.assertEqual(r1, r2)

    def test_tensor_iter(self):
        def fn(x):
            for y in x:
                y.add_(1.0)
            return y

        torch._dynamo.testing.standard_test(
            self,
            fn,
            1,
            expected_ops=20,
        )

    def test_empty_list(self):
        def fn(x, ll):
            if len(ll) == 0 and not ll and ll is not None:
                return x + 1

        i = torch.randn(5, 10)
        r1 = fn(i, [])
        opt_fn = torch.compile(fn, backend="eager")
        r2 = opt_fn(i, [])
        r3 = opt_fn(i, ())
        self.assertTrue(same(r1, r2))
        self.assertTrue(same(r1, r3))

    def test_min_max_over_iterable(self):
        def get_test_fn(func):
            def _fn(a, b, func=func):
                # try all of list, iterator, tuple, vararg.
                lst = [a.shape[0] + 1, 8, a.shape[0]]
                x = func(lst)
                y = func(iter(lst))
                z = func(tuple(lst))
                w = func(*lst)
                return a + (x + y + z + w)

            return _fn

        torch._dynamo.testing.standard_test(
            self,
            get_test_fn(func=min),
            2,
            expected_ops=1,
            expected_ops_dynamic=ifdynstaticdefault(1, 10),
        )
        torch._dynamo.testing.standard_test(
            self,
            get_test_fn(func=max),
            2,
            expected_ops=1,
            expected_ops_dynamic=ifdynstaticdefault(1, 5),
        )

    @torch._dynamo.config.patch(capture_scalar_outputs=True)
    def test_arange_length_with_float32_dtype(self):
        @torch.compile(fullgraph=True)
        def f(x):
            y = x.item()
            torch._check_is_size(y)
            r = torch.arange(y, dtype=torch.float32)

            if r.size(0) == y:
                return r + 1

            return r

        x = torch.tensor([300])
        r = f(x)

    @torch._dynamo.config.patch(capture_scalar_outputs=True)
    def test_torch_check(self):
        cnts = torch._dynamo.testing.CompileCounter()

        @torch.compile(backend=cnts, fullgraph=True)
        def f(x):
            y = x.item()
            torch._check(y >= 0)
            return torch.arange(0, y)

        f(torch.tensor([3]))
        f(torch.tensor([4]))
        self.assertEqual(cnts.frame_count, 1)

    @torch._dynamo.config.patch(capture_scalar_outputs=True)
    def test_torch_check_symbolic_shape_rel(self):
        cnts = torch._dynamo.testing.CompileCounter()

        @torch.compile(backend=cnts, fullgraph=True)
        def f(x):
            y = x.item()
            torch._check(x.shape[0] == 1)
            torch._check(x.shape[0] != 2)
            torch._check(x.shape[0] >= 0)
            torch._check(x.shape[0] > 0)
            torch._check(x.shape[0] < 4)
            torch._check(x.shape[0] <= 3)
            return torch.arange(0, y)

        f(torch.tensor([3]))
        f(torch.tensor([4]))
        self.assertEqual(cnts.frame_count, 1)

    @torch._dynamo.config.patch(capture_scalar_outputs=True)
    # Translation validation changes the exception type, don't run with it
    @torch.fx.experimental._config.patch(translation_validation=False)
    def test_torch_check_is_size(self):
        cnts = torch._dynamo.testing.CompileCounter()

        @torch.compile(backend=cnts, fullgraph=True)
        def f(x):
            y = x.item()
            torch._check_is_size(y)
            # Cannot conditional on unbacked SymInt
            if y == 0:
                assert False
            else:
                return torch.arange(0, y)

        self.assertRaises(torch._dynamo.exc.UserError, lambda: f(torch.tensor([3])))

    def test_assert(self):
        @torch.compile
        def fn1(x):
            assert x.shape != x.shape

        with self.assertRaises(AssertionError):
            a = torch.randn(10)
            fn1(a)

        def fn2(x):
            assert x.shape == x.shape
            return x.abs()

        torch._dynamo.testing.standard_test(self, fn=fn2, nargs=1, expected_ops=1)

    @torch._dynamo.config.patch(specialize_float=False)
    def test_config_obj(self):
        class Cfg:
            def __init__(self) -> None:
                self.val = 0.5
                self.count = 3

        def fn(x, cfg):
            for i in range(cfg.count):
                x = x + cfg.val
            return x

        cfg1 = Cfg()
        cfg1.val = 1.0
        cfg2 = Cfg()
        v = torch.zeros(1)
        cnts = torch._dynamo.testing.CompileCounter()
        opt_fn = torch.compile(fn, backend=cnts)
        v = opt_fn(v, cfg1)  # 3
        v = opt_fn(v, cfg2)  # 4.5
        cfg2.count = 1
        v = opt_fn(v, cfg2)  # 5
        cfg2.val = 2.0
        v = opt_fn(v, cfg2)  # 7
        self.assertEqual(v[0], 7)
        self.assertEqual(cnts.op_count, 9)

    def test_config_getattr_default(self):
        class Cfg:
            def __init__(self) -> None:
                self.val = 0.5
                self.count = 10

        def fn(x, cfg):
            if getattr(cfg, "just_add_7", False):
                return x + 7
            for i in range(cfg.count):
                x = x + cfg.val
            return x

        cfg1 = Cfg()
        v = torch.zeros(1)
        cnts = torch._dynamo.testing.CompileCounter()
        opt_fn = torch.compile(fn, backend=cnts)
        self.assertEqual(opt_fn(v, cfg1)[0], 5)
        self.assertEqual(opt_fn(v, cfg1)[0], 5)
        cfg1.just_add_7 = True
        self.assertEqual(opt_fn(v, cfg1)[0], 7)
        self.assertEqual(opt_fn(v, cfg1)[0], 7)
        cfg1.just_add_7 = False
        self.assertEqual(opt_fn(v, cfg1)[0], 5)
        self.assertEqual(opt_fn(v, cfg1)[0], 5)
        self.assertEqual(cnts.frame_count, 3)

    def test_size_input(self):
        def fn(x, s):
            a, b = s
            return x + (a - b)

        v = torch.zeros(10, 20)
        cnts = torch._dynamo.testing.CompileCounter()
        opt_fn = torch.compile(fn, backend=cnts)
        self.assertEqual(opt_fn(v, v.size())[0, 0], -10)
        self.assertEqual(opt_fn(v, (10, 20))[0, 0], -10)
        self.assertEqual(opt_fn(v, [10, 20])[0, 0], -10)
        # One recompile per differing input type
        self.assertEqual(cnts.frame_count, 3)

    def test_cell_output1(self):
        out = None

        def fn(a, b):
            nonlocal out
            out = a + b * 10

        v = torch.Tensor([100])
        cnts = torch._dynamo.testing.CompileCounter()
        opt_fn = torch.compile(fn, backend=cnts)
        self.assertIsNone(opt_fn(v, v))
        self.assertEqual(out[0], 1100)
        self.assertEqual(cnts.op_count, 2)

    def test_cell_output2(self):
        out = None

        def fn(a, b):
            nonlocal out
            c = unsupported(a, b)
            out = a + b * 10 + c

        v = torch.Tensor([100])
        cnts = torch._dynamo.testing.CompileCounter()
        opt_fn = torch.compile(fn, backend=cnts)
        self.assertIsNone(opt_fn(v, v))
        self.assertEqual(out[0], 1200)
        self.assertEqual(cnts.op_count, 3)

    def test_return_nested_function(self):
        out = None

        def fn(a, b):
            nonlocal out
            c = a + b
            d = a + 1.0

            def fn2(f: int = 7, g: float = 9.0):
                nonlocal out
                out = a + b * 10
                return c * f - d * g

            return fn2

        v1 = torch.Tensor([100])
        v2 = torch.Tensor([200])
        cnts = torch._dynamo.testing.CompileCounter()
        opt_fn = torch.compile(fn, backend=cnts)
        opt_fn_ret = torch.compile(opt_fn(v1, v2), backend=cnts)
        self.assertEqual(opt_fn_ret(1.5)[0], -459)
        self.assertEqual(out[0], 2100)
        self.assertEqual(cnts.frame_count, 2)
        self.assertEqual(cnts.op_count, 7)

    def test_tensor_dict1(self):
        def fn(inputs):
            return inputs["a"] - inputs["b"] * 1.5

        v1 = torch.Tensor([100])
        v2 = torch.Tensor([200])
        cnts = torch._dynamo.testing.CompileCounter()
        opt_fn = torch.compile(fn, backend=cnts, fullgraph=True)
        self.assertEqual(opt_fn({"a": v1, "b": v2})[0], -200)
        self.assertEqual(cnts.frame_count, 1)
        self.assertEqual(cnts.op_count, 2)

    def test_tensor_dict3(self):
        def fn(inputs_a, inputs_b):
            total = torch.zeros(1)
            input_keys = inputs_a.keys() | inputs_b.keys()
            for k in input_keys:
                if k in inputs_a:
                    total += inputs_a[k]
                if k in inputs_b:
                    total += inputs_b[k]
            return total

        v1 = torch.Tensor([100])
        v2 = torch.Tensor([200])
        cnts = torch._dynamo.testing.CompileCounter()
        opt_fn = torch.compile(fn, backend=cnts, fullgraph=True)
        self.assertEqual(
            opt_fn({"a": v1, "b": v2}, {"b": v1, "c": v2}),
            fn({"a": v1, "b": v2}, {"b": v1, "c": v2}),
        )
        self.assertEqual(cnts.frame_count, 1)
        self.assertEqual(cnts.op_count, 5)

    def test_tensor_dict2(self):
        def fn1(inputs):
            total = torch.zeros(1)
            for k, v in inputs.items():
                total += v
            return total

        def fn2(inputs):
            total = torch.zeros(1)
            for v in inputs.values():
                total += v
            return total

        def fn3(inputs):
            total = torch.zeros(1)
            for k in inputs.keys():
                total += inputs[k]
            return total

        v1 = torch.Tensor([100])
        v2 = torch.Tensor([200])
        cnts = torch._dynamo.testing.CompileCounter()
        opt_fn1 = torch.compile(fn1, backend=cnts, fullgraph=True)
        opt_fn2 = torch.compile(fn2, backend=cnts, fullgraph=True)
        opt_fn3 = torch.compile(fn3, backend=cnts, fullgraph=True)
        self.assertEqual(opt_fn1({"a": v1, "b": v2})[0], 300)
        self.assertEqual(opt_fn2({"a": v1, "b": v2})[0], 300)
        self.assertEqual(opt_fn3({"a": v1, "b": v2})[0], 300)
        self.assertEqual(cnts.frame_count, 3)
        self.assertEqual(cnts.op_count, 9)

    def test_dictcomp(self):
        def fn1(inputs):
            return {k: v + 1 for k, v in inputs.items()}

        v1 = torch.Tensor([100])
        v2 = torch.Tensor([200])
        cnts = torch._dynamo.testing.CompileCounter()
        opt_fn1 = torch.compile(fn1, backend=cnts)
        self.assertEqual(opt_fn1({"a": v1, "b": v2})["a"], 101)
        self.assertEqual(opt_fn1({"a": v1, "b": v2})["b"], 201)
        self.assertEqual(cnts.frame_count, 1)
        self.assertEqual(cnts.op_count, 2)

    def test_listcomp(self):
        def fn2(inputs):
            return torch.sum(torch.cat([v + 1 for k, v in inputs.items()], 0))

        v1 = torch.Tensor([100])
        v2 = torch.Tensor([200])
        cnts = torch._dynamo.testing.CompileCounter()
        opt_fn2 = torch.compile(fn2, backend=cnts)
        self.assertEqual(opt_fn2({"a": v1, "b": v2}), 302)
        self.assertEqual(cnts.frame_count, 1)
        self.assertEqual(cnts.op_count, 4)

    def test_is_floating_point(self):
        def fn(a, b):
            x = a + 1.0
            if torch.is_floating_point(b):
                x = x + b
            return x + 2.0

        return torch._dynamo.testing.standard_test(self, fn=fn, nargs=2, expected_ops=3)

    def test_is_floating_point2(self):
        def fn(a, b):
            x = a + 1.0
            if b.is_floating_point():
                x = x + b
            return x + 2.0

        return torch._dynamo.testing.standard_test(self, fn=fn, nargs=2, expected_ops=3)

    def test_is_tensor(self):
        def fn(a, b):
            x = a + 1.0
            if torch.is_tensor(b):
                x = x + b
            return x + 2.0

        return torch._dynamo.testing.standard_test(self, fn=fn, nargs=2, expected_ops=3)

    def test_is_tensor2(self):
        def fn(x):
            if torch.is_tensor(x):
                return x + 1
            else:
                return torch.ones([2, 3])

        x1 = {"input": torch.rand(2, 3)}
        x2 = torch.rand(2, 3)
        ref1 = fn(x1)
        ref2 = fn(x2)
        opt_fn = torch.compile(fn, backend="eager")
        res1 = opt_fn(x1)
        res2 = opt_fn(x2)
        self.assertEqual(ref1, res1)
        self.assertEqual(ref2, res2)

    def test_numel(self):
        def fn(a):
            return (a + a.numel() + torch.numel(a), a + a.nelement())

        return torch._dynamo.testing.standard_test(
            self,
            fn=fn,
            nargs=1,
            expected_ops=3,
            expected_ops_dynamic=ifdynstaticdefault(3, 4),
        )

    def test_pair(self):
        def fn(a):
            return (
                torch.zeros(torch.nn.modules.utils._pair(a.size()))
                + a
                + torch.ones(torch.nn.modules.utils._ntuple(3)(3)).sum()
            )

        return torch._dynamo.testing.standard_test(
            self,
            fn=fn,
            nargs=1,
            expected_ops=5,
            expected_ops_dynamic=5,
        )

    @patch.object(torch._dynamo.config, "capture_scalar_outputs", True)
    def test_tensor_item_capture(self):
        def fn(a, b):
            return (a + b).sum().item()

        v1 = torch.randn((10, 10))
        v2 = torch.randn((10, 10))
        correct = fn(v1, v2)
        cnts = torch._dynamo.testing.CompileCounter()
        opt_fn = torch.compile(fn, backend=cnts)
        self.assertEqual(opt_fn(v1, v2), correct)
        self.assertEqual(cnts.frame_count, 1)
        self.assertEqual(cnts.op_count, 4)

    @patch.object(torch._dynamo.config, "capture_scalar_outputs", False)
    def test_tensor_item_no_capture(self):
        def fn(a, b):
            return (a + b).sum().item()

        v1 = torch.randn((10, 10))
        v2 = torch.randn((10, 10))
        correct = fn(v1, v2)
        cnts = torch._dynamo.testing.CompileCounter()
        opt_fn = torch.compile(fn, backend=cnts)
        self.assertEqual(opt_fn(v1, v2), correct)
        self.assertEqual(cnts.frame_count, 1)
        self.assertEqual(cnts.op_count, 2)

    def test_namedtuple1(self):
        def fn(a, b):
            tmp = MyTuple(a, b, a + b)
            return MyTuple(tmp.a, tmp[1], tmp.ab + b)

        v1 = torch.Tensor([10])
        v2 = torch.Tensor([20])
        cnts = torch._dynamo.testing.CompileCounter()
        opt_fn = torch.compile(fn, backend=cnts)
        self.assertEqual(opt_fn(v1, v2).ab, 50)
        self.assertEqual(cnts.frame_count, 1)
        self.assertEqual(cnts.op_count, 2)

    def test_namedtuple2(self):
        def fn(packed):
            a, b, c = packed
            if hasattr(packed, "b"):
                b = packed.b + 1
            c = packed[2]
            return a + b + c

        v1 = torch.Tensor([1])
        v2 = torch.Tensor([2])
        v3 = torch.Tensor([3])
        cnts = torch._dynamo.testing.CompileCounter()
        opt_fn = torch.compile(fn, backend=cnts)
        self.assertEqual(opt_fn(MyTuple(v1, v2, v3))[0], 7)
        self.assertEqual(cnts.frame_count, 1)
        self.assertEqual(cnts.op_count, 3)

    def test_namedtuple3(self):
        def fn(x, packed):
            if isinstance(packed, MyTuple):
                return x + 1
            else:
                return x - 1

        x = torch.rand([2, 3])
        packed = MyTuple(1, 2, 3)
        ref = fn(x, packed)
        opt_fn = torch.compile(fn, backend="eager")
        res = opt_fn(x, packed)
        self.assertTrue(same(ref, res))

    def test_namedtuple_with_custom_getitem(self):
        @torch.compile(fullgraph=True, backend="eager")
        def f(my_tuple):
            return my_tuple.a + 1

        class MyTuple(typing.NamedTuple):
            a: torch.Tensor
            b: torch.Tensor

            def __getitem__(self, index):
                return MyTuple(a[index], b[index])

        a = torch.randn(2)
        b = torch.randn(2)

        out = f(MyTuple(a, b))
        self.assertTrue(same(a + 1, out))

        # Test guard evaluation in the second call
        out = f(MyTuple(a, b))
        self.assertTrue(same(a + 1, out))

    def test_structseq1(self):
        def fn(x, y):
            return torch.return_types.max((x, y))

        x = torch.randn(3, 2)
        y = torch.randn(2, 4)
        expected = fn(x, y)
        fn_opt = torch.compile(fullgraph=True)(fn)
        actual = fn_opt(x, y)

        self.assertEqual(actual, expected)

    def test_structseq2(self):
        def fn(x, y):
            return tuple(torch.return_types.qr((2 * x, y - 1)))

        x = torch.randn(3, 2)
        y = torch.randn(2, 4)
        expected = fn(x, y)
        fn_opt = torch.compile(fullgraph=True)(fn)
        actual = fn_opt(x, y)

        self.assertEqual(actual, expected)

    def test_range_input(self):
        def fn(a, rng):
            x = a
            for i in rng:
                x = x + i
            return x

        def fn1(a):
            return fn(a, rng=range(3))

        return torch._dynamo.testing.standard_test(
            self, fn=fn1, nargs=1, expected_ops=3
        )

    def test_range_with_shape(self):
        def fn(a):
            for i in range(1, a.shape[0]):
                a += 1
            return a

        return torch._dynamo.testing.standard_test(
            self,
            fn=fn,
            nargs=1,
            expected_ops=9,
        )

    def test_range_iter_guards(self):
        @torch.compile()
        def func():
            @torch._dynamo.disable(recursive=False)
            def run(n):
                # For python <= 3.11, list comprehension is implemented by
                # desugaring to:
                # 1. creation of an iterator object
                # 2. calling a new `listcomp` function with (1)
                #
                # In this test we force Dynamo to trace through (2) as the root
                # frame, thereby ensuring we have the right guards for range
                # iterators.
                xs = [torch.ones(1) for i in range(n)]
                return torch.concat(xs)

            return run(2), run(3)

        res2, res3 = func()
        self.assertTrue(same(res2, torch.ones(2)))
        self.assertTrue(same(res3, torch.ones(3)))

    def test_range_iter_side_effects(self):
        @torch.compile(backend="eager", fullgraph=True)
        def run(x, it):
            n = next(it)
            return x + n

        it = iter(range(1, 3))
        res = run(torch.zeros(1), it)
        self.assertTrue(same(res, torch.ones(1)))
        self.assertEqual(next(it), 2)

    def test_build_tuple_unpack(self):
        def fn1(a, b, c):
            return a - b / c

        def fn2(a, b, c):
            tmp1 = (a,)
            tmp2 = (b, c)
            args = (*tmp1, *tmp2)
            return fn1(*args)

        def fn3(a, *args):
            return fn1(a, *args)

        torch._dynamo.testing.standard_test(self, fn=fn2, nargs=3, expected_ops=2)
        torch._dynamo.testing.standard_test(self, fn=fn3, nargs=3, expected_ops=2)

    def test_list_mul(self):
        def fn(count):
            head_mask = count * [None] * count
            return head_mask

        cnts = torch._dynamo.testing.CompileCounter()
        opt_fn = torch.compile(fn, backend=cnts)
        self.assertEqual(opt_fn(2), [None] * 4)
        # TODO: the captured frame here is a bit goofy, because we don't
        # output anything and none of the traced operations have side
        # effects.  Probably need better heuristic for bailing on
        # dynamo if there are no outputs
        if torch._dynamo.config.assume_static_by_default:
            self.assertExpectedInline(cnts.frame_count, """0""")
            self.assertExpectedInline(cnts.op_count, """0""")
        else:
            self.assertExpectedInline(cnts.frame_count, """1""")
            self.assertExpectedInline(cnts.op_count, """2""")

    def test_list_slice_mul(self):
        def fn(count):
            a = [1, 2, 3]
            head_mask = count * a[1:] * count
            return head_mask

        cnts = torch._dynamo.testing.CompileCounter()
        opt_fn = torch.compile(fn, backend=cnts)
        self.assertEqual(opt_fn(2), [2, 3] * 4)
        if torch._dynamo.config.assume_static_by_default:
            self.assertExpectedInline(cnts.frame_count, """0""")
            self.assertExpectedInline(cnts.op_count, """0""")
        else:
            self.assertExpectedInline(cnts.frame_count, """1""")
            self.assertExpectedInline(cnts.op_count, """2""")

    def test_tuple_mul(self):
        def fn(count):
            head_mask = count * (2, 3) * count
            return head_mask

        cnts = torch._dynamo.testing.CompileCounter()
        opt_fn = torch.compile(fn, backend=cnts)
        self.assertEqual(opt_fn(2), (2, 3) * 4)
        if torch._dynamo.config.assume_static_by_default:
            self.assertExpectedInline(cnts.frame_count, """0""")
            self.assertExpectedInline(cnts.op_count, """0""")
        else:
            self.assertExpectedInline(cnts.frame_count, """1""")
            self.assertExpectedInline(cnts.op_count, """2""")

    def test_tuple_mul_with_shape(self):
        def fn(a):
            x = a.shape[0]
            y = 2 * (x, 3) * 2
            return a + y[4]

        # expect 3 ops post folding for dynamic case: size, index, add
        torch._dynamo.testing.standard_test(
            self, fn, 1, expected_ops=1, expected_ops_dynamic=1
        )

    def test_tuple_iadd_with_shape(self):
        def fn(a):
            output = (a + a.shape[0], a - a.shape[0])
            # tuple += tuple
            output += (a - a.shape[0], a + a.shape[0])
            # tuple += constant tuple
            output += (2, 3)
            return output

        # expect 4 add / subs for static
        torch._dynamo.testing.standard_test(
            self, fn, 1, expected_ops=4, expected_ops_dynamic=4
        )

    def test_list_iadd_with_shape(self):
        def fn(a):
            output = [a + a.shape[0], a - a.shape[0]]
            # list += list
            output += [a - a.shape[0], a + a.shape[0]]
            # list += tuple
            output += (a + a.shape[0], a - a.shape[0])
            return output

        # expect 6 add / subs for static

        torch._dynamo.testing.standard_test(
            self, fn, 1, expected_ops=6, expected_ops_dynamic=6
        )

    def test_list_iadd_side_effect(self):
        def fn(a, b):
            a += [b]
            torch._dynamo.graph_break()
            return a

        a = [1, 2, 3]
        b = torch.ones(2, 2)

        opt_fn = torch.compile(fn, backend="eager")

        exp = fn(a, b)

        a = [1, 2, 3]
        b = torch.ones(2, 2)
        act = opt_fn(a, b)

        self.assertEqual(exp, act)

    def test_user_getattr1(self):
        class MyConfig(dict):
            def __getattr__(self, name):
                return self[name]

        def fn(cfg, x, y):
            return x + y + cfg.offset

        x = torch.randn(10)
        cfg = MyConfig(offset=5)
        cnts = torch._dynamo.testing.CompileCounter()
        opt_fn = torch.compile(fn, backend=cnts)
        self.assertTrue(same(opt_fn(cfg, x, x), 2 * x + 5))
        self.assertEqual(cnts.frame_count, 1)
        self.assertEqual(cnts.op_count, 2)

    def test_user_getattr2(self):
        class MyConfig:
            defined_on_class = 1

            def __init__(self) -> None:
                self.defined_on_object = 2

            def __getattr__(self, name):
                return 3

        def fn(cfg, x):
            return x + cfg.defined_on_class - cfg.defined_on_object + cfg.not_defined

        x = torch.randn(10)
        cfg = MyConfig()
        cnts = torch._dynamo.testing.CompileCounter()
        opt_fn = torch.compile(fn, backend=cnts)
        self.assertTrue(same(opt_fn(cfg, x), x + 1 - 2 + 3))
        self.assertEqual(cnts.frame_count, 1)
        self.assertEqual(cnts.op_count, 3)

    def test_getset_descriptor(self):
        def fn(g, x):
            # Just to make Dynamo not skip the frame
            torch.sin(x)
            return g.__get__(x)

        cnts = torch._dynamo.testing.CompileCounter()
        opt_fn = torch.compile(fullgraph=True, backend="eager")(fn)
        g = torch.Tensor.shape

        res = opt_fn(g, torch.ones(2, 2))
        exp_res = fn(g, torch.ones(2, 2))
        self.assertEqual(res, exp_res)

        with unittest.mock.patch("torch._dynamo.config.error_on_recompile", True):
            res = opt_fn(g, torch.ones(2, 2))

    def test_get_attr_function(self):
        def fn(g, x):
            return g(x)

        cnts = torch._dynamo.testing.CompileCounter()
        opt_fn = torch.compile(fn, backend=cnts)
        g = torch.Tensor.shape.__get__

        res = opt_fn(g, torch.ones(2, 2))
        exp_res = fn(g, torch.ones(2, 2))
        self.assertEqual(res, exp_res)

    def test_user_getattribute(self):
        class MyObject:
            def __init__(self) -> None:
                self.custom_dict = {"a": torch.rand((2, 2))}
                self.my_number = 42

            def __getattribute__(self, name):
                custom_dict = super().__getattribute__("custom_dict")
                if name in custom_dict:
                    return custom_dict[name]
                return super().__getattribute__(name)

            def run(self, x):
                return self.my_number * x + self.a * x

        def fn(obj, x):
            return obj.run(x)

        obj = MyObject()
        x = torch.rand((2, 2))
        cnts = torch._dynamo.testing.CompileCounter()
        opt_fn = torch.compile(fn, backend=cnts)
        self.assertTrue(same(opt_fn(obj, x), fn(obj, x)))

    def test_nn_module_getattr(self):
        class MyMod(torch.nn.Module):
            def __init__(self) -> None:
                super().__init__()
                self.custom_dict = {"queue": [torch.rand((2, 2)) for _ in range(3)]}
                self.other_attr = torch.rand((2, 2))

            def __getattr__(self, name):
                custom_dict = self.custom_dict
                if name in custom_dict:
                    return custom_dict[name]
                return super().__getattr__(name)

            def forward(self, x):
                return x @ self.other_attr + self.queue[-1]

        x = torch.rand((2, 2))
        mod = MyMod()
        cnts = torch._dynamo.testing.CompileCounter()
        opt_mod = torch.compile(mod, backend=cnts)
        self.assertTrue(same(opt_mod(x), mod(x)))
        self.assertTrue(cnts.frame_count, 1)
        self.assertTrue(cnts.op_count, 2)

    def test_nn_module_getattribute(self):
        class MyMod(torch.nn.Module):
            def __init__(self) -> None:
                super().__init__()
                self.my_number = 42

            def __getattribute__(self, name):
                if name == "special_attr":
                    return torch.tensor([[1, 2], [3, 4]])
                return super().__getattribute__(name)

            def forward(self, x):
                return self.my_number * x + self.special_attr * x

        def fn(mod, x):
            return mod(x)

        mod = MyMod()
        x = torch.rand((2, 2))
        cnts = torch._dynamo.testing.CompileCounter()
        opt_fn = torch.compile(fn, backend=cnts)
        self.assertTrue(same(opt_fn(mod, x), fn(mod, x)))

    def test_constant_getattr(self):
        # https://github.com/pytorch/pytorch/issues/97480
        def fn():
            return getattr(None, "arg", 3)

        cnt = torch._dynamo.testing.CompileCounter()
        optimized_fn = torch.compile(fn, backend=cnt)
        res = optimized_fn()
        self.assertTrue(same(res, 3))

    def test_user_property(self):
        class MyConfig:
            @property
            def prop5(self):
                return 5

        def fn(cfg, x, y):
            return x + y + cfg.prop5

        x = torch.randn(10)
        cfg = MyConfig()
        cnts = torch._dynamo.testing.CompileCounter()
        opt_fn = torch.compile(fn, backend=cnts)
        self.assertTrue(same(opt_fn(cfg, x, x), 2 * x + 5))
        self.assertEqual(cnts.frame_count, 1)
        self.assertEqual(cnts.op_count, 2)

    def test_data_access_in_inference_mode(self):
        @torch.compile(fullgraph=True)
        def f(x):
            y = x.data
            return y

        with torch.inference_mode():
            x = torch.randn(3)
            y = f(x)
        self.assertEqual(y, x)

    def test_dataclass_fields(self):
        @dataclasses.dataclass
        class MyDataClass:
            a: torch.Tensor
            b: torch.Tensor = None
            c: torch.Tensor = None
            d: torch.Tensor = None
            e: torch.Tensor = None

        def fn(obj):
            class_fields = dataclasses.fields(obj)
            assert len(class_fields)
            assert all(field.default is None for field in class_fields[1:])
            other_fields_are_none = all(
                getattr(obj, field.name) is None for field in class_fields[1:]
            )
            assert not other_fields_are_none

            if not hasattr(obj, "a"):
                return -1
            if hasattr(obj, "z"):
                return -2

            total = getattr(obj, class_fields[0].name)
            for field in class_fields[1:]:
                v = getattr(obj, field.name)
                if v is not None:
                    total += v

            return total

        obj1 = MyDataClass(torch.randn(10), torch.randn(10), torch.randn(10))
        obj2 = MyDataClass(torch.randn(10), e=torch.randn(10))
        correct1 = fn(obj1)
        correct2 = fn(obj2)

        cnts = torch._dynamo.testing.CompileCounter()
        opt_fn = torch.compile(fn, backend=cnts)
        self.assertTrue(same(opt_fn(obj1), correct1))
        self.assertEqual(cnts.frame_count, 1)
        self.assertEqual(cnts.op_count, 2)

        torch._dynamo.reset()
        cnts = torch._dynamo.testing.CompileCounter()
        opt_fn = torch.compile(fn, backend=cnts)
        self.assertTrue(same(opt_fn(obj2), correct2))
        self.assertEqual(cnts.frame_count, 1)
        self.assertEqual(cnts.op_count, 1)

        # guard failure
        obj2.z = True
        self.assertEqual(opt_fn(obj2), -2)

    def test_dataclass_local_hasattr(self):
        cnt = CompileCounter()
        x = torch.randn(10)

        @dataclasses.dataclass
        class MyDataClass:
            a: torch.Tensor
            b: torch.Tensor

        @torch.compile(backend=cnt, fullgraph=True)
        def fn():
            obj = MyDataClass(x + 1, x - 1)
            if not hasattr(obj, "a"):
                return -1
            if hasattr(obj, "z"):
                return -2
            return obj

        result = fn()
        self.assertIsInstance(result, MyDataClass)
        self.assertEqual(result.a, x + 1)
        self.assertEqual(result.b, x - 1)
        self.assertEqual(cnt.frame_count, 1)
        self.assertEqual(cnt.op_count, 2)

    def test_catch_watchings1(self):
        cnt = CompileCounter()

        @torch.compile(backend=cnt, fullgraph=True)
        def fn(x):
            with warnings.catch_warnings(record=True):
                return x.sin()

        x = torch.randn(8)
        self.assertEqual(fn(x), x.sin())
        self.assertEqual(cnt.frame_count, 1)

    def test_catch_watchings2(self):
        cnt = CompileCounter()

        @torch.compile(backend=cnt, fullgraph=True)
        def fn(x):
            return x.sin(), warnings.catch_warnings(record=True)

        x = torch.randn(8)
        _, a = fn(x)
        _, b = fn(x)
        self.assertEqual(cnt.frame_count, 1)
        self.assertIsInstance(a, warnings.catch_warnings)
        self.assertIsInstance(b, warnings.catch_warnings)
        self.assertIsNot(a, b)

    def test_tensor_build_list_unpack(self):
        def fn(x):
            # seen in fastNLP_Bert
            return torch.cat([*x], dim=-1)

        val = torch.randn([1, 1, 473, 768])
        correct = fn(val)
        cnts = torch._dynamo.testing.CompileCounter()
        opt_fn = torch.compile(fn, backend=cnts)
        self.assertTrue(same(opt_fn(val), correct))
        self.assertEqual(cnts.frame_count, 1)
        self.assertEqual(cnts.op_count, 2)

    def test_numpy_int_constant(self):
        def fn(x, a, b):
            return x + (a % b)

        args = [torch.randn(10), 4096, np.int64(8)]
        correct = fn(*args)
        cnts = torch._dynamo.testing.CompileCounter()
        opt_fn = torch.compile(fn, backend=cnts, dynamic=True, fullgraph=True)
        self.assertTrue(same(opt_fn(*args), correct))
        self.assertTrue(same(opt_fn(*args), correct))
        self.assertEqual(cnts.frame_count, 1)
        self.assertEqual(cnts.op_count, 2)

    def test_numpy_subdtype(self):
        def fn(x, n):
            return np.issubdtype(type(n), np.integer) + x

        args = [torch.randn(10), 4096]
        correct = fn(*args)
        cnts = torch._dynamo.testing.CompileCounter()
        opt_fn = torch.compile(fn, backend=cnts, fullgraph=True)
        self.assertEqual(opt_fn(*args), correct)
        self.assertEqual(cnts.frame_count, 1)

    def test_numpy_take_along_axis(self):
        def fn(x, i, a):
            return np.take_along_axis(x, i, a)

        def sample_to_args(s):
            args = (s.input, *sample.args)
            return tuple(a.numpy() if isinstance(a, torch.Tensor) else a for a in args)

        samples = list(
            sample_inputs_take_along_dim(
                None, "cpu", torch.float32, requires_grad=False
            )
        )
        cnts = torch._dynamo.testing.CompileCounter()
        opt_fn = torch.compile(fn, backend=cnts)
        i = 1
        for sample in samples:
            args = sample_to_args(sample)
            if len(args) < 3:
                # if axis is None, second argument is treated as 1d array
                args = (args[0], np.ravel(args[1]), None)
            self.assertEqual(fn(*args), opt_fn(*args))
            self.assertEqual(cnts.frame_count, i)
            i += 1

    def test_numpy_torch_operators(self):
        def fn(op, t1, t2):
            return op(t1, t2)

        from torch._dynamo.variables.builtin import BuiltinVariable

        operators = BuiltinVariable._fx_graph_functions()

        for op, t1_np, t2_np in itertools.product(
            operators, (True, False), (True, False)
        ):
            if op in [operator.eq, operator.ne]:
                # returns equivalent of torch.eq/ne
                continue
            if op is operator.getitem:
                # skip
                # Did you know that tensor[ndarray_of_floats] works?
                continue
            if op is operator.imatmul and (t1_np or t2_np):
                # skip
                # in numpy, in place matmul does not work single
                # dimensional arrays
                continue
            t1 = torch.rand(5)
            if t1_np:
                t1 = t1.numpy()
            t2 = torch.rand(5)
            if t2_np:
                t2 = t2.numpy()
            try:
                # TODO try a bit harder
                result = op(t1, t2)
            except (RuntimeError, TypeError, IndexError):
                continue
            cnts = torch._dynamo.testing.CompileCounter()
            opt_fn = torch.compile(fn, backend=cnts)
            self.assertEqual(result, opt_fn(op, t1, t2), msg=f"{op=} {t1_np=} {t2_np=}")
            self.assertEqual(cnts.frame_count, 1, msg=f"{op=} {t1_np=} {t2_np=}")
            torch._dynamo.reset()

    def test_numpy_ndarray_graph_break(self):
        def fn(x):
            a = x.numpy()
            b = a.real
            torch._dynamo.graph_break()
            c = np.multiply(b, 2.0)
            return c

        cnts = torch._dynamo.testing.CompileCounter()
        opt_fn = torch.compile(fn, backend=cnts)
        for _ in range(10):
            x = torch.randn(3)
            ref = fn(x)
            res = opt_fn(x)
            self.assertEqual(ref, res)
        self.assertEqual(cnts.frame_count, 2)

    def test_numpy_ndarray_graph_break_with_multiple_outputs(self):
        def fn(x, y):
            a = x.numpy()
            b = y.numpy()
            torch._dynamo.graph_break()
            return np.add(a, 1), np.add(b, 1)

        cnts = torch._dynamo.testing.CompileCounter()
        opt_fn = torch.compile(fn, backend=cnts)
        for _ in range(10):
            x = torch.randn([1, 3])
            y = torch.randn([1, 3])
            ref = fn(x, y)
            res = opt_fn(x, y)
            self.assertEqual(ref, res)
        self.assertEqual(cnts.frame_count, 2)

    def test_numpy_force(self):
        def fn(x):
            return x.numpy(force=False)

        cnts = torch._dynamo.testing.CompileCounter()
        opt_fn = torch.compile(fn, backend=cnts)
        x = torch.randn(3)
        res = opt_fn(x)
        self.assertEqual(type(res), np.ndarray)
        self.assertEqual(cnts.frame_count, 1)

        def fn(x):
            return x.numpy(force=True)

        cnts = torch._dynamo.testing.CompileCounter()
        opt_fn = torch.compile(fn, backend=cnts)
        x = torch.randn(3, requires_grad=True)
        res = opt_fn(x)
        self.assertEqual(type(res), np.ndarray)
        self.assertEqual(cnts.frame_count, 1)

    def test_numpy_recompilation_scalar(self):
        def fn(x, a):
            return np.where(x < 0.5, a, x)

        x = np.random.randn(8)
        cnts = torch._dynamo.testing.CompileCounter()
        opt_fn = torch.compile(fn, backend=cnts, dynamic=True)

        ref = fn(x, 3)
        res = opt_fn(x, 3)
        self.assertEqual(ref, res)

        ref = fn(x, 4)
        res = opt_fn(x, 4)
        self.assertEqual(ref, res)

        self.assertEqual(cnts.frame_count, 1)

    def test_tensor_interacts_with_numpy_ndarray(self):
        def fn(x, y):
            a = x.numpy()
            b = y.numpy()
            c = np.ones_like(a)
            d = np.ones_like(b)
            torch._dynamo.graph_break()
            return np.add(a, c), np.add(b, d)

        cnts = torch._dynamo.testing.CompileCounter()
        opt_fn = torch.compile(fn, backend=cnts)
        for _ in range(10):
            x = torch.randn([1, 3])
            y = torch.randn([1, 3])
            ref = fn(x, y)
            res = opt_fn(x, y)
            self.assertEqual(ref, res)
        self.assertEqual(cnts.frame_count, 2)

    def test_numpy_ndarray_works_with_builtin_function(self):
        def fn(x):
            v = x.sum() / len(x)
            return v

        cnts = torch._dynamo.testing.CompileCounter()
        opt_fn = torch.compile(fn, backend=cnts, fullgraph=True)
        for _ in range(10):
            x = np.random.randn(2, 3)
            ref = fn(x)
            res = opt_fn(x)
            self.assertEqual(ref, res)
        self.assertEqual(cnts.frame_count, 1)

    def test_numpy_array_of_arrays(self):
        def fn(x, y):
            return np.array([x, y])

        cnts = torch._dynamo.testing.CompileCounter()
        opt_fn = torch.compile(fn, backend=cnts, fullgraph=True)

        x, y = np.float64(1), np.float64(2)
        res = opt_fn(x, y)
        self.assertEqual(res, np.array([1, 2], dtype=float))
        self.assertEqual(type(res), np.ndarray)
        self.assertEqual(cnts.frame_count, 1)

        x, y = np.arange(2), np.arange(2) + 2
        res = opt_fn(x, y)
        self.assertEqual(res, np.array([[0, 1], [2, 3]]))
        self.assertEqual(type(res), np.ndarray)
        self.assertEqual(cnts.frame_count, 2)

    def test_numpy_readonly(self):
        @torch.compile(fullgraph=True)
        def fn(x):
            return x

        x = np.broadcast_to(np.arange(3), (2, 3))
        self.assertFalse(x.flags.writeable)

        with warnings.catch_warnings():
            warnings.simplefilter("error")
            warnings.simplefilter("ignore", category=DeprecationWarning)  # from asyncio
            y = fn(x)
        self.assertTrue(y.flags.writeable)  # XXX: differs from numpy

    def test_numpy_tolist(self):
        def fn(x):
            return x.tolist()

        cnts = torch._dynamo.testing.CompileCounter()
        opt_fn = torch.compile(fn, backend=cnts, fullgraph=True)

        x = np.arange(5)
        r = opt_fn(x)

        self.assertEqual(r, [0, 1, 2, 3, 4])
        self.assertEqual(type(r), list)
        self.assertEqual(cnts.frame_count, 1)

    def test_numpy_size_attr(self):
        def fn(x):
            return x.size + x

        cnts = torch._dynamo.testing.CompileCounter()
        opt_fn = torch.compile(fn, backend=cnts, fullgraph=True)

        x = np.arange(5)
        r = opt_fn(x)

        self.assertEqual(r, fn(x))
        self.assertEqual(type(r), np.ndarray)
        self.assertEqual(cnts.frame_count, 1)

    def test_numpy_no_raise(self):
        def _inf_nan_preprocess(t, t_np):
            t_np = np.nan_to_num(t_np)
            return t, t_np

        def fn():
            # shape, dims format
            test_cases = (
                (3, 3),
                (4, 4),
                (5, 5),
            )

            for shape in test_cases:
                t = torch.randn(shape, dtype=torch.complex64)
                t_np = np.random.randn(*shape).astype(np.complex64)

                _, t_np = _inf_nan_preprocess(t, t_np)
                print(t, t_np)  # Just a side effect so that compilation kicks in

        cnt = CompileCounterWithBackend("inductor")
        fn = torch.compile(fn, backend=cnt)
        fn()
        self.assertEqual(cnt.frame_count, ifdynstaticdefault(2, 1))

    def test_mandelbrot_numpy(self):
        def mandelbrot_numpy(max_iter):
            # Define the boundaries of the complex plane
            xn = 450
            yn = 375
            xmin = -2.25
            xmax = 0.75
            ymin = -1.25
            ymax = 1.25

            # Create the grid of complex numbers
            x_values = np.linspace(xmin, xmax, xn, dtype=np.float64)
            y_values = np.linspace(ymin, ymax, yn, dtype=np.float64)
            rx, iy = np.meshgrid(x_values, y_values, indexing="xy")

            x = rx.copy()
            y = iy.copy()
            mask = np.zeros_like(x)
            for i in range(max_iter):
                x_prev = x
                y_prev = y
                x = x_prev**2 - y_prev**2 + rx
                y = 2 * x_prev * y_prev + iy
                inside = np.sqrt(x**2 + y**2) <= 2
                mask += inside
            return mask

        cnts = torch._dynamo.testing.CompileCounter()
        opt_fn = torch.compile(mandelbrot_numpy, backend=cnts, fullgraph=True)
        n_iter = torch._dynamo.config.recompile_limit - 2
        for i in range(n_iter):
            x = i + 3
            ref = mandelbrot_numpy(x)
            res = opt_fn(x)
            self.assertEqual(ref, res)
        # We need to specialise the number as it's in a forloop
        self.assertEqual(cnts.frame_count, n_iter)

    def test_numpy_as_global(self):
        global x
        x = np.arange(10)

        @torch.compile(fullgraph=True)
        def fn(y):
            return y + x + x

        r = fn(np.arange(10))
        self.assertEqual(type(r), np.ndarray)
        self.assertEqual(r, x * 3)
        del x

    def test_numpy_gt(self):
        x = np.arange(10)

        @torch.compile
        def fn(y):
            return y >= 3

        r = fn(x)
        self.assertEqual(type(r), np.ndarray)
        self.assertEqual(r, x >= 3)

    def test_numpy_min(self):
        x = np.arange(10)

        @torch.compile
        def fn(y):
            return min(y, 3), min(y, y - 1)

        r1, r2 = fn(x)
        self.assertEqual(type(r1), np.ndarray)
        self.assertEqual(type(r2), np.ndarray)
        self.assertEqual(r1, np.minimum(x, 3))
        self.assertEqual(r2, np.minimum(x, x - 1))

    def test_graph_break_correctly_when_passing_numpy_ndarray_to_torch_function(self):
        # from transformers/models/big_bird/modeling_big_bird.py
        def fn(x: int, y: torch.Tensor):
            ndarray_list = [np.ones([2, x])]
            ndarray = np.stack(ndarray_list, axis=0)
            tensor = torch.tensor(ndarray, dtype=torch.long)
            tensor.unsqueeze_(0)
            return tensor + y

        cnts = torch._dynamo.testing.CompileCounter()
        opt_fn = torch.compile(fn, backend=cnts)
        for x in range(1, 10):
            y = torch.randn([1, 2, x])
            ref = fn(x, y)
            res = opt_fn(x, y)
            self.assertEqual(ref, res)
        # It's all traced once with x = 1 and then x = ks0
        # For dynamic it's x=ks0
        if torch._dynamo.config.assume_static_by_default:
            self.assertExpectedInline(str(cnts.frame_count), """2""")
        else:
            self.assertExpectedInline(str(cnts.frame_count), """2""")

    @skipIfWindows(
        msg="AssertionError: Object comparison failed: dtype('int64') != <class 'int'>"
    )
    def test_numpy_with_builtin_type(self):
        x = np.random.rand(5)

        def fn(x):
            return (x * 5).astype(bool).astype(float).astype(int) + 8

        cnts = torch._dynamo.testing.CompileCounter()
        opt_fn = torch.compile(fn, backend=cnts)

        r = opt_fn(x)
        self.assertEqual(r.dtype, int)
        self.assertEqual(cnts.frame_count, 1)

    def test_with_builtin_type(self):
        x = torch.randn(5)

        def fn(x):
            return (x * 5).to(bool).to(float).to(int) + 8

        cnts = torch._dynamo.testing.CompileCounter()
        opt_fn = torch.compile(fn, backend=cnts)

        r = opt_fn(x)
        self.assertEqual(r.dtype, torch.int64)
        self.assertEqual(cnts.frame_count, 1)

    @torch._dynamo.config.patch(capture_dynamic_output_shape_ops=True)
    def test_unique_consecutive(self):
        x = torch.tensor([1, 1, 2, 2, 1, 3])

        def fn(x):
            return torch.unique_consecutive(x)

        expected = fn(x)
        opt_fn = torch.compile(fn, fullgraph=True, backend="eager")
        result = opt_fn(x)
        self.assertEqual(result, expected)

    def test_numpy_unique_f16(self):
        def fn():
            x = np.asarray([1, 1, 2, 2, 3], dtype=np.float16)
            return np.unique(x)

        cnts = torch._dynamo.testing.CompileCounter()
        opt_fn = torch.compile(fn, backend=cnts)

        r = opt_fn()
        self.assertEqual(r.dtype, np.float16)
        self.assertEqual(cnts.frame_count, 1)

    def test_numpy_fallback_on_eager(self):
        def fn():
            return np.asarray(["L", "U"])

        cnts = torch._dynamo.testing.CompileCounter()
        opt_fn = torch.compile(fn, backend=cnts)

        r = opt_fn()
        self.assertEqual(cnts.frame_count, 0)  # graph break
        self.assertEqual(r, np.asarray(["L", "U"]))

        # repeat with a different function
        def fn2():
            return np.random.choice(["L", "U"])

        cnts2 = torch._dynamo.testing.CompileCounter()
        opt_fn2 = torch.compile(fn2, backend=cnts2)

        r2 = fn2()
        self.assertEqual(cnts.frame_count, 0)
        assert r2 in ("L", "U")

    def test_trace_ndarray_frame(self):
        def fn(x):
            x = x**2
            print("graph break.")
            return 2 * x

        counter = CompileCounter()
        compiled_fn = torch.compile(fn, backend=counter)

        x = np.arange(8)
        self.assertEqual(fn(x), compiled_fn(x))
        self.assertEqual(counter.frame_count, 2)

    @skipIfWindows(
        msg="AssertionError: The values for attribute 'dtype' do not match: torch.int32 != torch.int64."
    )
    def test_trace_ndarray_frame_2(self):
        # no tensors/ndarray as inputs in the frame
        def fn(x):
            print("graph break.")
            return 2 * np.arange(x)

        counter = CompileCounter()
        compiled_fn = torch.compile(fn, backend=counter)

        x = 8
        self.assertEqual(fn(x), compiled_fn(x))
        self.assertEqual(counter.frame_count, 1)

    def test_numpy_non_torch_dtype(self):
        # test that we gracefully graph break on dtypes
        # that do not have pytorch equivalents.
        def fn(x):
            return isinstance(x, torch.Tensor)

        cnts = torch._dynamo.testing.CompileCounter()
        opt_fn = torch.compile(fn, backend=cnts)

        # torch does not have the `uint16` dtype
        for x in [np.array([42], dtype=np.uint16), np.uint16(42), np.dtype("uint16")]:
            r = opt_fn(x)

            self.assertEqual(r, False)
            self.assertEqual(cnts.frame_count, 0)  # graph break

    def test_numpy_iter(self):
        # test that iteration over an ndarray produces ndarrays not bare tensors
        def fn(x):
            return [bm for bm in x]

        cnts = torch._dynamo.testing.CompileCounter()
        opt_fn = torch.compile(fn, backend=cnts)

        proba_map = np.arange(3)[:, None]
        res = opt_fn(proba_map)

        self.assertEqual([type(r) for r in res], [np.ndarray, np.ndarray, np.ndarray])
        self.assertEqual(res, [np.array([0]), np.array([1]), np.array([2])])
        self.assertEqual(cnts.frame_count, 1)

    # cache size limit needs to be larger than the `dtypes` list size
    @torch._dynamo.config.patch(recompile_limit=12)
    def test_dtypes_no_graphbreaks(self):
        dtypes = [
            # floats
            float,
            np.float64,
            "float64",
            np.float32,
            "float32",
            # np.dtype('float64')   # XXX: this is not supported, yet
            # integers
            int,
            "int",
            np.intp,
            np.int32,
            np.uint8
            # np.dtype('int')       # XXX: as above
        ]

        def fn(dt):
            return np.arange(5, dtype=dt)

        for dtyp in dtypes:
            cnts = torch._dynamo.testing.CompileCounter()
            opt_fn = torch.compile(fn, backend=cnts)

            val = fn(dtyp)
            opt_val = opt_fn(dtyp)

            self.assertEqual(cnts.frame_count, 1)  # no graph break

    # setting the config value makes the PRNG identical to numpy's
    # NB this may involve a graph break
    @torch._dynamo.config.patch(use_numpy_random_stream=True)
    def test_numpy_random_config_to_numpy(self):
        @torch.compile
        def fn():
            return np.random.uniform(size=13)

        self.assertEqual(fn().shape, (13,))

    def test_inplace_view_on_graph_input(self):
        # graph break when calling methods with inplace_view tag on graph input
        func_args_map = {
            lambda x: x.resize_(6).mul_(2): torch.ones(4),
            lambda x: x.t_().mul_(2): torch.rand(2, 3),
            lambda x: x.transpose_(0, 1).mul_(2): torch.rand(2, 3),
            lambda x: x.squeeze_().mul_(2): torch.rand(1, 2, 3),
            lambda x: x.unsqueeze_(0).mul_(2): torch.rand(2, 3),
            lambda x: x.resize_as_(torch.rand(200, 300)): torch.rand(2, 3),
            lambda x: x.swapaxes_(0, 1).mul_(2): torch.rand(2, 3),
            lambda x: x.swapdims_(0, 1).mul_(2): torch.rand(2, 3),
            lambda x: x.rename_("N", "C").mul_(2): torch.zeros(2, 3),
            lambda x: x.as_strided_((3, 2), (2, 1)).mul_(2): torch.zeros(2, 3),
            lambda x: x.detach_().mul_(2): torch.zeros(2, 3),
        }
        for func, args in func_args_map.items():
            args_clone = args.clone()
            cnts = torch._dynamo.testing.CompileCounter()
            opt_f = torch.compile(func, backend=cnts)
            self.assertTrue(same(func(args).shape, opt_f(args_clone).shape))
            self.assertEqual(cnts.frame_count, 1)
            self.assertEqual(cnts.op_count, 1)  # mul_

    def test_out_variants_with_resizing_on_graph_inputs(self):
        def fn(x, y):
            return torch.cosh(x, out=y) + 1

        x = torch.rand(2, 3)
        y = torch.rand(4)

        cnts = torch._dynamo.testing.CompileCounter()
        opt_fn = torch.compile(fn, backend=cnts)
        self.assertTrue(same(fn(x, y), opt_fn(x.clone(), y.clone())))
        self.assertEqual(cnts.frame_count, 1)

    def test_out_variants_with_resizing_on_graph_inputs_with_dynamic(self):
        # https://github.com/pytorch/pytorch/issues/120482
        class CustomModel(torch.nn.Module):
            def __init__(self) -> None:
                super().__init__()

            def forward(self, inputs):
                return torch.outer(**inputs)

        compile_fn = torch.compile(CustomModel(), backend="eager", fullgraph=True)

        shapes = [(2, 1), (6, 1), (4, 1)]
        for shape in shapes:
            vec1, vec2 = shape
            input_tensor1 = torch.randn(vec1)
            input_tensor2 = torch.randn(vec2)
            out_tensor = torch.empty(shape)
            args = {"input": input_tensor1, "vec2": input_tensor2, "out": out_tensor}
            res = compile_fn(args)
            opt_res = res.clone()  # cuz this is out and we mutate it
            res = CustomModel()(args)
            self.assertEqual(res, opt_res)

    def test_out_variants_with_resizing_on_graph_inputs_with_dynamic1(self):
        mv_op = torch.mv

        def mv_out_op(a, b, c):
            torch.mv(b, c, out=a)
            return a

        def fn(op, *args):
            return op(*args)

        opt_fn = torch.compile(fn, backend="eager")

        ref = fn(mv_op, torch.ones(3, 3), torch.ones(3))
        res = opt_fn(mv_op, torch.ones(3, 3), torch.ones(3))
        self.assertEqual(ref, res)

        ref = fn(mv_out_op, torch.empty(0), torch.ones(3, 3), torch.ones(3))
        res = opt_fn(mv_out_op, torch.empty(0), torch.ones(3, 3), torch.ones(3))
        self.assertEqual(ref, res)

    def test_mutable_mapping_multiple_inheritance(self):
        class MyWeirdDict(collections.abc.MutableMapping, torch.nn.Module):
            def __init__(self, **kwargs):
                super().__init__()
                self._items = kwargs

            def keys(self):
                return self._items.keys()

            def __getitem__(self, item):
                return self._items[item]

            def __setitem__(self, key, value):
                self._items[key] = value

            def __delitem__(self, item):
                del self._items[item]

            def __len__(self):
                return len(self._items)

            def __iter__(self):
                yield from self._items

            def __hash__(self):
                return hash(id(self))

            def items(self):
                for k, v in self._items.items():
                    yield (k, v)

        @torch.compile(fullgraph=True)
        def to_weird_dict(td):
            return MyWeirdDict(**td)

        d = MyWeirdDict(a=1, b=2, c=3)
        res = to_weird_dict(d)
        self.assertEqual(tuple(d.items()), tuple(res.items()))

    def test_dunder_new_function_inlining(self):
        # https://github.com/pytorch/pytorch/issues/107460

        counters.clear()

        class ModelA(torch.nn.Module):
            def __init__(self) -> None:
                super().__init__()

            def forward(self, x):
                return torch.tanh(x + 1)

        class ModelB(torch.nn.Module):
            def __new__(cls):
                return ModelA()

        class Model(torch.nn.Module):
            def __init__(self) -> None:
                super().__init__()
                self.layer = torch.nn.Linear(2, 2)

            def forward(self, x):
                other = ModelB()
                return self.layer(x) + other(x)

        x = torch.rand(2, 2)
        m = Model()

        opt_m = torch.compile(backend="eager", fullgraph=True)(m)
        ref = m(x)
        res = opt_m(x)
        self.assertTrue(same(ref, res))

    def test_dunder_new_function_inlining1(self):
        class Mock:
            def __new__(cls):
                return super().__new__(cls)

            def __init__(self):
                self.c = 5

            def run(self, x):
                return x * self.c

        def fn(x):
            mock = Mock()
            return mock.run(x)

        opt_fn = torch.compile(fn, backend="eager", fullgraph=True)
        x = torch.randn(4)

        self.assertEqual(fn(x), opt_fn(x))

    def test_dunder_new_function_inlining2(self):
        class Vehicle:
            def __new__(cls, *args, **kwargs):
                return super(Vehicle, cls).__new__(cls)

            def __init__(self, make, model, year):
                self.make = make
                self.model = model
                self.year = year

        class Car(Vehicle):
            def __new__(cls, *args, **kwargs):
                return super(Car, cls).__new__(cls)

            def __init__(self, make, model, year, num_doors):
                super(Car, self).__init__(make, model, year)
                self.num_doors = num_doors

        class ElectricCar(Car):
            def __new__(cls, *args, **kwargs):
                return super(ElectricCar, cls).__new__(cls)

            def __init__(self, make, model, year, num_doors, battery_capacity):
                super(ElectricCar, self).__init__(make, model, year, num_doors)
                self.battery_capacity = battery_capacity

            def run(self, x):
                return torch.sin(x)

        def fn(x):
            ev = ElectricCar("Tesla", "Model S", 2022, 4, "100 kWh")
            return ev.run(x)

        opt_fn = torch.compile(fn, backend="eager", fullgraph=True)

        x = torch.randn(4)

        self.assertEqual(fn(x), opt_fn(x))

    def test_dunder_new_function_inlining3(self):
        class Foo:
            def __new__(cls):
                instance = object.__new__(cls)
                instance.a = 3
                return instance

            def __init__(self):
                self.a = 5

            def run(self, x):
                return torch.sin(x) * self.a

        class Bar:
            def __new__(cls):
                instance = object.__new__(Foo)  # not returning a new instance of Bar
                instance.a = 7
                return instance

            def __init__(self):
                self.a = 11  # not called in Bar()

            def run(self, x):
                return torch.sin(x) * self.a

        def fn(x):
            bar = Bar()
            return bar.run(x)

        opt_fn = torch.compile(fn, backend="eager", fullgraph=True)
        x = torch.randn(4)
        ref = fn(x)
        res = opt_fn(x)
        self.assertEqual(ref, res)

    def test_dunder_new_function_inlining4(self):
        class Mock(object):
            def __new__(cls, *args):
                return object.__new__(cls)

            def __init__(self):
                self.a = 5

            def run(self, x):
                return torch.sin(x) * self.a

        def fn(x):
            mock = Mock()
            return mock.run(x)

        opt_fn = torch.compile(fn, backend="eager", fullgraph=True)
        x = torch.randn(4)
        ref = fn(x)
        res = opt_fn(x)
        self.assertEqual(ref, res)

    def test_user_defined_object_class_interaction(self):
        class Foo:
            x = 5

        class Mock:
            # This is a class variable
            class_variable = Foo()

            @classmethod
            def get_class_variable(cls):
                # Accessing the class variable using the cls parameter
                return cls.class_variable.x

            def run(self, x):
                return self.get_class_variable() * x

        def fn(x):
            mock = Mock()
            return mock.run(x)

        x = torch.randn(4)
        opt_fn = torch.compile(fn, backend="eager", fullgraph=True)
        self.assertEqual(fn(x), opt_fn(x))

    def test_multiple_inheritance(self):
        class Base1:
            def __new__(cls):
                return super().__new__(cls)

            def __init__(self):
                super().__init__()
                if not hasattr(self, "base2"):
                    raise ValueError("Wrong MRO tracing")
                self.base1 = 3

        class Base2:
            def __new__(cls):
                return super().__new__(cls)

            def __init__(self):
                super().__init__()
                self.base2 = 5

        class Derived(Base1, Base2):
            def __new__(cls):
                return super().__new__(cls)

            def __init__(self):
                super().__init__()
                self.derived = 7

            def run(self, x):
                return self.base1 * self.base2 * self.derived * x

        def fn(x):
            o = Derived()
            return o.run(x)

        opt_fn = torch.compile(fn, backend="eager", fullgraph=True)
        x = torch.randn(4)
        self.assertEqual(fn(x), opt_fn(x))

    def test_class_duner_mro(self):
        class ModuleA(torch.nn.Module):
            pass

        class ModuleB(ModuleA):
            pass

        def fn(x, mod):
            if ModuleA in type(mod).__mro__:
                return x + 1
            else:
                return x - 1

        x = torch.rand(2, 3)
        mod = ModuleB()
        opt_fn = torch.compile(backend="eager", fullgraph=True)(fn)
        ref = fn(x, mod)
        res = opt_fn(x, mod)
        self.assertTrue(same(ref, res))

    def test_class_duner_flags(self):
        class ModuleA(torch.nn.ModuleDict, collections.abc.MutableMapping):
            def __hash__(self):
                return id(self)

        def fn(x, mod_class):
            if mod_class.__flags__ & TPFLAGS_MAPPING:
                return x + 1
            else:
                return x - 1

        x = torch.rand(2, 3)
        mod_class = ModuleA
        opt_fn = torch.compile(backend="eager", fullgraph=True)(fn)
        ref = fn(x, mod_class)
        res = opt_fn(x, mod_class)
        self.assertTrue(same(ref, res))

        def fn(x, mod):
            if type(mod).__flags__ & TPFLAGS_MAPPING:
                return x + 1
            else:
                return x - 1

        x = torch.rand(2, 3)
        mod = ModuleA()
        opt_fn = torch.compile(backend="eager", fullgraph=True)(fn)
        ref = fn(x, mod)
        res = opt_fn(x, mod)
        self.assertTrue(same(ref, res))

    def test_nested_wraps(self):
        def foo(x, y):
            def add(x, y):
                return x + y

            @functools.wraps(add)
            def wrapped_call(x, y):
                return add(x, y)

            return wrapped_call(x, y)

        x = torch.randn(3, 3)
        y = torch.randn(3, 3)

        o = torch.compile(foo, fullgraph=True, backend="eager")(x, y)
        self.assertEqual(o, x + y)

        def foo(x, y):
            def nested_call(x, y):
                def mul(x, y):
                    return x * y

                @functools.wraps(mul)
                def double_nested_call(x, y):
                    return mul(x, y)

                return double_nested_call(x, y)

            return nested_call(x, y)

        o = torch.compile(foo, fullgraph=True, backend="eager")(x, y)
        self.assertEqual(o, x * y)

    def test_module_deepcopy(self):
        m1 = torch.nn.Sequential(
            torch.nn.Linear(10, 10),
            torch.nn.ReLU(),
            torch.nn.Linear(10, 10),
            torch.nn.ReLU(),
        )
        m2 = torch.nn.Sequential(
            torch.nn.Linear(10, 10),
            torch.nn.ReLU(),
            torch.nn.Linear(10, 10),
            torch.nn.ReLU(),
        )

        def fn(m, x):
            m_copy = copy.deepcopy(m)
            return m_copy(x)

        v = torch.randn(10)
        correct1 = fn(m1, v)
        correct2 = fn(m2, v)
        cnts = torch._dynamo.testing.CompileCounter()
        opt_fn = torch.compile(fn, backend=cnts)
        for _ in range(10):
            self.assertTrue(same(opt_fn(m1, v), correct1))
        for _ in range(10):
            self.assertTrue(same(opt_fn(m2, v), correct2))
        self.assertEqual(cnts.frame_count, 1)
        self.assertEqual(cnts.op_count, 4)

    def test_type_copy(self):
        def fn(seq):
            a, b = seq
            return type(seq)([a + 1, b + 2, a + b])

        args1 = [torch.randn(10), torch.randn(10)]
        args2 = (torch.randn(10), torch.randn(10))
        correct1 = fn(args1)
        correct2 = fn(args2)
        cnts = torch._dynamo.testing.CompileCounter()
        opt_fn = torch.compile(fn, backend=cnts)
        self.assertTrue(same(opt_fn(args1), correct1))
        self.assertTrue(same(opt_fn(args2), correct2))
        self.assertIsInstance(opt_fn(args1), list)
        self.assertIsInstance(opt_fn(args2), tuple)
        self.assertEqual(cnts.frame_count, 2)
        self.assertEqual(cnts.op_count, 6)

    def test_setattr_mutation1(self):
        class MyObj:  # noqa: B903
            def __init__(self, a, b):
                self.a = a
                self.b = b

        def fn(obj):
            obj.c = obj.a * obj.b + 1
            obj.b = obj.a * obj.c + 2
            obj.a = obj.b * obj.c + 3
            obj.c = obj.a * obj.b + 4
            obj.b = obj.a * obj.c + 5
            obj.a = obj.b * obj.c + 6
            return obj

        x1 = torch.randn(10)
        x2 = torch.randn(10)
        obj1 = MyObj(x1, x2)
        obj2 = MyObj(x1, x2)
        fn(obj2)
        cnts = torch._dynamo.testing.CompileCounter()
        opt_fn = torch.compile(fn, backend=cnts)
        self.assertIs(opt_fn(obj1), obj1)
        self.assertTrue(same(obj1.a, obj2.a))
        self.assertTrue(same(obj1.b, obj2.b))
        self.assertTrue(same(obj1.c, obj2.c))
        self.assertEqual(cnts.frame_count, 1)
        self.assertEqual(cnts.op_count, 12)

    def test_setattr_mutation2(self):
        class MyObj:
            def __init__(self, x):
                self.a = x + 1
                self.b = x + 2

        def fn(x):
            x = x / 3.0
            obj = MyObj(x)
            obj.c = obj.a * obj.b + 1
            obj.b = obj.a * obj.c + 2
            obj.a = obj.b * obj.c + 3
            return obj

        x1 = torch.randn(10)
        obj2 = fn(x1)

        cnts = torch._dynamo.testing.CompileCounter()
        opt_fn = torch.compile(fn, backend=cnts)
        obj1 = opt_fn(x1)
        self.assertTrue(same(obj1.a, obj2.a))
        self.assertTrue(same(obj1.b, obj2.b))
        self.assertTrue(same(obj1.c, obj2.c))
        self.assertEqual(cnts.frame_count, 1)
        self.assertEqual(cnts.op_count, 9)

    def test_setattr_mutation3(self):
        # TODO(jansel): dead code eliminate the object creation
        class MyObj:
            def __init__(self, x):
                super().__init__()
                self.a = x + 1
                self.b = x + 2

        def fn(x):
            x = x / 3.0
            obj = MyObj(x)
            obj.c = obj.a * obj.b + 1
            obj.b = obj.a * obj.c + 2
            obj.a = obj.b * obj.c + 3
            return obj.a, obj.b, obj.c

        x1 = torch.randn(10)
        obj2 = fn(x1)

        cnts = torch._dynamo.testing.CompileCounter()
        opt_fn = torch.compile(fn, backend=cnts)
        obj1 = opt_fn(x1)
        self.assertTrue(same(obj1, obj2))
        self.assertEqual(cnts.frame_count, 1)
        self.assertEqual(cnts.op_count, 9)

    def test_object_setattr(self):
        @dataclasses.dataclass
        class A:
            x: torch.Tensor

        def fn1(x) -> None:
            a = A(x)
            object.__setattr__(a, "x", x + 2)
            return a

        x1 = torch.randn(10)
        obj11 = fn1(x1.clone())

        cnts = torch._dynamo.testing.CompileCounter()
        opt_fn1 = torch.compile(fn1, backend=cnts, fullgraph=True)
        obj12 = opt_fn1(x1.clone())
        self.assertTrue(same(obj11.x, x1 + 2))
        self.assertTrue(same(obj12.x, x1 + 2))
        self.assertTrue(same(obj11.x, obj12.x))
        self.assertEqual(cnts.frame_count, 1)

        @dataclasses.dataclass(frozen=True)
        class B:
            x: torch.Tensor

        def fn2(x) -> None:
            b = B(x)
            return b

        x2 = torch.randn(10)
        obj21 = fn2(x2.clone())

        cnts = torch._dynamo.testing.CompileCounter()
        opt_fn2 = torch.compile(fn2, backend=cnts, fullgraph=True)
        obj22 = opt_fn2(x2.clone())
        self.assertTrue(same(obj21.x, x2))
        self.assertTrue(same(obj22.x, x2))
        self.assertTrue(same(obj21.x, obj22.x))
        self.assertEqual(cnts.frame_count, 0)

        @dataclasses.dataclass(frozen=True)
        class C:
            x: torch.Tensor

        def fn3(x) -> None:
            c = C(x)
            object.__setattr__(c, "x", x + 2)
            return c

        x3 = torch.randn(10)
        obj31 = fn3(x3.clone())

        cnts = torch._dynamo.testing.CompileCounter()
        opt_fn3 = torch.compile(fn3, backend=cnts, fullgraph=True)
        obj32 = opt_fn3(x3.clone())
        self.assertTrue(same(obj31.x, x3 + 2))
        self.assertTrue(same(obj32.x, x3 + 2))
        self.assertTrue(same(obj31.x, obj32.x))
        self.assertEqual(cnts.frame_count, 1)

        @dataclasses.dataclass(frozen=True)
        class D:
            x: torch.Tensor

            def __post_init__(self):
                object.__setattr__(self, "y", self.x + 2)

        def fn4(x) -> None:
            d = D(x)
            return d

        x4 = torch.randn(10)
        obj41 = fn4(x4.clone())

        cnts = torch._dynamo.testing.CompileCounter()
        opt_fn4 = torch.compile(fn4, backend=cnts, fullgraph=True)
        obj42 = opt_fn4(x4.clone())
        self.assertTrue(same(obj41.x, x4))
        self.assertTrue(same(obj42.x, x4))
        self.assertTrue(same(obj41.x, obj42.x))
        self.assertTrue(same(obj41.y, x4 + 2))
        self.assertTrue(same(obj42.y, x4 + 2))
        self.assertTrue(same(obj41.y, obj42.y))
        self.assertEqual(cnts.frame_count, 1)

    def test_thread_local_setattr(self):
        from threading import local

        loc = local()

        @torch.compile(fullgraph=True)
        def fn(x, l):
            l.x = x
            return x + 1

        x = torch.ones(2, 2)
        fn(x, loc)

        self.assertTrue(loc.x is x)

    def test_user_defined_class_name(self):
        class MyClassFoo:
            pass

        def fn1(a, b, c):
            tmp = MyClassFoo()
            if tmp.__class__.__name__ == "MyClassFoo":
                return a - b / c

        torch._dynamo.testing.standard_test(self, fn=fn1, nargs=3)

    def test_user_defined_class_python_type(self):
        class MyClass1:
            pass

        class ExampleMeta(type):
            pass

        class MyClass2(metaclass=ExampleMeta):
            pass

        def fn(x, c):
            if isinstance(c, MyClass1):
                return x + 1
            elif isinstance(c, MyClass2):
                return x + 2
            else:
                return x + 3

        x = torch.rand(3)
        opt_fn = torch.compile(fn, backend="eager")
        for c in [MyClass1, MyClass2]:
            ref = fn(x, c)
            res = opt_fn(x, c)
            self.assertTrue(same(ref, res))

    def test_super_calling_with_metaclass(self):
        class ExampleMeta(type):
            pass

        class MyClass1(metaclass=ExampleMeta):
            coeff = 4  # Force the constant guard to test source in guards

            @classmethod
            def add(cls, x):
                return x + 1

        class MyClass2(MyClass1):
            @classmethod
            def add(cls, x):
                torch._dynamo.graph_break()
                return x + super().add(x) + super().coeff

        def fn(x, obj):
            return x + obj.add(x)

        x = torch.rand(3)
        obj = MyClass2()
        opt_fn = torch.compile(fn, backend="eager")
        ref = fn(x, obj)
        res = opt_fn(x, obj)
        self.assertTrue(same(ref, res))

    def test_usr_cls_staticmethod(self):
        class Foo:
            @staticmethod
            def bar(a, b):
                return a + b

        def fn(a, b):
            return Foo.bar(a, b) - 1

        torch._dynamo.testing.standard_test(self, fn=fn, nargs=2)

    def test_usr_cls_classmethod(self):
        class Foo:
            @classmethod
            def bar(cls, a, b):
                return a + b

        def fn(a, b):
            return Foo.bar(a, b) - 1

        torch._dynamo.testing.standard_test(self, fn=fn, nargs=2)

    def test_dunder_methods(self):
        class Foo:
            def __init__(self, val):
                super().__init__()
                self.val = val

            def __add__(self, other):
                return Foo(self.val + other.val)

            def __mul__(self, other):
                return Foo(self.val * other.val)

            def __truediv__(self, other):
                return Foo(self.val / other.val)

            def __sub__(self, other):
                return Foo(self.val - other.val)

        def fn(a, b, c):
            return Foo(a) + Foo(b) * Foo(c) / Foo(a) - Foo(b)

        torch._dynamo.testing.standard_test(self, fn=fn, nargs=3, expected_ops=4)

    def test_function_annotation(self):
        class Variable:
            pass

        def fn(x):
            x = x / 3.0

            def inner(y: typing.List[Variable]):
                return x + 1

            return inner

        x1 = torch.randn(10)
        obj2 = fn(x1)([])

        cnts = torch._dynamo.testing.CompileCounter()
        opt_fn = torch._dynamo.optimize_assert(cnts)(fn)
        opt_fn_inner = torch._dynamo.optimize_assert(cnts)(opt_fn(x1))
        obj1 = opt_fn_inner([])
        self.assertTrue(same(obj1, obj2))
        self.assertEqual(cnts.frame_count, 2)
        self.assertEqual(cnts.op_count, 2)

    def test_function_generic_alias_annotation(self):
        class Variable:
            pass

        def fn(x):
            x = x / 3.0

            def inner(y: list[Variable]):
                return x + 1

            return inner

        x1 = torch.randn(10)
        obj2 = fn(x1)([])

        cnts = torch._dynamo.testing.CompileCounter()
        opt_fn = torch._dynamo.optimize_assert(cnts)(fn)
        opt_fn_inner = torch._dynamo.optimize_assert(cnts)(opt_fn(x1))
        obj1 = opt_fn_inner([])
        self.assertTrue(same(obj1, obj2))
        self.assertEqual(cnts.frame_count, 2)
        self.assertEqual(cnts.op_count, 2)

    def test_nested_closure(self):
        v0 = torch.randn(10)

        def fn1():
            v1 = torch.randn(10)

            def fn2(*args, **kwargs):
                assert len(args) == 1
                assert len(kwargs) == 1
                v2 = torch.randn(10) + args[0] + kwargs["b"]

                def fn3(v3=torch.randn(10)):
                    def fn4():
                        return v0 + v1 + v2 + v3 + 1

                    return fn4

                return fn3

            return fn2(1, b=2)()

        cnts = torch._dynamo.testing.CompileCounter()
        opt_fn1 = torch._dynamo.optimize_assert(cnts)(fn1)
        tmp1 = torch._dynamo.optimize_assert(cnts)(opt_fn1())
        tmp2 = torch._dynamo.optimize_assert(cnts)(opt_fn1())
        self.assertTrue(tmp1().shape, (10,))
        self.assertTrue(same(tmp1(), tmp1()))
        self.assertFalse(same(tmp1(), tmp2()))
        self.assertEqual(cnts.frame_count, 2)
        self.assertEqual(cnts.op_count, 9)

    def test_nested_closure_mutation(self):
        def fn1():
            v1 = torch.randn(10)

            def fn2():
                v2 = torch.randn(10)

                def fn3():
                    nonlocal v1, v2
                    v1 += 1
                    v2 += 2
                    return v1 + v2

                return fn3

            rv = fn2()
            rv()
            rv()
            return rv

        torch.manual_seed(9000)
        counter1 = fn1()
        result1 = [counter1(), counter1(), counter1()]

        torch.manual_seed(9000)
        cnts = torch._dynamo.testing.CompileCounter()
        opt_fn1 = torch._dynamo.optimize_assert(cnts)(fn1)
        counter2 = torch._dynamo.optimize_assert(cnts)(opt_fn1())
        result2 = [counter2(), counter2(), counter2()]
        result1.append(counter1())
        result2.append(counter2())

        self.assertTrue(same(result1, result2))
        self.assertEqual(cnts.frame_count, 2)
        self.assertEqual(cnts.op_count, 11)

    def test_write_to_closures_in_inlining(self):
        out = []
        for use_dynamo in [False, True]:

            def make_counter():
                x = torch.randn(10)

                def counter():
                    nonlocal x
                    x = x + 1
                    return x

                return counter

            torch.manual_seed(0)
            counter = make_counter()
            if not use_dynamo:
                out.append(counter() + counter())
            else:
                cnts = torch._dynamo.testing.CompileCounter()

                @torch.compile(backend=cnts, fullgraph=True)
                def fn(counter):
                    return counter() + counter()

                out.append(fn(counter))
                self.assertEqual(cnts.frame_count, 1)
                self.assertEqual(cnts.op_count, 3)
                self.assertFalse(same(counter() + counter(), out[-1]))

        self.assertTrue(same(out[0], out[1]))

    @torch._dynamo.config.patch(specialize_float=False)
    def test_closure_out_of_scope_cell(self):
        cell1 = torch.rand(1).item()
        cell2 = torch.rand(3, 3)

        def indirect():
            return direct()

        def direct():
            def inner():
                return cell1 + 1, cell2 + 3

            return inner()

        cnts = torch._dynamo.testing.CompileCounter()
        opt_fn = torch.compile(indirect, backend=cnts)
        result1, result2 = opt_fn()
        self.assertAlmostEqual(cell1 + 1, result1)
        self.assertTrue(torch.allclose(cell2 + 3, result2))
        self.assertEqual(cnts.frame_count, 1)
        self.assertEqual(cnts.op_count, 1)

    @torch._dynamo.config.patch(specialize_float=False)
    def test_closure_out_of_scope_cell_with_mutation(self):
        cell1 = torch.rand(1).item()
        orig1 = cell1
        cell2 = torch.rand(3, 3)
        orig2 = cell2.clone()

        def indirect():
            return direct()

        def direct():
            def inner():
                nonlocal cell1, cell2
                x = cell2 + 1
                cell1 += 1
                cell2 += 10
                x = x + cell2
                return cell1, cell2, x

            return inner()

        cnts = torch._dynamo.testing.CompileCounter()
        opt_fn = torch.compile(indirect, backend=cnts, fullgraph=True)
        for i in range(1, 4):
            result1, result2, _ = opt_fn()
            self.assertAlmostEqual(orig1 + 1 * i, result1)
            self.assertTrue(torch.allclose(orig2 + 10 * i, result2))
            if i == 1:
                # No automatic dynamic
                self.assertEqual(cnts.frame_count, 1)
                self.assertEqual(cnts.op_count, 3)
            elif i == 2:
                # Automatic dynamic float arguments kicked in
                self.assertEqual(cnts.frame_count, 1)
                self.assertEqual(cnts.op_count, 6)
            else:
                # No more recompiles
                self.assertEqual(cnts.frame_count, 0)
                self.assertEqual(cnts.op_count, 0)
            cnts.clear()

    def test_closure_with_mutation_and_graph_break(self):
        def fn():
            x = torch.zeros(1)

            def subfunc():
                x[0] = backup

            if x[0] >= -1e5:
                pass

            backup = 1
            subfunc()
            return x

        cnts = torch._dynamo.testing.CompileCounter()
        opt_fn = torch.compile(fn, backend=cnts)
        expected = fn()
        actual = opt_fn()
        self.assertTrue(same(expected, actual))
        self.assertEqual(cnts.frame_count, 2)

    def test_closure_out_of_scope_cell_with_cond(self):
        # Test closure with out-of-scope cell variable, used in a cond
        # where the two branches read different closure variables
        from functorch.experimental.control_flow import cond

        def g(x):
            return x

        class ModuleCondDeep(torch.nn.Module):
            def forward(self, pred, x):
                return self._indirection(pred, x)

            def _indirection(self, pred, x):
                return self.indirection(pred, x)

            def indirection(self, pred, x):
                def true_fn(y):
                    return y + 2

                def false_fn(y):
                    return y - 2

                def shallow(x):
                    return x * 2

                def deep(x):
                    # y = g(x)
                    y = x
                    return cond(
                        x[0][0] > 0,
                        true_fn,
                        false_fn,
                        [y],
                    )

                return cond(pred, shallow, deep, [x])

        mod = ModuleCondDeep()
        opt_mod = torch.compile(mod, backend="eager")
        inp = torch.randn(3, 3)
        exp1 = mod(torch.tensor(False), inp)
        actual1 = opt_mod(torch.tensor(False), inp)
        exp2 = mod(torch.tensor(True), inp)
        actual2 = opt_mod(torch.tensor(True), inp)
        self.assertTrue(torch.allclose(exp1, actual1))
        self.assertTrue(torch.allclose(exp2, actual2))

    def test_closure_write_across_functions(self):
        z = 1
        k = 2

        def create_fn():
            def fn(x):
                nonlocal k, z
                k = z

            return fn

        def update_z_and_run_fn(fn, x):
            nonlocal z
            z = 3
            fn(x)
            return x.cos()

        @torch.compile(backend="eager")
        def foo(x):
            fn = create_fn()
            return update_z_and_run_fn(fn, x)

        x = torch.randn(1)
        foo(x)
        self.assertEqual(3, z)
        self.assertEqual(3, k)

    def test_free_var_and_local_name_collision(self):
        x = 10

        def make_func():
            def func():
                return x

            return func

        @torch.compile(backend="eager")
        def root(t):
            x = 0
            func = make_func()
            res = func()
            return t + 1, x, res

        res = root(torch.ones(1))
        self.assertTrue(torch.allclose(torch.ones(1) + 1, res[0]))
        self.assertEqual(0, res[1])
        self.assertEqual(10, res[2])

    def test_cell_captured_by_existing_func_but_not_root_frame(self):
        x = torch.ones(1)

        def get_inner():
            def inner():
                return x + x

            # Calling `inner` so Dynamo won't skip this frame.
            return inner(), inner

        @torch.compile
        def root():
            return get_inner()

        res, inner = root()
        self.assertTrue(torch.allclose(x + x, res))
        self.assertTrue(torch.allclose(inner(), res))

    def test_writes_to_cells_across_frames1(self):
        # This regression test was added when Dynamo accidentally had both
        # unboxed and normal modeling for pre-existing cells, and failed to
        # account for buffered writes when we read from the unboxed value.
        x = 0

        def inc_x():
            nonlocal x
            x += 1

        class MyObj:
            def inc_x_then_return_x(self, fn):
                fn()
                return x

        @torch.compile(backend="eager")
        def root(t):
            obj = MyObj()
            res = obj.inc_x_then_return_x(inc_x)
            return t + 1, res

        res = root(torch.zeros(1))
        self.assertTrue(torch.allclose(res[0], torch.ones(1)))
        self.assertEqual(res[1], 1)
        self.assertEqual(x, 1)

    def test_writes_to_cells_across_frames2(self):
        # This regression test was added when Dynamo didn't fully account for
        # already established `CellVariable` instance for pre-existing cell,
        # while encountering the same cell again (we should reuse the instance
        # rather than creating a new one). This caused buffered writes to escape
        # the newly created `CellVariable`.
        x = 0

        def inc_x_and_get_x(obj):
            nonlocal x
            x += 1
            return obj.get_x()

        class MyObj:
            def get_x(self):
                return x

        @torch.compile(backend="eager")
        def root(t):
            obj = MyObj()
            res = inc_x_and_get_x(obj)
            return t + 1, res

        res = root(torch.zeros(1))
        self.assertTrue(torch.allclose(res[0], torch.ones(1)))
        self.assertEqual(res[1], 1)
        self.assertEqual(x, 1)

    def test_write_to_cells_with_name_shadowing(self):
        x = 0
        y = x

        def make_x_get_set():
            # NOTE: this `x` is a different cell object than the outter `x`.
            x = y

            def set_x(v):
                nonlocal x
                x = v

            def get_x():
                return x

            return get_x, set_x

        get_x, set_x = make_x_get_set()

        @torch.compile(fullgraph=True)
        def fn(t):
            set_x(42)  # This sets the `x` created within `make_x_get_set`
            res = t + x  # This uses the `x` outside `make_x_get_set`.
            return res

        result = fn(torch.ones(1))
        inner_x = get_x()
        self.assertTrue(torch.allclose(result, torch.ones(1)))
        self.assertEqual(inner_x, 42)

    def test_existing_func_that_creates_capturing_nested_func(self):
        x = 0  # Captured by both `make_get_x` and `root`

        def make_get_x():
            def get_x():
                return x

            return get_x

        @torch.compile(backend="eager", fullgraph=True)
        def root(t):
            get_x = make_get_x()
            res = t + x
            return res, get_x

        res, get_x = root(torch.ones(1))
        self.assertTrue(torch.allclose(res, torch.ones(1)))
        self.assertEqual(0, get_x())
        x += 1
        self.assertEqual(1, get_x())

    def test_input_cell_mutation(self):
        def fn(x):
            x = x.cos()

            def inner():
                return x.sin()

            return inner()

        x = torch.ones(10)
        opt_fn = torch.compile(fn, fullgraph=True, backend="eager")
        ref = fn(x)
        res = opt_fn(x)
        self.assertEqual(res, ref)

    def test_top_package_import(self):
        def fn(x):
            import torch.fx

            assert not isinstance(x, torch.fx.Proxy)
            return torch.sin(x)

        x = torch.randn(4, 5)
        ref = fn(x)
        cnts = torch._dynamo.testing.CompileCounter()
        opt_fn = torch._dynamo.optimize_assert(cnts)(fn)
        res = opt_fn(x)
        self.assertTrue(same(ref, res))

    def test_typing_typevar(self):
        def fn(x):
            def sumt(y: torch.Tensor) -> torch.Tensor:
                return torch.sum(y)

            def foo(c: typing.Callable[[T], T], y: T) -> T:
                return c(y)

            return foo(sumt, x)

        x = torch.randn(3)
        ref = fn(x)
        cnts = torch._dynamo.testing.CompileCounter()
        opt_fn = torch._dynamo.optimize_assert(cnts)(fn)
        res = opt_fn(x)
        self.assertTrue(same(ref, res))
        self.assertEqual(cnts.frame_count, 1)

    def test_typing_union_and_optional(self):
        def fn(x):
            a = torch.jit.annotate(typing.Dict[str, typing.Optional[torch.Tensor]], {})
            b = torch.jit.annotate(
                typing.Dict[str, typing.Union[torch.Tensor, None]], {}
            )
            return a, b, x + 1

        x = torch.randn(3)
        ref = fn(x)
        opt_fn = torch.compile(fn, backend="eager", fullgraph=False)
        res = opt_fn(x)
        self.assertTrue(same(ref, res))

    def test_optimize_on_module(self):
        class MockModule(torch.nn.Module):
            def __init__(self) -> None:
                super().__init__()
                self.relu = torch.nn.ReLU()

            def custom_member(self):
                # Just for checking that Dynamo returned mod object can redirect
                # to this method
                pass

            def forward(self, x):
                return self.relu(x)

        cnts1 = torch._dynamo.testing.CompileCounter()
        mod = MockModule()
        optimized_mod = torch.compile(mod, backend=cnts1, fullgraph=True)

        a = torch.randn(10)
        ref = mod(a)
        res = optimized_mod(a)

        optimized_mod.custom_member()

        self.assertTrue(same(ref, res))

    def test_nested_optimize_decorator(self):
        cnts2 = torch._dynamo.testing.CompileCounter()
        cnts3 = torch._dynamo.testing.CompileCounter()

        @torch._dynamo.run()
        def fn1(x):
            return torch.sin(x) * 10

        @torch.compile(backend=cnts2, fullgraph=True)
        def fn2(x):
            return fn1(x) + 1

        @torch.compile(backend=cnts3, fullgraph=True)
        def fn3(x):
            return torch.relu(fn2(x))

        fn3(torch.randn(4, 5))
        self.assertEqual(cnts2.frame_count, 0)
        self.assertEqual(cnts3.frame_count, 1)
        self.assertEqual(cnts3.op_count, 4)

    def test_nested_optimize_run(self):
        cnts = torch._dynamo.testing.CompileCounter()

        @torch.compile(backend=cnts, fullgraph=True)
        def fn(x):
            return torch.relu(torch.cos(x) + torch.sin(x))

        fn(torch.randn(4))
        self.assertEqual(cnts.frame_count, 1)

        fn(torch.randn(4, 4))
        self.assertEqual(cnts.frame_count, 2)

        # Test that run works on a decorated fn
        fn = torch._dynamo.run(fn)
        fn(torch.randn(4, 4, 4))
        self.assertEqual(cnts.frame_count, 2)

    def test_nested_optimize(self):
        cnts1 = torch._dynamo.testing.CompileCounter()
        cnts2 = torch._dynamo.testing.CompileCounter()

        def fn(x):
            return torch.relu(torch.cos(x) + torch.sin(x))

        fn1 = torch.compile(fn, backend=cnts1, fullgraph=True)
        fn2 = torch.compile(fn1, backend=cnts2, fullgraph=True)

        # The first optimize in the nesting should be ignored
        fn2(torch.randn(4))
        self.assertEqual(cnts2.frame_count, 1)
        self.assertEqual(cnts1.frame_count, 0)

        # Since the fn code object is already compiled, calling fn1 should
        # directly call the compiled_fn callable.
        torch._dynamo.run()(fn1)(torch.randn(4))
        self.assertEqual(cnts1.frame_count, 0)

        # Test same behavior by reversing the calls
        torch._dynamo.reset()
        cnts1 = torch._dynamo.testing.CompileCounter()
        cnts2 = torch._dynamo.testing.CompileCounter()
        fn1 = torch.compile(fn, backend=cnts1, fullgraph=True)
        fn2 = torch.compile(fn1, backend=cnts2, fullgraph=True)
        fn1(torch.randn(4))
        self.assertEqual(cnts1.frame_count, 1)
        torch._dynamo.run()(fn2)(torch.randn(4))
        self.assertEqual(cnts2.frame_count, 0)

    def test_torch_size(self):
        cnts = torch._dynamo.testing.CompileCounter()

        def fn(x):
            output_size = torch.Size([10, 10])
            x = x.view(*output_size)
            return (x,)

        x = torch.randn(100, requires_grad=True)
        x_clone = x.clone()
        ref = fn(x)

        opt_fn = torch.compile(fn, backend=cnts, fullgraph=True)
        res = opt_fn(x_clone)

        self.assertTrue(same(ref, res))

    def test_torch_size_numel(self):
        cnts = torch._dynamo.testing.CompileCounter()

        def fn():
            return torch.Size([10, 8]).numel()

        opt_fn = torch.compile(fn, backend=cnts, fullgraph=True)
        num = torch.Size([10, 8]).numel()
        self.assertEqual(opt_fn(), num)

    def test_torch_size_numel_dynamic(self):
        cnts = torch._dynamo.testing.CompileCounter()

        def fn(x):
            return x.size().numel()

        opt_fn = torch.compile(fn, backend=cnts, fullgraph=True)
        x = torch.rand(10, 1, 8, 1)
        expect = fn(x)
        self.assertEqual(opt_fn(x), expect)

    def test_shape_type(self):
        cnts = torch._dynamo.testing.CompileCounter()

        def fn(x):
            return x + (type(x.shape) == torch.Size)

        opt_fn = torch.compile(fn, backend=cnts, fullgraph=True)
        x = torch.zeros(())
        self.assertEqual(opt_fn(x), fn(x))

    def test_size_dim(self):
        cnts = torch._dynamo.testing.CompileCounter()

        def fn(x, dim):
            return x.size(dim=dim)

        opt_fn = torch.compile(fn, backend=cnts, fullgraph=True)
        x = torch.empty([4, 9, 8])
        self.assertEqual(opt_fn(x, 1), 9)
        self.assertEqual(opt_fn(x, -2), 9)

    def test_stride_dim(self):
        cnts = torch._dynamo.testing.CompileCounter()

        def fn(x, dim):
            return x.stride(dim=dim)

        opt_fn = torch.compile(fn, backend=cnts, fullgraph=True)
        x = torch.empty([4, 9, 8])
        self.assertEqual(opt_fn(x, 0), 72)
        self.assertEqual(opt_fn(x, -2), 8)

    def test_torch_seed(self):
        from torch._dynamo.utils import counters

        cnts = torch._dynamo.testing.CompileCounter()
        counters.clear()

        def fn(x):
            attention_seed = int(torch.seed() % sys.maxsize)
            torch.manual_seed(attention_seed)
            return (x,)

        x = torch.randn(10, requires_grad=True)
        ref = fn(x)

        # Python code is needed here, since torch.manual_seed graph-breaks.
        # Refs: https://github.com/pytorch/pytorch/issues/107187
        opt_fn = torch.compile(fn, backend=cnts, fullgraph=False)
        res = opt_fn(x)

        self.assertTrue(same(ref, res))
        # Only the torch.seed call is turned into an FX graph.
        self.assertEqual(cnts.op_count, 1)
        self.assertEqual(cnts.frame_count, 1)
        # Graph breaks at manual_seed.
        self.assertEqual(len(counters["graph_break"]), 1)

    def test_is_tensor_like(self):
        cnts = torch._dynamo.testing.CompileCounter()

        def f(x):
            if torch.overrides.is_tensor_like(x):
                return (x * 2,)
            return (torch.ones(10) + x,)

        x = torch.randn(10)
        ref0 = f(x)
        ref1 = f(4)
        opt_f = torch.compile(f, backend=cnts, fullgraph=True)
        res0 = opt_f(x)
        res1 = opt_f(4)
        self.assertTrue(same(ref0, res0))
        self.assertTrue(same(ref1, res1))

    def test_is_tensor_like2(self):
        class MyTensor:
            @classmethod
            def __torch_function__(cls, func, types, args=(), kwargs=None):
                if kwargs is None:
                    kwargs = {}

                if func is torch.max:
                    return torch.tensor(123)
                return func(*args, **kwargs)

        def fn(x):
            if torch.overrides.is_tensor_like(x):
                return torch.max(x)
            else:
                return torch.zeros(1)

        x = MyTensor()
        ref0 = fn(x)
        ref1 = fn(4)
        opt_fn = torch.compile(fn, backend="eager")
        res0 = opt_fn(x)
        res1 = opt_fn(4)
        self.assertTrue(same(ref0, res0))
        self.assertTrue(same(ref1, res1))

    def test_tensor_data(self):
        def fn(x, y):
            return x[y.data]

        x = torch.rand(8)
        y = torch.ones(8).to(torch.int)
        ref = fn(x, y)
        opt_fn = torch.compile(fn, backend="eager", fullgraph=True)
        res = opt_fn(x, y)
        self.assertTrue(same(ref, res))

    def test_tensor_layout(self):
        def fn(x):
            return torch.zeros(
                [x.size()[0], x.size()[1]],
                dtype=x.dtype,
                layout=x.layout,
                device=x.device,
            )

        x = torch.rand(2, 3)
        ref = fn(x)
        opt_fn = torch.compile(fn, backend="eager", fullgraph=True)
        res = opt_fn(x)
        self.assertTrue(same(ref, res))

    def test_version_ci(self):
        # temporary test to check that the ci torch version is set correctly
        self.assertTrue(hasattr(torch, "_subclasses"))

    @unittest.skipIf(not TEST_CUDA, "requires cuda")
    def test_rand(self):
        cnts = torch._dynamo.testing.CompileCounter()
        device = "cuda"

        def fn():
            return torch.randn(10, device=device)

        torch.manual_seed(10)
        ref_run1 = fn()

        torch.manual_seed(10)
        ref_run2 = fn()
        self.assertTrue(same(ref_run1, ref_run2))

        torch.manual_seed(10)
        opt_fn = torch.compile(fn, backend=cnts, fullgraph=True)
        res = opt_fn()

        self.assertTrue(same(res, ref_run1))

    def test_slice_input(self):
        cnts = torch._dynamo.testing.CompileCounter()

        def getitem(a, idx):
            if isinstance(idx, slice):
                return (
                    torch.zeros(1),
                    a[idx]
                    + [
                        100,
                    ],
                )
            else:
                return (torch.zeros(1), a[idx])

        layers = list(range(10))
        ref0 = getitem(layers, slice(0, 2, 1))
        ref1 = getitem(layers, 2)
        ref2 = getitem(layers, slice(3, 8, 2))
        opt_getitem = torch.compile(getitem, backend=cnts, fullgraph=True)
        res0 = opt_getitem(layers, slice(0, 2, 1))
        res1 = opt_getitem(layers, 2)
        res2 = opt_getitem(layers, slice(3, 8, 2))

        self.assertTrue(ref0 == res0)
        self.assertTrue(ref1 == res1)
        self.assertTrue(ref2 == res2)

    def test_grad(self):
        cnts = torch._dynamo.testing.CompileCounter()

        def fn(a, b):
            out = a * b
            out.sum().backward()
            real_out = torch.sigmoid(a.grad + b)
            return real_out

        inps = [torch.randn(4, requires_grad=True) for _ in range(2)]
        for inp in inps:
            inp.grad = None
        ref = fn(*inps)

        for inp in inps:
            inp.grad = None
        opt_fn = torch.compile(fn, backend=cnts)
        res = opt_fn(*inps)

        self.assertTrue(same(ref, res))

    @torch._dynamo.config.patch(guard_nn_modules=True)
    def test_source_non_input_grad_access(self):
        # This test creates a model, and accesses the grads
        # from its parameter. This means that within dynamo,
        # the tensor we are reading the grad from HAS a source,
        # but is not known to graphargs.
        cnts = torch._dynamo.testing.CompileCounter()

        class TrivialModel(torch.nn.Module):
            def __init__(self) -> None:
                super(TrivialModel, self).__init__()
                self.linear = torch.nn.Linear(2, 1)

            def forward(self, x):
                return self.linear(x)

        def fn(a, b):
            outs = []
            for param in model.parameters():
                outs.append(torch.ones(param.grad.size()))
            return outs, param.grad + 1

        model = TrivialModel()
        # Eager
        a = torch.ones([2, 2], requires_grad=True)
        b = torch.ones([2, 2])
        out = model(a)
        out_sum = out.sum()
        out_sum.backward()
        ref = fn(a, b)

        # Compiled
        model = TrivialModel()
        a = torch.ones([2, 2], requires_grad=True)
        b = torch.ones([2, 2])
        out = model(a)
        out_sum = out.sum()
        out_sum.backward()

        opt_fn = torch.compile(fn, backend=cnts, fullgraph=True)
        res = opt_fn(a, b)

        self.assertTrue(same(ref, res))
        self.assertEqual(cnts.frame_count, 1)
        self.assertEqual(cnts.op_count, 3)

    def test_intermediary_tensor_grad_access(self):
        # This test creates a model, and accesses the grads
        # from its parameters and an entirely intermediary tensor.
        cnts = torch._dynamo.testing.CompileCounter()

        def fn(a, b):
            intermediary = torch.ones(2, 2)
            c = a + intermediary
            outs = []
            outs.append(intermediary.grad)
            return outs

        # Eager
        a = torch.ones([2, 2], requires_grad=True)
        b = torch.ones([2, 2])
        ref = fn(a, b)

        # Compiled
        a = torch.ones([2, 2], requires_grad=True)
        b = torch.ones([2, 2])
        opt_fn = torch.compile(fn, backend=cnts, fullgraph=True)
        res = opt_fn(a, b)
        self.assertTrue(same(ref, res))
        self.assertEqual(cnts.frame_count, 1)
        self.assertEqual(cnts.op_count, 2)

    def test_clone_sparse_input(self):
        for layout in [
            torch.sparse_coo,
            torch.sparse_csr,
            torch.sparse_csc,
            torch.sparse_bsr,
            torch.sparse_bsc,
        ]:
            for sparse_input in self.generate_simple_inputs(
                layout,
                device="cpu",
                dtype=torch.float64,
                index_dtype=torch.int64,
            ):
                # Invoke the dynamo clone input method directly.
                sparse_copy = torch._dynamo.utils.clone_input(sparse_input)
                # Make sure sparse clone is successful.
                self.assertEqual(sparse_input, sparse_copy)

    def test_tensor_is_contiguous(self):
        def fn(x):
            input = torch.randn((1, 16, 1, 1))
            weight = torch.randn((8, 16, 3, 3))
            weight = weight.to(memory_format=x)
            output = torch.conv2d(input, weight, None, (2, 1), (1, 1), (1, 1), 1)
            return output.is_contiguous(memory_format=x)

        opt_fn = torch.compile(fn, backend="eager")
        for x in [torch.contiguous_format, torch.channels_last]:
            self.assertEqual(fn(x), opt_fn(x))

    def test_python_slice(self):
        def f1(input):
            y = 0
            for i, x in enumerate(input[2:], 1):
                y = y + x
            return y

        def f2(input):
            y = 0
            for i, x in enumerate(input.shape[2:], 1):
                y = y + x
            return y

        cnts = torch._dynamo.testing.CompileCounter()
        opt_f1 = torch.compile(f1, backend=cnts)
        opt_f2 = torch.compile(f2, backend=cnts)
        res1 = opt_f1([1, 2, 3, 5])
        res2 = opt_f2(torch.rand([2, 3, 4, 5]))

        self.assertEqual(res1, 8)
        self.assertEqual(res2, 9)

    def test_enum_as_dict_key(self):
        class MyEnum(enum.Enum):
            FOO = 10
            BAR = 20

        def fn(x):
            y = x + 2
            z = {
                MyEnum.FOO: torch.tensor(1),
                MyEnum.BAR: 10,
                "MyEnum.BAR": torch.tensor(8),
                5: torch.rand(3),
            }
            torch._dynamo.graph_break()
            a = z[MyEnum.FOO] + z["MyEnum.BAR"]
            b = y * 2
            return a, b

        cnts = torch._dynamo.testing.CompileCounter()
        opt_fn = torch.compile(fn, backend=cnts)
        for _ in range(10):
            x = torch.rand(3)
            ref = fn(x)
            res = opt_fn(x)
            self.assertTrue(same(ref, res))
        self.assertEqual(cnts.frame_count, 2)

    def test_enum_as_dict_key_with_overloaded_str(self):
        class MyEnum(enum.Enum):
            FOO = 10
            BAR = 20

            def __str__(self):
                return self.value

        def fn(x):
            y = x + 2
            z = {
                MyEnum.FOO: torch.tensor(1),
                MyEnum.BAR: 10,
                "MyEnum.BAR": torch.tensor(8),
                5: torch.rand(3),
            }
            torch._dynamo.graph_break()
            a = z[MyEnum.FOO] + z["MyEnum.BAR"]
            b = y * 2
            return a, b

        cnts = torch._dynamo.testing.CompileCounter()
        opt_fn = torch.compile(fn, backend=cnts)
        for _ in range(10):
            x = torch.rand(3)
            ref = fn(x)
            res = opt_fn(x)
            self.assertTrue(same(ref, res))
        self.assertEqual(cnts.frame_count, 2)

    def test_const_dict_variable_python_type(self):
        from torch._dynamo.variables import ConstantVariable, ConstDictVariable

        make_key = ConstantVariable.create

        d1 = {
            make_key("a"): ConstantVariable.create(10),
            make_key("b"): ConstantVariable.create(20),
        }
        d2 = collections.OrderedDict(
            [
                (make_key("x"), ConstantVariable.create(12)),
                (make_key("y"), ConstantVariable.create(22)),
            ]
        )
        self.assertEqual(ConstDictVariable(d1).python_type(), dict)
        self.assertEqual(
            ConstDictVariable(d2, collections.OrderedDict).python_type(),
            collections.OrderedDict,
        )

    def test_builtin_subclasses_as_method_on_class_type(self):
        class Foo:
            def __init__(self, name):
                self.ame_ = name

            def get_name(self):
                return "Foo " + self.name_

        class Bar(Foo):
            def __init__(self, name):
                self.name_ = name

            def get_name(self):
                return "Bar " + self.name_

        class Baz(Foo):
            def __init__(self, name):  # noqa: B903
                self.name_ = name

            def get_name(self):
                return "Baz " + self.name_

        subs_of_foo_reg = Foo.__subclasses__()

        counter = CompileCounter()

        @torch._dynamo.optimize_assert(counter)
        def fn():
            return Foo.__subclasses__()

        subs_of_foo_optim = fn()

        self.assertEqual(len(subs_of_foo_reg), 2)
        self.assertEqual(subs_of_foo_reg, subs_of_foo_optim)

    def test_builtin_subclasses_as_method_on_var(self):
        class Foo:
            def __init__(self, name):
                self.name_ = name

            def get_name(self):
                return "Foo " + self.name_

        class Bar(Foo):
            def __init__(self, name):
                self.name_ = name

            def get_name(self):
                return "Bar " + self.name_

        class Baz(Bar):
            def __init__(self, name):
                self.name_ = name

            def get_name(self):
                return "Baz " + self.name_

        subs_of_foo_reg = Foo.__subclasses__()
        sub_of_foo_subclass_var_reg = subs_of_foo_reg[0].__subclasses__()

        sub_of_foo_subclass_var_optim = []
        counter = CompileCounter()

        @torch._dynamo.optimize_assert(counter)
        def fn():
            return Foo.__subclasses__()

        @torch._dynamo.optimize_assert(counter)
        def fn_single(subs_of_foo_optim):
            return subs_of_foo_optim[0].__subclasses__()

        subs_of_foo_optim = fn()
        sub_of_foo_subclass_var_optim = fn_single(subs_of_foo_optim)

        self.assertEqual(len(sub_of_foo_subclass_var_optim), 1)
        self.assertEqual(sub_of_foo_subclass_var_optim, sub_of_foo_subclass_var_reg)

    def test_builtin_str_on_user_defined_function(self):
        def another_fn():
            pass

        def fn():
            return "another_fn" in str(another_fn)

        opt_fn = torch.compile(fn, fullgraph=True)
        self.assertTrue(opt_fn())

    def test_enum_no_graphbreaks(self):
        class Foo(enum.Enum):
            FOO = 0
            BAR = 1

        def fn(x, foo):
            if foo is Foo.FOO:
                x = torch.add(x, 1.0)
            x = torch.mul(x, 1.0)
            return x

        x = torch.randn(1)
        cnts = torch._dynamo.testing.CompileCounter()
        opt_fn = torch.compile(fn, backend=cnts, fullgraph=True)
        opt_fn(x, Foo.FOO)
        self.assertEqual(cnts.op_count, 2)

        torch._dynamo.reset()
        cnts = torch._dynamo.testing.CompileCounter()
        opt_fn = torch.compile(fn, backend=cnts, fullgraph=True)
        opt_fn(x, Foo.BAR)
        self.assertEqual(cnts.op_count, 1)

    def test_repeat_interleave_graphbreaks(self):
        def fn_no_breaks(x):
            # no breaks on self_int
            x += 1
            x = torch.repeat_interleave(x, 2, 3)
            x += 1
            return x

        def fn_has_breaks(x):
            # breaks on self_Tensor
            x += 1
            x = torch.repeat_interleave(x, torch.tensor(2), 3)
            x += 1
            return x

        x = torch.randn([4, 16, 1, 64])

        cnts = torch._dynamo.testing.CompileCounter()
        opt_fn = torch.compile(fn_no_breaks, backend=cnts)
        opt_fn(x)
        self.assertEqual(cnts.frame_count, 1)

        torch._dynamo.reset()
        cnts = torch._dynamo.testing.CompileCounter()
        opt_fn = torch.compile(fn_has_breaks, backend=cnts)
        opt_fn(x)
        self.assertEqual(cnts.frame_count, 2)

    def test_id_guarded_class(self):
        class MyClass1:
            pass

        class MyClass2:
            pass

        def fn(x, y):
            return x + id(y) // 100000

        cnts = torch._dynamo.testing.CompileCounter()
        compiled_fn = torch.compile(backend=cnts, fullgraph=True)(fn)
        x = torch.randn(3)
        y = MyClass1
        self.assertEqual(fn(x, y), compiled_fn(x, y))
        self.assertEqual(cnts.frame_count, 1)

        # No recompile if still pass in the original class (MyClass1)
        x = torch.randn(3)
        y = MyClass1
        self.assertEqual(fn(x, y), compiled_fn(x, y))
        self.assertEqual(cnts.frame_count, 1)

        # Have to recompile if pass in new class (MyClass2)
        x = torch.randn(3)
        y = MyClass2
        self.assertEqual(fn(x, y), compiled_fn(x, y))
        self.assertEqual(cnts.frame_count, 2)

    def test_id_guarded_object(self):
        class UDO:
            @torch.compile(backend="eager")
            def call(self, x, ref_id):
                self_id = id(self)
                if self_id == ref_id:
                    x = torch.mul(x, 1.0)
                else:
                    x = torch.mul(x, 0)
                return x

        # Make sure we do recompile when id(self) is executed on
        # different self objects.
        x = torch.ones(2)
        obj1 = UDO()
        obj1_id = id(obj1)
        self.assertEqual(obj1.call(x, obj1_id), torch.ones(2))

        obj2 = UDO()
        # if we do not install ID_MATCH: ___check_obj_id(L['self'], xxx) this fails.
        self.assertEqual(obj2.call(x, obj1_id), torch.zeros(2))

    def test_id_guarded_module(self):
        class M(torch.nn.Module):
            def forward(self, x, ref_id):
                self_id = id(self)
                if self_id == ref_id:
                    x = torch.mul(x, 1.0)
                else:
                    x = torch.mul(x, 0)
                return x

        cnts = torch._dynamo.testing.CompileCounter()

        # Make sure we do recompile when id(self) is executed on
        # different self objects.
        x = torch.ones(2)
        m1 = M()
        m1_id = id(m1)
        opt_m1 = torch.compile(m1, backend=cnts, fullgraph=True)
        self.assertEqual(opt_m1(x, m1_id), torch.ones(2))
        self.assertEqual(opt_m1(x, m1_id), torch.ones(2))

        self.assertEqual(cnts.frame_count, 1)
        self.assertEqual(cnts.op_count, 1)

        m2 = M()
        opt_m2 = torch.compile(m2, backend=cnts, fullgraph=True)
        # if we do not install ID_MATCH: ___check_obj_id(L['self'], xxx) this fails.
        self.assertEqual(opt_m2(x, m1_id), torch.zeros(2))
        self.assertEqual(cnts.frame_count, 2)
        self.assertEqual(cnts.op_count, 2)

    def test_id_tensor(self):
        class M(torch.nn.Module):
            def __init__(self):
                super().__init__()
                self.y1 = torch.ones(2)
                self.y2 = torch.zeros(2)
                self.ref_y1_id = id(self.y1)
                self.ref_y2_id = id(self.y2)

            def forward(self, x, ref_id):
                if ref_id == id(self.y1):
                    x = torch.mul(x, self.y1)
                else:
                    x = torch.mul(x, self.y2)
                return x

        cnts = torch._dynamo.testing.CompileCounter()

        x = torch.ones(2)
        m = M()
        opt_m = torch.compile(m, backend=cnts, fullgraph=True)

        self.assertEqual(opt_m(x, m.ref_y1_id), torch.ones(2))
        self.assertEqual(cnts.frame_count, 1)

        self.assertEqual(opt_m(x, m.ref_y2_id), torch.zeros(2))
        self.assertEqual(cnts.frame_count, 2)

    def test_id_of_nn_module(self):
        class M(torch.nn.Module):
            def forward(self, x, ref_id):
                self_id = id(self)
                if self_id == ref_id:
                    x = torch.mul(x, 1.0)
                x = torch.add(x, 1.0)
                return x

        m = M().eval()
        data = torch.randn(1)
        cnts = torch._dynamo.testing.CompileCounter()
        correct_ref_id = id(m)
        opt_m = torch.compile(m, backend=cnts, fullgraph=True)
        opt_m(data, correct_ref_id)
        # Extra op is the recorded equality test (although once
        # the trace is flattened this is dead!)
        if torch._dynamo.config.assume_static_by_default:
            self.assertExpectedInline(cnts.op_count, """2""")
        else:
            self.assertExpectedInline(cnts.op_count, """2""")

        torch._dynamo.reset()
        cnts = torch._dynamo.testing.CompileCounter()
        incorrect_ref_id = id(m) + 1
        opt_m = torch.compile(m, backend=cnts, fullgraph=True)
        opt_m(data, incorrect_ref_id)
        if torch._dynamo.config.assume_static_by_default:
            self.assertExpectedInline(cnts.op_count, """1""")
        else:
            self.assertExpectedInline(cnts.op_count, """1""")

    def test_inline_func_jump_on_tensor_condition(self):
        def f1(input):
            if input == 0:
                return input + 1
            else:
                return input + 2

        def f2(input):
            return f1(input)

        cnts = torch._dynamo.testing.CompileCounter()
        opt_f2 = torch.compile(f2, backend=cnts)
        res1 = opt_f2(torch.tensor([1.0]))
        res2 = opt_f2(torch.tensor([0.0]))

        self.assertEqual(res1, 3)
        self.assertEqual(res2, 1)

    def test_set_discard(self):
        def fn(y):
            x = set(["bar"])
            x.discard("bar")
            x.discard("foo")
            return y + len(x)

        cnts = torch._dynamo.testing.CompileCounter()
        opt_fn = torch.compile(fn, backend=cnts, fullgraph=True)
        x = torch.randn(3)
        self.assertEqual(opt_fn(x), x)
        self.assertEqual(cnts.op_count, 1)

    def test_set_update(self):
        @torch.compile(backend="eager", fullgraph=True)
        def run(x, int_set, int_list):
            int_set.update(map(int, int_list))
            return x + 1

        int_set = set()
        int_list = [1, 2, 1]
        res = run(torch.ones(1), int_set, int_list)
        self.assertTrue(same(res, torch.ones(1) + 1))
        self.assertEqual(int_set, set([1, 2]))
        self.assertEqual(int_list, [1, 2, 1])

    def test_frozenset_torch_func_contains(self):
        funcs = frozenset([torch.add])

        def fn(x, func):
            if func in funcs:
                x = torch.add(x, 1.0)
            x = torch.mul(x, 1.0)
            return x

        x = torch.randn(1)
        cnts = torch._dynamo.testing.CompileCounter()
        opt_fn = torch.compile(fn, backend=cnts, fullgraph=True)
        opt_fn(x, torch.add)
        self.assertEqual(cnts.op_count, 2)

        torch._dynamo.reset()
        cnts = torch._dynamo.testing.CompileCounter()
        opt_fn = torch.compile(fn, backend=cnts, fullgraph=True)
        opt_fn(x, torch.mul)
        self.assertEqual(cnts.op_count, 1)

    def test_inline_list_mutation(self):
        def f1(x):
            x.append(torch.ones(8))
            return x

        def f2():
            x = [torch.ones(6)]
            f1(x)
            return x

        res1 = f2()
        cnts = torch._dynamo.testing.CompileCounter()
        opt_f2 = torch.compile(f2, backend=cnts)
        res2 = opt_f2()
        self.assertTrue(same(res1, res2))

    def test_inline_dict_mutation(self):
        def f1(d):
            d["c"] = d["a"] + d.pop("b")
            return d

        def f2():
            d = {"a": torch.ones(5), "b": torch.ones(5)}
            f1(d)
            return d

        res1 = f2()
        cnts = torch._dynamo.testing.CompileCounter()
        opt_f2 = torch.compile(f2, backend=cnts)
        res2 = opt_f2()
        self.assertTrue(same(res1, res2))

    def test_inline_local_dict_clear(self):
        def f(d):
            d.clear()
            return d

        inp = {"a": torch.randn(2, 2), "b": torch.randn(2, 2)}
        out = torch.compile(f, backend="eager", fullgraph=True)(inp)
        self.assertEqual(len(out), 0)
        self.assertEqual(len(inp), 0)

    def test_inline_module_attr_dict_clear(self):
        class MyMod(torch.nn.Module):
            def __init__(self) -> None:
                super().__init__()
                self.a = {"a": torch.randn(2, 2), "b": torch.randn(2, 2)}

            def forward(self):
                self.a.clear()
                return self.a

        m = MyMod()
        out = torch.compile(m, backend="eager", fullgraph=True)()
        self.assertEqual(len(out), 0)
        self.assertEqual(len(m.a), 0)

    def test_inline_user_defined_dict_attr_clear(self):
        class MyMod:
            def __init__(self) -> None:
                self.a = {"a": torch.randn(2, 2), "b": torch.randn(2, 2)}

        def f(obj, inp):
            ret = len(obj.a) + inp
            obj.a.clear()
            return obj.a, ret

        m = MyMod()
        before_len = len(m.a)
        t_inp = torch.ones(1)
        d, ret = torch.compile(f, backend="eager", fullgraph=True)(m, t_inp)
        self.assertEqual(len(m.a), 0)
        self.assertEqual(len(d), 0)
        self.assertEqual(ret, t_inp + before_len)

    def test_recursive_inline_list_mutation(self):
        def f1(x, y):
            x.append(torch.tensor([1.1]))
            y.append(torch.tensor([1.2]))
            return x, y

        def f2(x, y):
            x.append(torch.tensor([2.1]))
            y.append(torch.tensor([2.2]))
            f1(x, y)
            return x, y

        def f3(x):
            x.append(torch.tensor([3.1]))
            y = [torch.tensor([3.2])]
            f2(x, y)
            return x, y

        def f4():
            x = [torch.tensor([4.1])]
            return f3(x)

        res1 = f4()
        cnts = torch._dynamo.testing.CompileCounter()
        opt_f4 = torch.compile(f4, backend=cnts)
        res2 = opt_f4()
        self.assertTrue(same(res1, res2))

    def test_sample_input(self):
        from torch.testing._internal.common_methods_invocations import SampleInput

        def fn(sample):
            if isinstance(sample.input, torch.Tensor):
                return sample.input * 2
            return torch.zeros(())

        sample = SampleInput(torch.ones(2))
        ref = fn(sample)

        opt_fn = torch.compile(fn, backend="eager")
        res = opt_fn(sample)

        self.assertTrue(same(ref, res))

    def test_release_input_memory(self):
        x = torch.rand([4])
        x_ref = weakref.ref(x)

        cnts = torch._dynamo.testing.CompileCounter()

        @torch.compile(backend=cnts)
        def foo(x):
            return x + x

        out = foo(x)
        self.assertTrue(same(out, x + x))
        del x
        self.assertIs(x_ref(), None)

    def test_release_module_memory(self):
        mod = torch.nn.Linear(10, 10)
        x = torch.rand([10, 10])
        mod_weight_ref = weakref.ref(mod.weight)
        mod_ref = weakref.ref(mod)

        # Modules that are passed into torch._dynamo optimized functions
        # will normally be held onto through the generated GraphModule,
        # which contains the modules. remove the reference in this backend
        # and test that no additional references are being held.
        class NoLeakBackend:
            def __call__(self, gm: torch.fx.GraphModule, example_inputs):
                gm.mod = None

                def foo(*args, **kwargs):
                    return (1,)

                return foo

        no_leak_backend = NoLeakBackend()

        @torch.compile(backend=no_leak_backend)
        def foo(mod, x):
            return mod(x)

        foo(mod, x)
        del mod
        del x
        self.assertIsNone(mod_ref(), None)
        self.assertIsNone(mod_weight_ref(), None)

    def test_release_scope_memory(self):
        def inner(y):
            y

        inner = torch.compile(inner, backend="eager")

        p_ref = None

        x = torch.randn((10, 10))
        inner(x)

        p_ref = weakref.ref(x)
        self.assertTrue(p_ref() is not None)
        del x
        self.assertTrue(p_ref() is None)

    def test_update_locals_and_stack_uses_shared_cache(self):
        def fn(x):
            perm = [0, 3, 5]
            perm = list(range(min(perm))) + perm
            perm.extend(i for i in range(x.dim()) if i not in perm)
            return perm

        x = torch.rand([2, 2, 2, 2, 2, 2])
        res1 = fn(x)
        cnts = torch._dynamo.testing.CompileCounter()
        opt_fn = torch.compile(fn, backend=cnts)
        res2 = opt_fn(x)
        self.assertTrue(same(res1, res2))

    def test_side_effects_codegen_update_mutated(self):
        # codegen to update mutated variables with side effect
        # should after stack value's codegen
        def f1(x):
            alist = [x]
            alist.append(x + 1)
            alist[0].sum().item()  # graph break
            res = alist.pop()
            res.sum().item()  # graph break
            return res

        def f2(a, b):
            d = {"a": a + 1, "b": b + 2}
            x = d.pop("b")
            x.sum().item()  # graph break
            y = d["a"] + x
            y.sum().item()  # graph break
            d["c"] = y
            return d

        x = torch.rand([2, 3])
        a = torch.rand([5, 6])
        b = torch.rand([5, 6])
        res11 = f1(x)
        res21 = f2(a, b)
        cnts = torch._dynamo.testing.CompileCounter()
        opt_f1 = torch.compile(f1, backend=cnts)
        opt_f2 = torch.compile(f2, backend=cnts)
        res12 = opt_f1(x)
        res22 = opt_f2(a, b)
        self.assertTrue(same(res11, res12))
        self.assertTrue(same(res21, res22))

    def test_list_append_return_none(self):
        def fn(x):
            alist = []
            blist = alist.append(x + 1)
            return alist, blist

        x = torch.tensor([2.3])
        res = fn(x)
        cnts = torch._dynamo.testing.CompileCounter()
        opt_fn = torch.compile(fn, backend=cnts)
        res2 = opt_fn(x)
        self.assertEqual(res, res2)

    @patch.object(torch._dynamo.config, "capture_scalar_outputs", True)
    def test_tensor_ctor_list_of_tensor(self):
        def fn(x):
            return torch.tensor([x], dtype=torch.int64)

        x = torch.tensor(20)
        res = fn(x)
        cnts = torch._dynamo.testing.CompileCounter()
        opt_fn = torch.compile(fn, backend=cnts)
        res2 = opt_fn(x)
        self.assertEqual(res, res2)
        self.assertEqual(cnts.frame_count, 1)

    def test_tensor_types(self):
        def fn(dtype, tensor_type):
            x = torch.empty(4, dtype=dtype)
            assert isinstance(x, tensor_type)

        opt_fn = torch.compile(fn, backend="eager")
        opt_fn(torch.float32, torch.FloatTensor)
        opt_fn(torch.float64, torch.DoubleTensor)
        opt_fn(torch.float16, torch.HalfTensor)
        opt_fn(torch.bfloat16, torch.BFloat16Tensor)
        opt_fn(torch.uint8, torch.ByteTensor)
        opt_fn(torch.int8, torch.CharTensor)
        opt_fn(torch.int64, torch.LongTensor)
        opt_fn(torch.int, torch.IntTensor)
        opt_fn(torch.int16, torch.ShortTensor)
        opt_fn(torch.bool, torch.BoolTensor)

    def test_nan(self):
        def f(x, n):
            return x * 2 + n

        x = torch.randn(4)
        n = float("nan")

        cnts = torch._dynamo.testing.CompileCounter()
        opt_f = torch.compile(f, backend=cnts)
        opt_f(x, n)
        opt_f(x, n)
        self.assertEqual(cnts.frame_count, 1)

    @patch.object(torch._dynamo.config, "capture_scalar_outputs", True)
    def test_item(self):
        class MyMod(torch.nn.Module):
            def forward(self, x):
                z = torch.max(x)
                return z.int().item()

        x = torch.tensor([[10.6763, 11.7445, -2.2369]])
        model = MyMod()
        y = torch.compile(model, backend="eager", fullgraph=True)(x)

        self.assertEqual(y, 11)

    @patch.object(torch._dynamo.config, "capture_scalar_outputs", True)
    def test_item_changes(self):
        class MyMod(torch.nn.Module):
            def forward(self, x):
                z = torch.max(x)
                return z.int().item()

        x = torch.tensor([[10.6763, 11.7445, -2.2369]])
        model = MyMod()
        opt_model = torch.compile(model, backend="eager", fullgraph=True)
        y = opt_model(x)
        z = opt_model(torch.tensor([[y - 5, y + 10, y + 50]]))

        self.assertEqual(y, 11)
        self.assertEqual(z, 61)

    @patch.object(torch._dynamo.config, "capture_scalar_outputs", True)
    def test_item_changes_new_shape(self):
        class MyMod(torch.nn.Module):
            def forward(self, x):
                z = torch.max(x)
                return z.int().item()

        x = torch.tensor([[10.6763, 11.7445, -2.2369]])
        model = MyMod()
        opt_model = torch.compile(model, backend="eager", fullgraph=True)
        y = opt_model(x)
        z = opt_model(torch.tensor([[y - 5, y + 50], [y + 5, y - 50]]))

        self.assertEqual(y, 11)
        self.assertEqual(z, 61)

    @unittest.skip("https://github.com/pytorch/pytorch/issues/99726")
    def test_cross_entropy_loss_fancy_ctor1(self):
        rand_5 = torch.randn(5)
        rand_3_5 = torch.randn(3, 5)
        target = torch.empty(3, dtype=torch.long).random_(5)

        loss = torch.nn.CrossEntropyLoss(
            weight=rand_5, reduce=False, label_smoothing=0.5
        )
        opt_loss = torch.compile(loss, backend="eager", fullgraph=True)
        input = rand_3_5
        dynamo_output = opt_loss(input, target)

        loss = torch.nn.CrossEntropyLoss(
            weight=rand_5, reduce=False, label_smoothing=0.5
        )
        input = rand_3_5
        output = loss(input, target)

        self.assertTrue(torch.allclose(dynamo_output, output))

    def test_cross_entropy_loss_fancy_ctor2(self):
        rand_3_5 = torch.randn(3, 5)
        target = torch.empty(3, dtype=torch.long).random_(5)

        loss = torch.nn.CrossEntropyLoss(reduce=False, label_smoothing=0.5)
        opt_loss = torch.compile(loss, backend="eager", fullgraph=True)
        input = rand_3_5
        dynamo_output = opt_loss(input, target)

        loss = torch.nn.CrossEntropyLoss(reduce=False, label_smoothing=0.5)
        input = rand_3_5
        output = loss(input, target)

        self.assertTrue(torch.allclose(dynamo_output, output))

    def test_cross_entropy_loss_simple_ctor(self):
        output = None
        rand_3_5 = torch.randn(3, 5)
        target = torch.empty(3, dtype=torch.long).random_(5)

        loss = torch.nn.CrossEntropyLoss()
        opt_loss = torch.compile(loss, backend="eager", fullgraph=True)
        input = rand_3_5
        dynamo_output = opt_loss(input, target)

        loss = torch.nn.CrossEntropyLoss()
        input = rand_3_5
        output = loss(input, target)

        self.assertTrue(torch.allclose(dynamo_output, output))

    def test_nn_functional_reduction(self):
        def fn(loss, reduction):
            reduction_enum = F._Reduction.get_enum(reduction)
            if reduction_enum == 0:
                return loss
            elif reduction_enum == 1:
                return loss.mean()
            elif reduction_enum == 2:
                return loss.sum()

        x = torch.rand([3, 5])
        y = "mean"
        ref = fn(x, y)
        opt_fn = torch.compile(fn, backend="eager", fullgraph=True)
        res = opt_fn(x, y)
        self.assertTrue(torch.allclose(ref, res))

    def test_large_reduction_list(self):
        dtype = torch.float32
        device = "cpu"

        def check_sum_all(tensor: torch.Tensor) -> None:
            pylist = tensor.reshape(-1).tolist()
            self.assertTrue(same(tensor.sum(), torch.tensor(sum(pylist))))

        check_sum_all(torch.randn(200000, dtype=dtype, device=device))

    def test_raise_on_backend_error(self):
        def my_compiler(gm, _):
            raise RuntimeError("duck!")

        @torch.compile(backend=my_compiler)
        def fn(a, b):
            return a + b / (a - b)

        self.assertRaises(
            torch._dynamo.exc.BackendCompilerFailed,
            lambda: fn(torch.randn(10), torch.randn(10)),
        )

    def test_named_parameters(self):
        n_embd = 768
        block_size = 128
        vocab_size = 65
        embd_pdrop = 0.1

        class MyModel2(torch.nn.Module):
            def __init__(self) -> None:
                super().__init__()
                self.tok_emb = torch.nn.Embedding(vocab_size, n_embd)
                self.pos_emb = torch.nn.Parameter(torch.zeros(1, block_size, n_embd))
                self.drop = torch.nn.Dropout(embd_pdrop)

            def forward(self, x):
                return x

        class MyModel(torch.nn.Module):
            def __init__(self) -> None:
                super().__init__()
                self.tok_emb = torch.nn.Embedding(vocab_size, n_embd)
                self.pos_emb = torch.nn.Parameter(torch.zeros(1, block_size, n_embd))
                self.drop = torch.nn.Dropout(embd_pdrop)
                self.submod2 = MyModel2()

            def forward(self, x):
                return x

        # Regular
        params = []
        mod = MyModel()
        actual_params = list(mod.named_parameters())

        @torch.compile(backend="eager", fullgraph=True)
        def fn():
            return list(mod.named_parameters())

        params = fn()

        self.assertEqual(len(actual_params), len(params))
        for idx in range(len(params)):
            k_a, v_a = actual_params[idx]
            k, v = params[idx]
            self.assertEqual(k_a, k)
            self.assertTrue(torch.allclose(v_a, v))

        # Prefix
        params = []
        mod = MyModel()
        actual_params = list(mod.named_parameters(prefix="foo"))

        @torch.compile(backend="eager", fullgraph=True)
        def fn1():
            return list(mod.named_parameters(prefix="foo"))

        params = fn1()

        self.assertEqual(len(actual_params), len(params))
        for idx in range(len(params)):
            k_a, v_a = actual_params[idx]
            k, v = params[idx]
            self.assertEqual(k_a, k)
            self.assertTrue(torch.allclose(v_a, v))

    @torch._dynamo.config.patch(guard_nn_modules=True)
    def test_module_complex_iter(self):
        n_embd = 768
        block_size = 128
        vocab_size = 65
        embd_pdrop = 0.1

        class FakeGPT(torch.nn.Module):
            def __init__(self) -> None:
                super().__init__()
                self.tok_emb = torch.nn.Embedding(vocab_size, n_embd)
                self.pos_emb = torch.nn.Parameter(torch.zeros(1, block_size, n_embd))
                self.drop = torch.nn.Dropout(embd_pdrop)
                self.ln_f = torch.nn.LayerNorm(n_embd)
                self.head = torch.nn.Linear(n_embd, vocab_size, bias=False)

                self.block_size = block_size
                self.names = []

            def forward(self, idx, targets=None):
                b, t = idx.size()
                assert (
                    t <= self.block_size
                ), "Cannot forward, model block size is exhausted."

                # forward the GPT model
                token_embeddings = self.tok_emb(
                    idx
                )  # each index maps to a (learnable) vector
                position_embeddings = self.pos_emb[
                    :, :t, :
                ]  # each position maps to a (learnable) vector
                x = self.drop(token_embeddings + position_embeddings)
                x = self.blocks(x)
                x = self.ln_f(x)
                logits = self.head(x)

                # if we are given some desired targets also calculate the loss
                loss = None
                if targets is not None:
                    loss = F.cross_entropy(
                        logits.view(-1, logits.size(-1)), targets.view(-1)
                    )

                return logits, loss

            def foo(self, memo=None, prefix="", remove_duplicate=False):
                for mn, m in self.named_modules(
                    memo=memo, prefix=prefix, remove_duplicate=remove_duplicate
                ):
                    for pn, p in self.named_parameters():
                        fpn = f"{mn}.{pn}" if mn else pn
                        self.names.append(fpn)

        # Test plain recurse
        model_a = FakeGPT()
        model_a.foo()
        a_names = model_a.names

        model_b = FakeGPT()
        opt_model_b = torch.compile(model_b, backend="eager", fullgraph=True)
        opt_model_b.foo()

        self.assertEqual(a_names, model_b.names)

        # Test with prefix
        model_a = FakeGPT()
        model_a.foo(prefix="abc")
        a_names = model_a.names

        model_b = FakeGPT()
        opt_model_b = torch.compile(model_b, backend="eager", fullgraph=True)
        opt_model_b.foo(prefix="abc")

        self.assertEqual(a_names, model_b.names)

    def test_numpy_variable_isinstance(self):
        def fn(x, m):
            if isinstance(m, np.ndarray):
                return x + 1
            else:
                return x - 1

        x = torch.tensor([2.3])
        m = np.array([1, 2, 3])
        ref = fn(x, m)
        cnts = torch._dynamo.testing.CompileCounter()
        opt_fn = torch.compile(fn, backend=cnts)
        res = opt_fn(x, m)
        self.assertEqual(ref, res)

        # Test now the other path
        ref = fn(x, x)
        res = opt_fn(x, x)
        self.assertEqual(ref, res)

    def test_tensor_dot_grad_no_graph_break(self):
        def fn(a, b):
            y = 3 * a**3 - b**2
            y.backward(gradient=torch.tensor([1.0, 1.0]))
            b.grad.zero_()
            return a.grad, b.grad

        a = torch.tensor([2.0, 3.0], requires_grad=True)
        b = torch.tensor([6.0, 4.0], requires_grad=True)
        cnts = torch._dynamo.testing.CompileCounter()
        opt_fn = torch.compile(fn, backend=cnts)
        _, b_grad = opt_fn(a, b)
        self.assertTrue(same(b_grad, torch.tensor([0.0, 0.0])))
        self.assertEqual(cnts.frame_count, 2)

    def test_torch_nn_parameter_isinstance(self):
        def fn(x):
            a = torch.nn.Parameter(torch.rand(2, 3))
            if isinstance(a, torch.Tensor):
                return x + 1
            else:
                return x - 1

        x = torch.tensor([2.5])
        ref = fn(x)
        opt_fn = torch.compile(fn, backend="eager")
        res = opt_fn(x)
        self.assertEqual(ref, res)

    def _optimize_then_check_exp(
        self, foo, args, cnt, exp_out, exp_frame_count, exp_n_cached_backend
    ):
        opt_out = torch.compile(foo, backend=cnt)(*args)
        self.assertEqual(exp_out, opt_out)
        self.assertEqual(cnt.frame_count, exp_frame_count)

    def test_backend_match_guard(self):
        x = torch.randn([3, 4])

        def foo(x):
            return x.sin() + x.cos()

        def foo_graph_break(x):
            a = x.sin()
            torch._dynamo.graph_break()
            b = x.cos()
            return a + b

        eager_record_backend = torch._dynamo.testing.EagerAndRecordGraphs()
        backends = [eager_record_backend, "eager"]

        # We intentionally don't reset dynamo for each backend so that we can test
        # 1. dynamo doesn't recompile when backend stays the same, i.e. frame_count doesn't increase
        # 2. dynamo recompiles when backend changes, i.e. frame_count is non-zero for next backend
        def test_recompile(foo, *, exp_frame_count):
            eager_result = foo(x)
            for i, backend in enumerate(backends):
                cnt = torch._dynamo.testing.CompileCounterWithBackend(backend)
                # Run opt_f multiple times to make sure dynamo doesn't recompile.
                # Specifically, frame_count doesn't increase
                # the number of cached backends is i + 2 because we have the optimizing backend + None
                self._optimize_then_check_exp(
                    foo, (x,), cnt, eager_result, exp_frame_count, i + 2
                )
                self._optimize_then_check_exp(
                    foo, (x,), cnt, eager_result, exp_frame_count, i + 2
                )
                self._optimize_then_check_exp(
                    foo, (x,), cnt, eager_result, exp_frame_count, i + 2
                )

        test_recompile(foo, exp_frame_count=1)
        torch._dynamo.reset()
        test_recompile(foo_graph_break, exp_frame_count=2)

    def test_backend_match_guard_multi_threads(self):
        x = torch.randn([3, 4])

        def foo(x):
            return x.sin() + x.cos()

        def compile_then_check_exp(foo, args, cnt, eager_result, exp_frame_count):
            for i in range(3):
                opt_out = torch.compile(foo, backend=cnt)(*args)
                self.assertEqual(opt_out, eager_result)
            self.assertEqual(cnt.frame_count, exp_frame_count)
            thread_success[threading.current_thread()] = True

        eager_record_backend = torch._dynamo.testing.EagerAndRecordGraphs()
        backends = [eager_record_backend, "eager"]

        # Test dynamo recompiles but only caches a single backend for each thread
        eager_result = foo(x)
        # cnt and None
        exp_frame_count = 1
        threads = []
        thread_success = {}
        for i, backend in enumerate(backends):
            cnt = torch._dynamo.testing.CompileCounterWithBackend(backend)
            thread = threading.Thread(
                target=compile_then_check_exp,
                args=(
                    foo,
                    (x,),
                    cnt,
                    eager_result,
                    exp_frame_count,
                ),
            )
            threads.append(thread)
            thread.start()

        # Wait for all threads to finish
        for thread in threads:
            thread.join()

        self.assertEqual(len(thread_success), len(threads))

    def test_dynamo_min_operator_with_shape(self):
        @torch.compile(backend="eager", fullgraph=True)
        def f(x, a):
            return min(x.shape[0], a)

        result = f(torch.ones(6), 3)
        self.assertEqual(result, 3)

    def test_onnx_shape_as_tensor(self):
        @torch.compile(backend="eager", fullgraph=True)
        def f(x):
            return 1 + torch._shape_as_tensor(x)[0]

        gm, _ = torch._dynamo.export(f)(torch.ones(6))

        input_one_dim = torch.ones(6)
        input_two_dims = torch.ones(7, 4)
        self.assertEqual(f(input_one_dim), 7)
        self.assertEqual(f(input_two_dims), 8)
        self.assertEqual(f(input_two_dims), 8)

        @torch.compile(backend="eager", fullgraph=True)
        def f_onnx(x):
            return 1 + torch.onnx.operators.shape_as_tensor(x)[0]

        self.assertEqual(f_onnx(input_one_dim), 7)
        self.assertEqual(f_onnx(input_two_dims), 8)
        self.assertEqual(f_onnx(input_two_dims), 8)

    def test_cond(self):
        from functorch.experimental.control_flow import cond

        def true_fn(x):
            return x.sin()

        def false_fn(x):
            return x.cos()

        def f(pred, x):
            return cond(pred, true_fn, false_fn, [x])

        opt_fn = torch.compile(f, backend="eager")
        a = opt_fn(torch.tensor(False), torch.tensor([0.25, 0.25]))
        self.assertTrue(same(torch.cos(torch.tensor([0.25, 0.25])), a))
        b = opt_fn(torch.tensor(True), torch.tensor([0.25, 0.25]))
        self.assertTrue(same(torch.sin(torch.tensor([0.25, 0.25])), b))

    def test_cond_with_quantization(self):
        from functorch.experimental.control_flow import cond

        class MyModule(torch.nn.Module):
            def __init__(self) -> None:
                super().__init__()
                example_inputs = (torch.randn(5, 5),)
                self.model = torch.nn.Linear(5, 5)
                self.quantized_model = prepare_qat_fx(
                    self.model, qconfig_dict, example_inputs=example_inputs
                )

            def forward(self, pred, x):
                def true_fn(x):
                    return x.sin() + self.quantized_model(x)

                def false_fn(x):
                    return x.cos() + self.model(x)

                return cond(pred, true_fn, false_fn, [x])

        module = MyModule()
        opt_m = torch.compile(module, backend="eager", fullgraph=True)
        x = torch.rand((5, 5))
        pred = torch.tensor(True)
        self.assertTrue(same(module(pred, x), opt_m(pred, x)))
        pred = torch.tensor(False)
        self.assertTrue(same(module(pred, x), opt_m(pred, x)))

    def test_map_with_quantization(self):
        from functorch.experimental.control_flow import map

        class MyModule(torch.nn.Module):
            def __init__(self) -> None:
                super().__init__()
                example_inputs = (torch.randn(5, 5),)
                self.model = torch.nn.Linear(5, 5)
                self.quantized_model = prepare_qat_fx(
                    self.model, qconfig_dict, example_inputs=example_inputs
                )

            def forward(self, x):
                def body(x):
                    return x.sin() + self.quantized_model(x)

                return map(body, x)

        module = MyModule()
        opt_m = torch.compile(module, backend="eager", fullgraph=True)
        x = torch.rand((5, 5))
        self.assertTrue(same(module(x), opt_m(x)))

    def test_cond_side_effects(self):
        from functorch.experimental.control_flow import cond

        c = 0

        def true_fn(x):
            return x - c

        def false_fn(x):
            return x + c

        def f(pred, x):
            nonlocal c
            c = 1
            return cond(pred, true_fn, false_fn, [x])

        opt_fn = torch.compile(f, backend="eager")
        c = 0
        a = opt_fn(torch.tensor(False), torch.tensor([0.25, 0.25]))
        self.assertTrue(same(torch.tensor([1.25, 1.25]), a))

    def test_map_side_effects(self):
        from functorch.experimental.control_flow import map

        class Module(torch.nn.Module):
            def __init__(self) -> None:
                super().__init__()
                self.w = torch.tensor(1)

            def forward(self, xs):
                def body(x):
                    self.w += 1
                    return x

                return map(body, xs)

        mod = Module()

        error_message = ""
        if torch._dynamo.config.inline_inbuilt_nn_modules:
            error_message = r"HigherOrderOperator: Mutating a variable not in the current scope \(SideEffects\)"
        else:
            error_message = "Can't inplace modify module params/buffers"

        with self.assertRaisesRegex(Unsupported, error_message):
            opt_fn = torch.compile(mod, backend="eager", fullgraph=True)
            opt_fn(torch.randn(3, 2))

    def test_cond_nested(self):
        from functorch.experimental.control_flow import cond

        def true_fn_nested(x):
            return x * 10

        def false_fn_nested(x):
            return x * -1

        def true_fn(pred2, x):
            return x.sin()

        def false_fn(pred2, x):
            return x + cond(pred2, true_fn_nested, false_fn_nested, [x])

        def f(pred, pred2, x):
            return cond(pred, true_fn, false_fn, [pred2, x])

        cc = torch._dynamo.testing.CompileCounter()
        opt_fn = torch.compile(f, backend=cc)
        true_true_sin = opt_fn(
            torch.tensor(True), torch.tensor(True), torch.tensor([0.25, 0.25])
        )
        self.assertTrue(same(torch.sin(torch.tensor([0.25, 0.25])), true_true_sin))

        true_false_sin = opt_fn(
            torch.tensor(True), torch.tensor(False), torch.tensor([0.25, 0.25])
        )
        self.assertTrue(same(torch.sin(torch.tensor([0.25, 0.25])), true_false_sin))

        false_true_sum_mult = opt_fn(
            torch.tensor(False), torch.tensor(True), torch.tensor([0.25, 0.25])
        )
        self.assertTrue(
            same(torch.tensor([2.75, 2.75]), false_true_sum_mult)
        )  # * 10 then add x

        false_false_sum_neg = opt_fn(
            torch.tensor(False), torch.tensor(False), torch.tensor([0.25, 0.25])
        )
        self.assertTrue(
            same(torch.tensor([0.0, 0.0]), false_false_sum_neg)
        )  # * -1 then add x
        self.assertTrue(cc.frame_count, 2)

    def test_cond_export(self):
        from functorch.experimental.control_flow import cond

        def true_fn_nested(x):
            return x * 10

        def false_fn_nested(x):
            return x * -1

        def true_fn(pred2, x):
            return x.sin()

        def false_fn(pred2, x):
            return x + cond(pred2, true_fn_nested, false_fn_nested, [x])

        def f(pred, pred2, x):
            return cond(pred, true_fn, false_fn, [pred2, x])

        graph, guard = torch._dynamo.export(f)(
            torch.tensor(False), torch.tensor(True), torch.tensor([0.25, 0.25])
        )
        true_true_sin = graph(
            torch.tensor(True), torch.tensor(True), torch.tensor([0.25, 0.25])
        )
        self.assertTrue(same(torch.sin(torch.tensor([0.25, 0.25])), true_true_sin))

        true_false_sin = graph(
            torch.tensor(True), torch.tensor(False), torch.tensor([0.25, 0.25])
        )
        self.assertTrue(same(torch.sin(torch.tensor([0.25, 0.25])), true_false_sin))

        false_true_sum_mult = graph(
            torch.tensor(False), torch.tensor(True), torch.tensor([0.25, 0.25])
        )
        self.assertTrue(
            same(torch.tensor([2.75, 2.75]), false_true_sum_mult)
        )  # * 10 then add x

        false_false_sum_neg = graph(
            torch.tensor(False), torch.tensor(False), torch.tensor([0.25, 0.25])
        )
        self.assertTrue(
            same(torch.tensor([0.0, 0.0]), false_false_sum_neg)
        )  # * -1 then add x

    def test_cond_export_single_arg(self):
        from functorch.experimental.control_flow import cond

        def true_fn(x):
            return x

        def false_fn(x):
            return x.sin()

        def f(pred, x):
            return cond(pred, true_fn, false_fn, [x])

        graph, guard = torch._dynamo.export(f)(
            torch.tensor(False), torch.tensor([0.25, 0.25])
        )
        true_mirror = graph(torch.tensor(True), torch.tensor([0.25, 0.25]))
        self.assertTrue(same(torch.tensor([0.25, 0.25]), true_mirror))
        true_mirror_2 = graph(torch.tensor(True), torch.tensor([0.33, 0.33, 0.33]))
        self.assertTrue(same(torch.tensor([0.33, 0.33, 0.33]), true_mirror_2))

        false_sin = graph(torch.tensor(False), torch.tensor([0.5, 0.5]))
        self.assertTrue(same(torch.sin(torch.tensor([0.5, 0.5])), false_sin))

    def test_enum_guards(self):
        class MyEnum(enum.Enum):
            FOO = 10
            BAR = 20

        def fn(x, y):
            if y == MyEnum.FOO:
                return x + 1
            else:
                return x - 1

        x = torch.rand(3)
        y = MyEnum.BAR
        ref = fn(x, y)
        opt_fn = torch.compile(backend="eager")(fn)
        res = opt_fn(x, y)
        self.assertTrue(same(ref, res))

    def test_enum_method(self):
        class Bool(enum.IntEnum):
            TRUE = enum.auto()
            FALSE = enum.auto()

            def is_true(self, x):
                # Return `x + 1` to make sure Dynamo actually traced into this,
                # rather than invoking it.
                return self == Bool.TRUE, x + 1

        def f(x, e):
            cond, y = e.is_true(x)
            if cond:
                return y + 2
            else:
                return y - 2

        opt_f = torch.compile(fullgraph=True)(f)
        args = [torch.zeros(1), Bool.TRUE]
        ref_out = f(*args)
        opt_out = opt_f(*args)
        self.assertTrue(same(ref_out, opt_out))

    def test_enum_subclass(self):
        # Copied from inspect.py

        class _ParameterKind(enum.IntEnum):
            POSITIONAL_ONLY = "positional-only"

            def __new__(cls, description):
                value = len(cls.__members__)
                member = int.__new__(cls, value)
                member._value_ = value
                member.description = description
                return member

            def __str__(self):
                return self.name

        _POSITIONAL_ONLY = _ParameterKind.POSITIONAL_ONLY

        def fn(x):
            _ParameterKind(_POSITIONAL_ONLY)
            return torch.cos(x)

        opt_fn = torch.compile(fn, backend="eager", fullgraph=True)
        x = torch.randn(4)
        self.assertEqual(fn(x), opt_fn(x))

    def test_duplicate_graph_break_log(self):
        torch._logging.set_logs(graph_breaks=True)

        @torch.compile(backend="eager")
        def f1(a, b):
            f2(a, b)

        def f2(a, b):
            c = a + b
            print("break")
            return a + b + c

        @torch.compile(backend="eager")
        def g1(a, b):
            g2(a, b)

        def g2(a, b):
            c = a + b
            print("break")
            return a + b + c

        def count_graph_break_msgs(msgs):
            return sum("Graph break in user code" in msg for msg in msgs)

        with self.assertLogs(
            logger="torch._dynamo", level=logging.DEBUG
        ) as log, torch._dynamo.config.patch(verbose=True):
            f1(torch.randn(10), torch.randn(10))
            self.assertGreater(count_graph_break_msgs(log.output), 1)

        with self.assertLogs(
            logger="torch._dynamo", level=logging.DEBUG
        ) as log, torch._dynamo.config.patch(verbose=False):
            g1(torch.randn(10), torch.randn(10))
            self.assertEqual(count_graph_break_msgs(log.output), 1)

        # reset logging state
        torch._logging.set_logs()

    def test_inplace_param_update(self):
        def fn(param, y):
            prev_grad = torch.is_grad_enabled()
            try:
                torch.set_grad_enabled(False)
                torch.set_grad_enabled(True)
                torch.set_grad_enabled(False)
                param.add_(y)
            finally:
                torch.set_grad_enabled(prev_grad)

        y = torch.randn(4)
        x = torch.nn.Parameter(torch.randn(4))
        fn(x, y)

        cnts = torch._dynamo.testing.CompileCounter()
        opt_fn = torch.compile(fn, backend=cnts, fullgraph=True)
        opt_fn(x, y)
        self.assertEqual(cnts.frame_count, 1)
        self.assertEqual(cnts.op_count, 3)

    @unittest.skipIf(
        not PLATFORM_SUPPORTS_FLASH_ATTENTION,
        "Can't run fused SDPA on this platform",
    )
    def test_parsing_sdpa(self):
        class MyModule(torch.nn.Module):
            def forward(self, query, key, value):
                out = F.scaled_dot_product_attention(query, key, value, None, 0, True)
                out = F.scaled_dot_product_attention(
                    query, key, value, None, 0, True, scale=8
                )
                out = F.scaled_dot_product_attention(
                    query=query,
                    key=key,
                    value=value,
                    attn_mask=None,
                    dropout_p=0,
                    is_causal=True,
                )
                out = F.scaled_dot_product_attention(
                    query,
                    key=key,
                    value=value,
                    attn_mask=None,
                    dropout_p=0,
                    is_causal=True,
                )
                out = F.scaled_dot_product_attention(
                    query, key, value, None, dropout_p=0, is_causal=True
                )
                out = F.scaled_dot_product_attention(query, key, value, None, scale=8)
                return out

        device = "cuda"
        dtype = torch.float16
        seq_len_q = 1
        seq_len_k = 1
        head_dim = 8
        query = torch.ones(
            1, 8, seq_len_q, head_dim, device=device, dtype=dtype, requires_grad=True
        )
        key = torch.ones(
            1, 8, seq_len_k, head_dim, device=device, dtype=dtype, requires_grad=True
        )
        value = torch.ones(
            1, 8, seq_len_k, head_dim, device=device, dtype=dtype, requires_grad=True
        )
        module = MyModule()
        opt_mod = torch.compile(module, backend="inductor")
        opt_mod(query, key, value)

    def test_generate_tensor_from_list_of_numpy_primitive_type(self):
        # Test sth like torch.LongTensor(list(np.int64, np.int64, ...))
        def fn():
            x = np.array([1, 2, 3, 4, 5, 6], dtype=np.int64)
            y = [x[0], x[2], x[4]]
            return torch.LongTensor(y)

        ref = fn()
        res = torch.compile(fullgraph=True)(fn)()
        self.assertEqual(ref, res)

    def test_object_classmethod(self):
        class C:
            @classmethod
            def fn(cls, x):
                return x + x

        @torch.compile(backend="eager", fullgraph=True)
        def f():
            return C().fn(torch.ones(2, 3))

        self.assertTrue(torch.allclose(f(), torch.tensor([2.0])))

    def test_object_staticmethod(self):
        class C:
            @staticmethod
            def fn(x):
                return x + x

        @torch.compile(backend="eager", fullgraph=True)
        def f():
            return C().fn(torch.ones(2, 3))

        self.assertTrue(torch.allclose(f(), torch.tensor([2.0])))

    def test_user_function_variable_supports_enum_argument(self):
        class Foo(enum.Enum):
            FOO = 0
            BAR = 1

        def gn(x, y=Foo.FOO):
            if y is Foo.FOO:
                return x
            else:
                return x + 1

        def fn(x):
            return gn(x)

        x = torch.randn(2, 3)
        ref = fn(x)
        opt_fn = torch.compile(fn, backend="eager", fullgraph=True)
        res = opt_fn(x)
        self.assertTrue(torch.allclose(ref, res))

    def test_user_function_variable_supports_type_abcmeta_argument(self):
        class Foo(metaclass=abc.ABCMeta):
            @abc.abstractclassmethod
            def read(self):  # noqa: B027
                pass

        class Bar(Foo):
            def read(self):
                return "Hello World!"

        class Baz:
            pass

        def gn(x, tys=(Bar, Baz)):
            if Bar in tys:
                return x - 1
            else:
                return x + 1

        def fn(x):
            return gn(x)

        x = torch.randn(2, 3)
        ref = fn(x)
        opt_fn = torch.compile(fn, backend="eager", fullgraph=True)
        res = opt_fn(x)
        self.assertTrue(torch.allclose(ref, res))

    def test_user_function_variable_supports_function_argument(self):
        # Test user defined function default arguments can be:
        # 1, user defined functions (e.g, add1)
        # 2, torch functions (e.g, torch.sin)
        # 3, python builtin functions (e.g, operator.neg)
        def add1(x):
            return x + 1

        def gn(x, f1=add1, f2=torch.sin, f3=operator.neg):
            return f3(f2(f1(x)))

        def fn(x):
            return gn(x)

        x = torch.randn(2, 3)
        ref = fn(x)
        opt_fn = torch.compile(fn, backend="eager", fullgraph=True)
        res = opt_fn(x)
        self.assertTrue(torch.allclose(ref, res))

    def test_typing_variable_isinstance(self):
        def fn(x, m):
            if isinstance(m, typing.Mapping):
                return x + 1
            else:
                return x - 1

        x = torch.randn(2, 3)
        m = {"x": torch.randn(3)}
        ref = fn(x, m)
        opt_fn = torch.compile(fn, backend="eager")
        res = opt_fn(x, m)
        self.assertTrue(torch.allclose(ref, res))

    @torch._dynamo.config.patch(guard_nn_modules=True)
    def test_repro_graph_breaks_in__get_item_by_idx(self):
        class Mod(torch.nn.Module):
            def __init__(self) -> None:
                super().__init__()
                self.mod = torch.nn.Sequential(
                    torch.nn.Linear(3, 3), torch.nn.Linear(3, 3)
                )

            def forward(self, x):
                return self.mod[0](x)

        m = Mod()
        graph, _ = torch._dynamo.export(m)(torch.randn(3, 3))

    @torch._dynamo.config.patch(guard_nn_modules=True)
    def test_nn_sequential_invocation(self):
        with freeze_rng_state():

            class TestModel(torch.nn.Module):
                def __init__(self) -> None:
                    super().__init__()
                    self.linears = torch.nn.Sequential(
                        torch.nn.Linear(2, 2),
                        torch.nn.Linear(2, 2),
                        torch.nn.Linear(2, 2),
                        torch.nn.Linear(2, 2),
                    )

                def forward(self, x):
                    all_but_last = self.linears[:-1]
                    return all_but_last(x)

            m = TestModel()
            x = torch.rand((2, 2))
            real = m(x)
            graph, _ = torch._dynamo.export(m)(x)
            dynamo_result = graph(x)
            self.assertTrue(same(real, dynamo_result))

    @torch._dynamo.config.patch(guard_nn_modules=True)
    def test_nn_sequential_invocation_reposition_indices(self):
        with freeze_rng_state():

            class TestModel(torch.nn.Module):
                def __init__(self) -> None:
                    super().__init__()
                    self.linears = torch.nn.Sequential(
                        torch.nn.Linear(2, 2),
                        torch.nn.Linear(2, 2),
                        torch.nn.Linear(2, 2),
                        torch.nn.Linear(2, 2),
                    )

                def forward(self, x):
                    all_but_last = self.linears[1:3]
                    return all_but_last(x)

            m = TestModel()
            x = torch.rand((2, 2))
            real = m(x)
            graph, _ = torch._dynamo.export(m)(x)
            dynamo_result = graph(x)
            self.assertTrue(same(real, dynamo_result))

    def test_error_on_nested_fx_trace(self):
        input = torch.rand(2, 3)

        def f(x):
            x + x

        real = f(input)

        optimized = torch.compile(f, backend="eager")
        self.assertTrue(same(optimized(input), real))

        with self.assertRaisesRegex(RuntimeError, "Detected that you are using FX"):
            gm = torch.fx.symbolic_trace(optimized)

    @patch.object(torch._dynamo.config, "error_on_nested_fx_trace", False)
    def test_no_error_on_nested_fx_trace(self):
        input = torch.rand(2, 3)

        def f(x):
            x + x

        real = f(input)

        optimized = torch.compile(f, backend="eager")
        self.assertTrue(same(optimized(input), real))

        # should not error
        gm = torch.fx.symbolic_trace(optimized)
        self.assertTrue(same(gm(input), real))

    def test_not_dynamic_scope(self):
        def f(y):
            x = 1

            def g():
                x = 2
                return lambda: x

            return y + g()()

        input = torch.zeros(1)
        real = f(input)
        optimized = torch.compile(f, backend="eager")
        opt = optimized(input)
        self.assertTrue(same(opt, real))

    def test_inference_mode(self):
        @torch.inference_mode()
        def func(x, y):
            return x.add(1.0) + y

        x = torch.ones(4, requires_grad=True)
        y = torch.ones(4, requires_grad=True)
        ref = func(x, y)
        opt_func = torch.compile(func, backend="eager")

        x1 = torch.ones(4, requires_grad=True)
        res = opt_func(x1, y)
        self.assertTrue(same(ref, res))
        self.assertTrue(same(x, x1))

    def test_if_cond_nn_mod1(self):
        class MockModule(torch.nn.Module):
            def __init__(self, output_relu=True):
                super().__init__()
                self.relu = torch.nn.ReLU() if output_relu else None

            def forward(self, x):
                x = torch.sin(x)
                if self.relu:
                    x = self.relu(x)
                return x

        model = MockModule()
        opt_model = torch.compile(model, backend="eager", fullgraph=True)

        x = torch.rand(4)
        ref = model(x)
        res = opt_model(x)
        self.assertTrue(same(ref, res))

        model = MockModule(output_relu=False)
        opt_model = torch.compile(model, backend="eager", fullgraph=True)

        x = torch.rand(4)
        ref = model(x)
        res = opt_model(x)
        self.assertTrue(same(ref, res))

    def test_if_cond_nn_mod2(self):
        class MockModule(torch.nn.Module):
            def __init__(self) -> None:
                super().__init__()
                self.layer = torch.nn.Sequential()

            def forward(self, x):
                if self.layer:
                    return x + 1
                else:
                    return x - 1

        model = MockModule()
        x = torch.rand(4)
        ref = model(x)
        opt_model = torch.compile(backend="eager")(model)
        res = opt_model(x)
        self.assertTrue(same(ref, res))

    def test_if_cond_nn_mod3(self):
        def fn(x):
            if torch.nn.ModuleList():
                return x + 1
            else:
                return x - 1

        x = torch.rand(4)
        ref = fn(x)
        opt_fn = torch.compile(backend="eager")(fn)
        res = opt_fn(x)
        self.assertTrue(same(ref, res))

    def test_if_cond_user_defined_object(self):
        # obj.__bool__ is not existed
        class A:  # noqa: B903
            def __init__(self, x):
                self.x = x

        # obj.__bool__ is function and returns bool type
        class B:
            def __init__(self, x):
                self.x = x

            def __bool__(self):
                return self.x > 0

        # obj.__bool__ is non-function
        class C:
            def __init__(self, x):
                self.x = x
                self.__bool__ = False

        def fn(x, obj):
            if not obj:
                return x + 1
            else:
                return x - 1

        x = torch.rand(4)
        cnts = torch._dynamo.testing.CompileCounter()
        opt_fn = torch.compile(fn, backend=cnts, fullgraph=True)
        obj1 = A(0.5)
        obj2 = B(0.5)
        obj3 = B(-0.5)
        obj4 = C(0.5)
        for obj in [obj1, obj2, obj3, obj4, obj3, obj2]:
            ref = fn(x, obj)
            res = opt_fn(x, obj)
            self.assertTrue(same(ref, res))
        self.assertEqual(cnts.frame_count, 4)

    def test_if_cond_user_defined_object2(self):
        # obj.__bool__ is function and returns non-bool type
        class MyObj:
            def __init__(self, x):
                self.x = x

            def __bool__(self):
                self.x = 1.2
                return self.x

        def fn(a, obj):
            if not obj:
                return a + obj.x
            else:
                return a - obj.x

        x = torch.rand(4)
        obj = MyObj(0.5)
        opt_fn = torch.compile(fn, backend="eager")
        try:
            opt_fn(x, obj)
            self.assertFalse(True)
        except TypeError as e:
            self.assertIn("__bool__ should return bool, returned float", str(e))

    def test_unpack_tensor_shape_mismatch(self):
        @torch.compile(backend="eager")
        def f1(x):
            a, b = x
            return torch.sin(a + b)

        x = torch.tensor(2.0)
        with self.assertRaisesRegex(AssertionError, "Can't unpack scalar tensors"):
            f1(x)

        x = torch.tensor([2.0])
        with self.assertRaisesRegex(
            AssertionError, "Can't unpack a tensor of 1 rows into a tuple of 2 elements"
        ):
            f1(x)

        @torch.compile(backend="eager")
        def f2(x):
            (a,) = x
            return torch.sin(a + 1)

        x = torch.tensor(2.0)
        with self.assertRaisesRegex(AssertionError, "Can't unpack scalar tensors"):
            f2(x)

        x = torch.tensor([2.0])
        self.assertTrue(same(f2(x), torch.sin(x[0] + 1)))

    def test_if_cond_user_defined_object3(self):
        # obj.__bool__ is not existed, but obj.__len__ exists
        class A:  # noqa: B903
            def __init__(self, x):
                self.x = x

            def __len__(self):
                return len(self.x)

        # obj.__bool__ takes precedence over obj.__len__
        class B:
            def __init__(self, x):
                self.x = x

            def __bool__(self):
                return False

            def __len__(self):
                return len(self.x)

        def fn(x, obj):
            if not obj:
                return x + 1
            else:
                return x - 1

        x = torch.rand(4)
        opt_fn = torch.compile(backend="eager", fullgraph=True)(fn)
        obj1 = A([1, 2, 3])
        obj2 = A([])
        obj3 = B([1, 2, 3])
        obj4 = B([])
        for obj in [obj1, obj2, obj3, obj4]:
            ref = fn(x, obj)
            res = opt_fn(x, obj)
            self.assertTrue(same(ref, res))

    def test_class_has_instancecheck_method(self):
        class A:
            pass

        class ExampleMeta(type):
            def __instancecheck__(cls, instance):
                return True

        class B(metaclass=ExampleMeta):
            pass

        def fn(x, obj):
            if isinstance(obj, B):
                return x + 1
            else:
                return x - 1

        x = torch.rand(4)
        obj = A()
        ref = fn(x, obj)
        opt_fn = torch.compile(fn, backend="eager", fullgraph=True)
        res = opt_fn(x, obj)
        self.assertTrue(same(ref, res))

    def test_torch_cuda_is_available(self):
        def fn(x):
            if torch.cuda.is_available():
                return x + 1
            else:
                return x - 1

        x = torch.rand(4)
        ref = fn(x)
        opt_fn = torch.compile(fn, backend="eager", fullgraph=True)
        res = opt_fn(x)
        self.assertTrue(same(ref, res))

    def test_variable_tracker_recursively_contains(self):
        # VariableTracker.recursively_contains should be updated correctly when mutation happens
        def fn(x):
            data = [[None] * 3] * 3
            for i in range(3):
                if i == 0:
                    data[0][i] = x
                else:
                    data[0][i] = data[0][i - 1] + 1
            return data[0][-1]

        x = torch.rand(4)
        ref = fn(x)
        opt_fn = torch.compile(fn, backend="eager", fullgraph=True)
        res = opt_fn(x)
        self.assertTrue(same(ref, res))

    @unittest.skipIf(not TEST_CUDA, "requires cuda")
    @unittest.skipIf(not torch.backends.cudnn.is_available(), "requires cudnn")
    def test_torch_cudnn_is_acceptable(self):
        def fn(x):
            if torch.backends.cudnn.is_acceptable(tensor=x):
                return x + 1
            return x

        x = torch.rand(4).cuda()
        ref = fn(x)
        opt_fn = torch.compile(fn, backend="eager", fullgraph=True)
        res = opt_fn(x)
        self.assertTrue(same(ref, res))

    @unittest.skipIf(not TEST_CUDA, "requires cuda")
    @unittest.skipIf(not torch.backends.cudnn.is_available(), "requires cudnn")
    def test_torch_cudnn_is_acceptable_bad_inputs(self):
        def fn1(x):
            if torch.backends.cudnn.is_acceptable("invalid"):
                return x + 1
            return x

        def fn2(x):
            if torch.backends.cudnn.is_acceptable(x, 3.14):
                return x + 1
            return x

        with self.assertRaisesRegex(
            AssertionError, "Expect input to cudnn.is_acceptable to be a tensor"
        ):
            x1 = torch.rand(4).cuda()
            opt_fn1 = torch.compile(fn1, backend="eager", fullgraph=True)
            res1 = opt_fn1(x1)

        with self.assertRaisesRegex(
            AssertionError, "Expect 1 input to cudnn.is_acceptable"
        ):
            x2 = torch.rand(4).cuda()
            opt_fn2 = torch.compile(fn2, backend="eager", fullgraph=True)
            res = opt_fn2(x2)

    @unittest.skipIf(not TEST_CUDA, "requires cuda")
    def test_get_device(self):
        def fn(x, y):
            x = x + 1
            y = y + 1
            return x.get_device(), y.get_device()

        x = torch.rand(4, device="cuda")
        y = torch.rand(4, device="cpu")
        ref = fn(x, y)
        opt_fn = torch.compile(fn, backend="eager", fullgraph=True)
        res = opt_fn(x, y)
        self.assertTrue(same(ref, res))

    def test_disable_flag(self):
        cnt = torch._dynamo.testing.CompileCounter()

        with patch.dict(os.environ, {"TORCH_COMPILE_DISABLE": "1"}):

            def fn(x, y):
                x = x + 1
                y = y + 1

            opt_fn = torch.compile(backend=cnt)

        self.assertEqual(cnt.frame_count, 0)

    def test_is_compiling(self):
        def f1():
            if torch._dynamo.is_compiling():
                return torch.ones(2, 2)
            else:
                return torch.zeros(2, 2)

        def f2():
            if torch._utils.is_compiling():
                return torch.ones(2, 2)
            else:
                return torch.zeros(2, 2)

        def f3():
            if torch.compiler.is_compiling():
                return torch.ones(2, 2)
            else:
                return torch.zeros(2, 2)

        def f4():
            if torch.compiler.is_dynamo_compiling():
                return torch.ones(2, 2)
            else:
                return torch.zeros(2, 2)

        for f in [f1, f2, f3, f4]:
            opt_f = torch.compile(f, backend="eager")

            self.assertEqual(f(), torch.zeros(2, 2))
            self.assertEqual(opt_f(), torch.ones(2, 2))

    def test_torch_generator_set_state(self):
        def fn():
            default_state = torch.default_generator.get_state()
            x = torch.rand([2, 3])
            if default_state.dtype != "float32":
                x = x * 2
            torch._dynamo.graph_break()
            torch.default_generator.set_state(default_state)
            y = torch.rand([2, 3])
            return x, y

        opt_fn = torch.compile(fn, backend="eager")
        x, y = opt_fn()
        self.assertEqual(x, y * 2)

    def test_torch_distributions_lazy_property(self):
        def fn(x):
            return torch.distributions.Categorical(probs=x).entropy()

        opt_fn = torch.compile(fn, backend="eager")
        x = torch.rand([4, 4])
        self.assertEqual(opt_fn(x), fn(x))

    def test_guard_failure_fn(self):
        def fn(x, y, k):
            x = x + 1
            y = y + 1
            return x * y * k

        x = torch.tensor([0.5, 0.5])
        y = torch.tensor([1.0, 1.0])

        guard_failure = None

        def guard_failures(failure):
            nonlocal guard_failure
            guard_failure = failure

        opt_fn = torch._dynamo.optimize(
            "eager", nopython=True, guard_fail_fn=guard_failures
        )(fn)

        x2 = torch.tensor([0.5, 0.5, 1.0])
        y2 = torch.tensor([0.5, 0.5, 0.5])

        opt_fn(x, y, 3)
        opt_fn(x2, y2, 5)

        if (
            not torch._dynamo.config.specialize_int
            and not torch._dynamo.config.assume_static_by_default
        ):
            # we didn't actually test guard_failure_fn here but whatever,
            # nice to see no guard failure on the test
            self.assertTrue(guard_failure is None)
        else:
            self.assertTrue(guard_failure is not None)

    def test_guard_failure_fn_shape_control(self):
        def fn(x, y):
            if x.shape[0] < 4:
                if y.shape[0] < 3:
                    return x * y
                else:
                    return x + y
            else:
                return -1

        x = torch.randn([2, 2])
        y = torch.randn([2, 2])

        guard_failure = None

        def guard_failures(failure):
            nonlocal guard_failure
            guard_failure = failure

        opt_fn = torch._dynamo.optimize(
            "eager", nopython=True, guard_fail_fn=guard_failures
        )(fn)

        x2 = torch.randn([5, 5])
        y2 = torch.randn([5, 5])

        opt_fn(x, y)
        opt_fn(x2, y2)

        self.assertTrue(guard_failure is not None)
        first_guard_failure = guard_failure[0].partition("\n")[0]
        if torch._dynamo.config.assume_static_by_default:
            self.assertIn(
                """tensor 'L['x']' size mismatch at index 0. expected 2, actual 5""",
                first_guard_failure,
            )
        else:
            self.assertIn("""L['x'].size()[0] < 3""", first_guard_failure)

    def test_guard_failure_fn2(self):
        def fn(x, y):
            x = x + 1
            y = y + 1
            return x * y

        x = torch.tensor([0.5, 0.5])
        y = torch.tensor([1.0, 1.0])

        guard_failure = None

        def guard_failures(failure):
            nonlocal guard_failure
            guard_failure = failure

        opt_fn = torch._dynamo.optimize(
            "eager", nopython=True, guard_fail_fn=guard_failures
        )(fn)

        x2 = torch.tensor([0.5, 0.5, 1.0])
        y2 = torch.tensor([0.5, 0.5, 0.5])

        opt_fn(x, y)
        opt_fn(x2, y2)

        if torch._dynamo.config.assume_static_by_default:
            self.assertIn(
                """tensor 'L['x']' size mismatch at index 0. expected 2, actual 3""",
                guard_failure[0],
            )
        else:
            self.assertTrue(guard_failure is None)

    def test_guard_failure_fn_tensor_iter(self):
        def fn(x):
            for y in x:
                y.add_(1.0)
            return y

        guard_failure = None

        def guard_failures(failure):
            nonlocal guard_failure
            guard_failure = failure

        opt_fn = torch._dynamo.optimize(
            "eager", nopython=True, guard_fail_fn=guard_failures
        )(fn)

        args1 = torch.randn(10, 10)
        out = fn(args1)
        opt_out = opt_fn(args1)
        self.assertTrue(same(out, opt_out))

        args2 = torch.randn(9, 10)
        out = fn(args2)
        opt_out = opt_fn(args2)
        self.assertTrue(same(out, opt_out))

        # guard is expected for both static and dynamic shapes
        self.assertTrue(guard_failure is not None)
        self.assertIn(
            """len(L['x']) == 10""",
            guard_failure[0],
        )

    def test_no_guard_for_unused_sym_node_fstring(self):
        def fn(x):
            f"{x.shape[0]}"
            return x.sin()

        guard_failure = None

        def guard_failures(failure):
            nonlocal guard_failure
            guard_failure = failure

        opt_fn = torch._dynamo.optimize(
            "eager", guard_fail_fn=guard_failures, dynamic=True
        )(fn)
        args1 = torch.randn(10, 11)
        out = fn(args1)
        opt_out = opt_fn(args1)
        self.assertEqual(out, opt_out)

        # We change x.shape[0] to test whether it's guarded
        args2 = torch.randn(9, 11)
        out = fn(args2)
        opt_out = opt_fn(args2)
        self.assertEqual(out, opt_out)
        self.assertEqual(guard_failure, None)

    def test_guard_sym_node_fstring_when_used(self):
        def fn(x):
            # assign fstring to a variable causes the fstring to be used,
            # which realizes the variable tracker.
            f_str = f"{x.shape[0]}"
            return x.sin()

        guard_failure = None

        def guard_failures(failure):
            nonlocal guard_failure
            guard_failure = failure

        opt_fn = torch._dynamo.optimize(
            "eager", guard_fail_fn=guard_failures, dynamic=True
        )(fn)
        args1 = torch.randn(10, 11)
        out = fn(args1)
        opt_out = opt_fn(args1)
        self.assertEqual(out, opt_out)

        # We change x.shape[0] to test whether it's guarded
        args2 = torch.randn(9, 11)
        out = fn(args2)
        opt_out = opt_fn(args2)
        self.assertEqual(out, opt_out)
        self.assertTrue(guard_failure is not None)
        self.assertIn("""tensor 'L['x']' size mismatch at index 0""", guard_failure[0])

    def test_restore_graphstate(self):
        # This function does some guard accumulation,
        # and then rolls back due to control flow.
        # The idea is that if one were printing guards as they appear,
        # they would see this insert a guard that does not show up in the final set of
        # guards as we rolled back from it.
        def nested_fn(s):
            if x[0] < 10:
                return s * s
            return s

        def fn(x, y):
            x = x + 1
            y = nested_fn(y)
            y = y + 10
            return x * y

        all_guards = []

        def guard_export_print(guards):
            nonlocal all_guards
            all_guards.extend(guards)

        opt_fn = torch._dynamo.optimize("eager", guard_export_fn=guard_export_print)(fn)

        x = torch.tensor([0.5, 0.5])
        y = torch.tensor([1.0, 1.0])
        opt_fn(x, y)

        for guard in all_guards:
            # This guard was created
            self.assertTrue(guard.name != "nested_fn.__closure__[0].cell_contents")

    @unittest.skipIf(not torch.cuda.is_available(), "Test requires CUDA.")
    def test_symint_as_device_kwarg(self):
        def f(rank):
            # -2 to make device id 0 for easier testing on CI
            return torch.ones(10, device=rank.size(0) - 2)

        x = torch.randn(2)
        out = f(torch.randn(2))
        opt_out = torch.compile(backend="eager", dynamic=True, fullgraph=True)(f)(x)
        self.assertEqual(out, opt_out)

    @unittest.skipIf(not TEST_MULTIGPU, "need multiple GPU")
    def test_symint_as_device_kwarg_multi_gpu(self):
        def fn(rank):
            # -2 to make device id smaller for easier testing on CI
            return torch.ones(10, device=rank.size(0) - 2)

        x = torch.randn(2)
        out = fn(torch.randn(2))

        guard_failure = None

        def guard_failures(failure):
            nonlocal guard_failure
            guard_failure = failure

        opt_fn = torch._dynamo.optimize(
            "eager", guard_fail_fn=guard_failures, dynamic=True
        )(fn)
        self.assertEqual(out, opt_fn(x))

        x = torch.randn(3)
        self.assertEqual(fn(x), opt_fn(x))
        self.assertTrue(guard_failure is not None)
        self.assertIn(
            """tensor 'L['rank']' size mismatch at index 0""", guard_failure[0]
        )

    @unittest.skipIf(not torch.cuda.is_available(), "Test requires CUDA.")
    def test_symint_as_device_kwarg_non_strict_export(self):
        class Mod(torch.nn.Module):
            def forward(self, x):
                # -2 to make device id 0 for easier testing on CI
                return torch.ones(10, device=x.size(0) - 2)

        x = torch.randn(2)
        m = Mod()
        d1 = torch.export.Dim("d1", max=2048)
        with self.assertRaisesRegex(
            torch._dynamo.exc.UserError, r"Constraints violated \(d1\)"
        ):
            ep = torch.export.export(
                m, (x,), dynamic_shapes={"x": {0: d1}}, strict=False
            )

    def test_call_parent_non_class_methods_from_child(self):
        class A:
            a = 4

            def add(self, x):
                return x + 10

            def mul(self, x):
                return x * 0.1

        class B(A):
            coeff = 4

            def add(self, x):
                return x + 20

            @classmethod
            def cube(cls, x):
                return cls.coeff * x * x * x

            def mul(self, x):
                return super().mul(x) * x * 0.2

        class C(B):
            def add(self, x):
                b = super().cube(x)
                c = A.add(self, x)
                d = B.mul(self, x)
                e = super(B, self).add(x)
                f = super().a * x
                return b + c + d + e + f

        x = torch.rand(4)
        fn = C().add
        ref = fn(x)
        cnt = torch._dynamo.testing.CompileCounter()
        opt_fn = torch.compile(fn, backend=cnt, fullgraph=True)
        res = opt_fn(x)
        self.assertTrue(same(ref, res))
        self.assertEqual(cnt.frame_count, 1)

        # Check recompilation
        A.a = 5
        ref = fn(x)
        res = opt_fn(x)
        self.assertTrue(same(ref, res))
        # Ensure that super guard checks are working as expected
        res = opt_fn(x)
        self.assertEqual(cnt.frame_count, 2)

    def test_builder_for_class_with_metaclass(self):
        class ExampleMeta(type):
            pass

        class MyClass(metaclass=ExampleMeta):
            pass

        def fn(x, y):
            if isinstance(y, MyClass):
                return x + 1
            else:
                return x - 1

        x = torch.rand([4, 4])
        y = MyClass()
        ref = fn(x, y)
        opt_fn = torch.compile(fn, backend="eager")
        res = opt_fn(x, y)
        self.assertTrue(same(ref, res))

    def test_tuple_from_tuple_iter(self):
        def inner_fn(*args):
            acc = torch.ones(10, 10)
            for arg in args:
                acc.add_(arg)

            return acc

        @torch.compile(backend="eager")
        def fn(inputs, params):
            y = tuple(inputs) + tuple(params)
            return inner_fn(*y)

        inputs = [torch.randn(10, 10) for _ in range(3)]

        fn(inputs, iter(tuple(inputs)))

        def fn(params):
            y = tuple(params)
            return inner_fn(*y)

        opt_fn = torch.compile(fn, backend="eager")
        inputs = [torch.randn(10, 10) for _ in range(3)]
        self.assertTrue(same(fn(iter(tuple(inputs))), opt_fn(iter(tuple(inputs)))))

        # Force recompilation
        inputs = [torch.randn(10, 10) for _ in range(4)]
        self.assertTrue(same(fn(iter(tuple(inputs))), opt_fn(iter(tuple(inputs)))))

    @torch._dynamo.config.patch(capture_dynamic_output_shape_ops=True)
    def test_argwhere_with_dynamic_shapes(self):
        def fn(
            tensor: torch.Tensor,
            mapping: torch.Tensor,
        ) -> torch.Tensor:
            xx, yy = torch.meshgrid(mapping, tensor, indexing="ij")
            indices = torch.argwhere(xx == yy)

            mapped_values = torch.zeros_like(tensor)
            mapped_values[indices[:, 1]] = indices[:, 0]

            return mapped_values

        tensor = torch.tensor([1, 2, 3, 5, 6, 7])
        mapping = torch.tensor([0, 3, 4, 5, 7])
        opt = torch.compile(fn, fullgraph=True)
        self.assertEqual(fn(tensor, mapping), opt(tensor, mapping))

    def test_torch_package_working_with_trace(self):
        # from torch._dynamo.test_case import run_tests

        inputs = [torch.randn([2, 2]), torch.randn([2, 2])]

        optimized_model = torch.compile(
            MyPickledModule(torch.randn([2, 2])), backend="eager"
        )
        from torch import package

        tmp_root = tempfile.gettempdir()
        path = os.path.join(tmp_root, "MyPickledModule.pt")
        package_name = "MyPickledModule"
        resource_name = "MyPickledModule.pkl"

        model = MyPickledModule(torch.randn([2, 2]))

        with package.PackageExporter(path) as exp:
            exp.extern("**")
            exp.save_pickle(package_name, resource_name, model)

        imp = package.PackageImporter(path)
        loaded_model = imp.load_pickle(package_name, resource_name)

        optimized_loaded_model = torch.compile(loaded_model, backend="eager")(*inputs)

    def test_shape_and_tuple_equality(self):
        def fn(x, y, t):
            z = x * y
            if x.size() == t:
                return z.cos()
            return z.sin()

        torch.compile(fn, backend="eager", fullgraph=True)(
            torch.randn([4, 4]), torch.randn([4, 4]), (4, 4)
        )

    def test_int_list(self):
        # if assume_static_by_default == True: spec int list
        # otherwise: unspec int list
        def fn(x, y):
            return torch.sin(x + y[1] % 2)

        x = torch.randn(6)
        cnt = torch._dynamo.testing.CompileCounter()
        opt_fn = torch.compile(fn, backend=cnt)
        for i in range(10, 25, 3):
            y = [i, i + 1, i + 2]
            ref = fn(x, y)
            res = opt_fn(x, y)
            self.assertTrue(same(ref, res))
        if torch._dynamo.config.assume_static_by_default:
            if torch._dynamo.config.automatic_dynamic_shapes:
                self.assertExpectedInline(cnt.frame_count, """2""")
            else:
                self.assertExpectedInline(cnt.frame_count, """5""")
        else:
            self.assertExpectedInline(cnt.frame_count, """1""")

    def test_patched_builtin_functions(self):
        import builtins

        # Cache the original builtin function ids
        torch._dynamo.trace_rules._builtin_function_ids()

        class MyClass:
            pass

        builtin_isinstance = builtins.isinstance

        def patched_isinstance(obj, classinfo) -> bool:
            if builtin_isinstance(obj, MyClass):
                return False
            else:
                return builtin_isinstance(obj, classinfo)

        def fn(x, y):
            if isinstance(y, MyClass):
                return x + 1
            else:
                return x - 1

        x = torch.ones(2, 3)
        y = MyClass()

        try:
            ref = fn(x, y)
            # Monkey patch builtin function
            builtins.isinstance = patched_isinstance
            opt_fn = torch.compile(backend="eager", fullgraph=True)(fn)
            res = opt_fn(x, y)
            self.assertTrue(same(ref, x + 1))
            self.assertTrue(same(res, x - 1))
        finally:
            builtins.isinstance = builtin_isinstance

        # check recompilation because builtins is now unpatched
        opt_fn = torch.compile(backend="eager", fullgraph=True)(fn)
        res = opt_fn(x, y)
        self.assertTrue(same(res, x + 1))

    # specifically test for tensor.attribute -> torch.something()
    def test_real_imag_tensor_attribute(self):
        def fn(x, y):
            a = x.real
            b = x.imag
            return torch.mul(torch.add(a, y), b)

        x_real = torch.rand((4, 4))
        x_imag = torch.rand((4, 4))
        x = torch.complex(x_real, x_imag)
        y = torch.rand((4, 4))

        ref = fn(x, y)
        opt_fn = torch.compile(fn, backend="eager")
        res = opt_fn(x, y)
        self.assertTrue(same(ref, res))

    def test_cast(self):
        from typing import cast

        def fn(x):
            return cast(torch.Tensor, torch.add(x, 1.0))

        opt_fn = torch.compile(backend="eager", fullgraph=True)(fn)

        ref = fn(torch.ones(2, 2))
        res = opt_fn(torch.ones(2, 2))

        self.assertTrue(same(ref, res))

    def test_T_tensor_attribute(self):
        def fn(x, y):
            a = x.T
            return torch.add(a, y)

        x = torch.rand((4, 4))
        y = torch.rand((4, 4))

        ref = fn(x, y)
        opt_fn = torch.compile(fn, backend="eager")
        res = opt_fn(x, y)
        self.assertTrue(same(ref, res))

    def test_recursive_tensor_attribute(self):
        def fn(x, y):
            a = x.real.T
            b = x.imag
            return torch.mul(torch.add(a, y), b)

        x_real = torch.rand((4, 4))
        x_imag = torch.rand((4, 4))
        x = torch.complex(x_real, x_imag)
        y = torch.rand((4, 4))

        ref = fn(x, y)
        opt_fn = torch.compile(fn, backend="eager")
        res = opt_fn(x, y)
        self.assertTrue(same(ref, res))

    def test_assigning_function_to_object_attribute(self):
        # user-defined functions which are object's attributes are not converted to bound methods
        def my_add(*args):
            a, b = args
            return a + b

        class MyClass:
            def __init__(self, func):
                self.add = func

        obj = MyClass(my_add)

        def fn(x):
            return obj.add(x, 2)

        x = torch.rand(2, 3)
        ref = fn(x)
        opt_fn = torch.compile(backend="eager")(fn)
        res = opt_fn(x)
        self.assertTrue(same(ref, res))

    def test_assigning_function_to_class_attribute(self):
        # user-defined functions which are class's attributes are converted to bound methods
        def my_add(*args):
            obj, a, b = args
            return obj.x + a + b

        class MyClass:
            add = my_add

            def __init__(self, x):
                self.x = x

        obj = MyClass(0.5)

        def fn(x):
            return obj.add(x, 2)

        x = torch.rand(2, 3)
        ref = fn(x)
        opt_fn = torch.compile(backend="eager")(fn)
        res = opt_fn(x)
        self.assertTrue(same(ref, res))

    def test_tagging_tensors_simple(self):
        def foo(x, y):
            return x * y, x, y

        a = torch.randn([3, 3])
        a.tag = "a"
        b = torch.randn([3, 3])
        b.tag = "b"

        exported = torch._dynamo.export(foo)(a, b)
        out_graph = exported[0]

        nodes = list(out_graph.graph.nodes)
        placeholders = [node for node in nodes if node.op == "placeholder"]
        all_tags = []
        for placeholder in placeholders:
            if "tensor_dict" in placeholder.meta:
                all_tags.append(placeholder.meta["tensor_dict"]["tag"])

        self.assertEqual(all_tags, ["a", "b"])

    def test_tagging_tensors_mix_used_unused_structure(self):
        def pre_attention_state_ops(input, mems, state):
            lc_key = state[0]
            lc_val = state[1]
            bar = []
            for i in range(0, 4):
                bar2 = []
                for j in range(0, 3):
                    bar2.append(
                        lc_key + lc_val + torch.tensor([0.1, 0.25, 0.4, 0.5, 0.1])
                    )
                bar.append(bar2)

            return bar

        mems = torch.tensor([[[1.8364, 0.2724, -1.4917, -0.4367, 0.8640]]])
        state = [
            torch.tensor([[[1.0517, 0.3848, -0.6472, 0.0823, 0.9116]]]),
            torch.tensor([[[1.0517, 0.3848, -0.6472, 0.0823, 0.9116]]]),
        ]
        i = torch.tensor(
            [
                [0.0313, -0.1487, -0.3846, -0.5321],
                [-1.7073, 1.3331, -0.0890, -1.4935],
                [-0.8314, -0.1862, -0.5935, 1.5232],
            ]
        )

        mems.tag = "MEMS"
        i.tag = "FOO"
        state[0].tag = "STATE_0"
        state[1].tag = "HMMM"

        exported = torch._dynamo.export(pre_attention_state_ops)(i, mems, state)
        out_graph = exported[0]

        nodes = list(out_graph.graph.nodes)
        placeholders = [node for node in nodes if node.op == "placeholder"]
        all_tags = []
        for placeholder in placeholders:
            if "tensor_dict" in placeholder.meta:
                all_tags.append(placeholder.meta["tensor_dict"]["tag"])

        self.assertEqual(all_tags, ["STATE_0", "HMMM"])

    def test_get_custom_tensor_attribute(self):
        def fn(x):
            return x.custom_attr * x

        x = torch.rand((2, 2))
        x.custom_attr = 3.14
        ref = fn(x)
        opt_fn = torch.compile(fn, backend="eager")
        res = opt_fn(x)
        self.assertTrue(same(ref, res))

    def test_set_custom_tensor_attribute(self):
        def fn(x):
            x.custom_attr = 3.14
            return x.custom_attr * x

        x = torch.rand((2, 2))
        ref = fn(x)
        opt_fn = torch.compile(fn, backend="eager")
        res = opt_fn(x)
        self.assertTrue(same(ref, res))

    def test_unhandled_exception_in_dynamo(self):
        # traceback.format_exc() approximates an unhandled exception
        def f(a):
            a += 1
            raise RuntimeError("smoge")
            return a

        opt_fn = torch.compile(f, backend="eager")
        try:
            opt_fn(torch.ones(2))
        except RuntimeError as e:
            self.assertIn("smoge", traceback.format_exc())

    def test_unhandled_exception_in_dynamo2(self):
        # segfaults in python 3.11 if shadow frame is freed improperly
        from torch.testing import make_tensor

        def fn():
            # test that the errors are the same for dense and sparse versions
            def test1(*, is_sparse):
                # shapes must be compatible for matrix multiplication
                a = make_tensor((2, 3), dtype=torch.float32, device="cpu")
                if is_sparse:
                    a_sparse = a.to_sparse_csr()
                    return torch.addmm(a, a_sparse, a)
                else:
                    return torch.addmm(a, a, a)

            try:
                test1(is_sparse=False)
            except RuntimeError as msg:
                try:
                    test1(is_sparse=True)
                except RuntimeError as msg2:
                    raise RuntimeError("smoge")

        opt_fn = torch.compile(fn, backend="eager")
        try:
            opt_fn()
        except RuntimeError:
            self.assertIn("smoge", traceback.format_exc())

    def test_variable_access_in_exception(self):
        def fn():
            x = torch.ones(1)
            try:
                raise RuntimeError("bad")
            except RuntimeError:
                x += 1
            return x

        opt_fn = torch.compile(fn, backend="eager", fullgraph=True)
        self.assertEqual(opt_fn(), torch.tensor([2.0]))

    def test_nested_sequential_with(self):
        def fn(x):
            with torch.set_grad_enabled(True):
                with torch.set_grad_enabled(False):
                    x = x + 1
                with torch.set_grad_enabled(True):
                    x = x + 1
                return x

        opt_fn = torch.compile(fn, backend="eager")
        self.assertEqual(opt_fn(torch.ones(1)), torch.tensor([3.0]))

    def test_nested_sequential_try(self):
        def fn(x):
            try:
                try:
                    x = x + 1
                except:
                    pass
                try:
                    try:
                        x = x + 1
                    except:
                        pass
                except:
                    pass
            except:
                pass
            return x

        opt_fn = torch.compile(fn, backend="eager")
        self.assertEqual(opt_fn(torch.ones(1)), torch.tensor([3.0]))

    def test_nested_sequential_try_with(self):
        def fn(x):
            with torch.set_grad_enabled(True):
                try:
                    x = x + 1
                except:
                    pass
                try:
                    with torch.set_grad_enabled(False):
                        x = x + 1
                except:
                    pass
            return x

        opt_fn = torch.compile(fn, backend="eager")
        self.assertEqual(opt_fn(torch.ones(1)), torch.tensor([3.0]))

    def test_nested_sequential_try_with_graph_break(self):
        def fn(x, n):
            with torch.set_grad_enabled(True):
                with torch.set_grad_enabled(False):
                    x = x + 1
                    torch._dynamo.graph_break()
                try:
                    with torch.set_grad_enabled(False):
                        x = x + 1
                        if n == 0:
                            torch._dynamo.graph_break()
                except:
                    pass
                with torch.set_grad_enabled(False):
                    x = x + 1
                    torch._dynamo.graph_break()
                x = x + 1
            return x

        counter = CompileCounter()
        opt_fn = torch.compile(fn, backend=counter)
        self.assertEqual(opt_fn(torch.ones(1), 0), torch.tensor([5.0]))
        self.assertEqual(counter.frame_count, 1)

        torch._dynamo.reset()
        counter = CompileCounter()
        opt_fn = torch.compile(fn, backend=counter)
        self.assertEqual(opt_fn(torch.ones(1), 1), torch.tensor([5.0]))
        self.assertEqual(counter.frame_count, 3)

    def test_ordered_dict_alias_reconstruct(self):
        od = collections.OrderedDict

        def fn():
            d1 = dict()  # noqa: C408
            d1["a"] = 1
            d2 = od(d1)
            d2["b"] = 2
            torch._dynamo.graph_break()
            if isinstance(d2, od):
                return d2["a"] + d2["b"]
            else:
                return 0

        dis.dis(fn)
        self.assertEqual(torch.compile(fn, backend="eager")(), 3)

    # NOTE this test can be removed once multiline errors are in Python.
    # See https://github.com/python/cpython/issues/106922
    # Covered by test_logging.py:test_trace_call* tests in 3.13+
    @skipIfNotPy311
    @unittest.skipIf(sys.version_info >= (3, 13), "feature landed in 3.13")
    def test_get_instruction_source_311(self):
        def f():
            # flake8: noqa
            # fmt: off
            # test binary ops
            a = ( b   )   +   c
            a = (a + b) // (c - d)
            a = b    \
         +\
               c  # test
            a = (
                (b  # test +
                    )  \
                # +
            << (

                c  # test
                \
            )  # test
            )

            # test slice
            a = bbb   [  ccc    ]
            b = bbbbb \
                [  ccc # test

                 + ddd  \

                ] # test
            a = bbb[ccc][ddd][eee]

            # test nested and multiline function calls
            a = g(g(g(b)))
            a = g(h(
                g(b),
                c
            ))

            # test chained function calls
            a = (g(x).y)(
                z
            )(1)(2)

            # test unicode (match traceback behavior)
            a = ("🔥🔥🔥" +
                + "🔥🔥") + b

        from torch._dynamo.utils import get_instruction_source_311

        if sys.version_info >= (3, 12):
            # Offsets changed in 3.12, e.g. due to removal of PRECALL inst
            offsets = (3, 11, 15, 19, 23, 29, 35, 44, 53, 65)
        else:
            offsets = (3, 11, 15, 19, 23, 29, 35, 46, 58, 74)
        insts = list(dis.get_instructions(f))
        # uncomment to determine offsets
        # print(*enumerate(insts), sep="\n")
        all_sources = "\n".join(
            get_instruction_source_311(f.__code__, insts[offset]) for offset in offsets
        )
        self.assertExpectedInline(
            all_sources,
            """\
            a = ( b   )   +   c
                ~~~~~~~~~~^~~~~

            a = (a + b) // (c - d)
                ~~~~~~~~^^~~~~~~~~

            a = b    \\
                ~~~~~~
         +\\
         ^~
               c  # test
               ~

                (b  # test +
                ~~~~~~~~~~~~
                    )  \\
                    ~~~~
                # +
                ~~~
            << (
            ^^~~


                c  # test
                ~~~~~~~~~
                \\
                ~
            )  # test
            ~

            a = bbb   [  ccc    ]
                ~~~~~~^^^^^^^^^^^

            b = bbbbb \\
                ~~~~~~~
                [  ccc # test
                ^^^^^^^^^^^^^


                 + ddd  \\
                 ^^^^^^^^


                ] # test
                ^

            a = bbb[ccc][ddd][eee]
                ~~~~~~~~^^^^^

            a = g(g(g(b)))
                  ~^^^^^^

            a = g(h(
                  ~^
                g(b),
                ^^^^^
                c
                ^
            ))
            ^

            a = (g(x).y)(
                ~~~~~~~~~
                z
                ~
            )(1)(2)
            ~^^^
""",
        )
        # test unicode (since assertExpectedInline doesn't support unicode)
        op_offset = 74 if sys.version_info >= (3, 12) else 84
        self.assertEqual(
            get_instruction_source_311(f.__code__, insts[op_offset]),
            """\
            a = ("🔥🔥🔥" +
                ~~~~~~~~
                + "🔥🔥") + b
                ~~~~~~~~^~~
""",
        )

    def test_float_speculation_log_divergence(self):
        def fn(x, y, z):
            a = F.interpolate(x, scale_factor=z, mode="bilinear", align_corners=False)
            b = F.interpolate(y, scale_factor=z, mode="bilinear", align_corners=False)
            return a * b

        cnt = CompileCounterWithBackend("inductor")
        fn_opt = torch.compile(fn, backend=cnt)
        y = torch.randn(3, 3, 3, 4)

        self.assertEqual(fn(y, y, 1.0), fn_opt(y, y, 1.0))
        self.assertEqual(fn(y, y, 2.0), fn_opt(y, y, 2.0))

    def test_raise_guard_full_constraint(self):
        y = torch.randn([3, 3, 3])

        def my_dyn_fn(x):
            if x.shape[0] == 3:
                return x.sin()
            return x.cos()

        torch._dynamo.mark_dynamic(y, 0)
        with self.assertRaises(ConstraintViolationError):
            torch.compile(my_dyn_fn, backend="eager")(y)

    def test_raise_guard_indirect_full_constraint(self):
        y = torch.randn([3, 3, 3])

        def dyn_fn(x):
            if x.shape[0] > 3:
                return x.cos()
            if x.shape[0] < 3:
                return x * 2
            return x.sin()

        torch._dynamo.mark_dynamic(y, 0)
        with self.assertRaises(ConstraintViolationError):
            torch.compile(dyn_fn, backend="eager")(y)

    @torch._dynamo.config.patch(capture_scalar_outputs=True)
    def test_sym_constrain_range_on_replaced_unbacked_symbol(self):
        # Tests the following case:
        # Deferred runtime asserts adds sym_constrain_range(u0).
        # However, u0 is replaced with s0 + s1.
        # So, now we have sym_constrain_range(s0 + s1).
        def fn(x, y, z):
            z += 7  # to avoid creating unspecified symbol instead of unbacked symbol
            u0 = z.item()
            s0 = x.size(0)
            s1 = y.size(0)
            torch._check(s0 < 100)
            torch._check(s1 < 100)
            torch._check(u0 == s0 + s1)
            return x, y, z

        inputs = (x := torch.randn(16, 10), y := torch.randn(16, 10), torch.tensor(32))
        torch._dynamo.mark_dynamic(x, 0)
        torch._dynamo.mark_dynamic(y, 0)
        opt = torch.compile(fn, fullgraph=True)
        opt(*inputs)

    @torch._dynamo.config.patch(capture_scalar_outputs=True)
    @torch._dynamo.config.patch(assume_static_by_default=True)
    def test_symint_copy_into_unbacked_slice(self):
        @torch.compile()
        def fn(a, x):
            u0 = torch.tensor(x[0].to(torch.int64).item()).item()
            B, H, T, D = a.shape
            a_padding = torch.zeros((B, H, u0, D), dtype=torch.float64)
            b = torch.cat([a, a_padding], dim=2)
            c = torch.randn(B, H, 152, D)
            b[:, :, :152, :] = c
            return b

        x = torch.tensor([0])
        torch._dynamo.decorators.mark_unbacked(x, 0)
        a = torch.zeros((1, 16, 152, 96))

        # Previously would crash with guard on data dependent error
        fn(a, x)

    @torch._dynamo.config.patch(capture_scalar_outputs=True)
    def test_symint_fold_nontrivial_product_modulo(self):
        @torch.compile(fullgraph=True)
        def f(x):
            u0, u1 = x.tolist()
            torch._check_is_size(u0)
            # The condition should fold to true.
            if ((u0 + 10) * (u0 + 10)) % (u0 + 10) == 0:
                return torch.tensor(True)
            return torch.tensor(False)

        res = f(torch.tensor([20, 21]))
        self.assertEqual(torch.tensor(True), res)

    # Translation validation changes the exception type, don't run with it
    @torch.fx.experimental._config.patch(translation_validation=False)
    def test_mark_dynamic_with_ranges(self):
        y = torch.randn([8, 3, 3])

        def my_dyn_fn(x):
            if x.shape[0] == 3:
                return x.sin()
            return x.cos()

        torch._dynamo.mark_dynamic(y, 0, min=2, max=5)
        with self.assertRaises(ConstraintViolationError):
            torch.compile(my_dyn_fn, backend="eager")(y)

    def test_mark_static(self):
        counter = CompileCounter()

        def my_dyn_fn(x):
            return x.cos()

        y = torch.randn([3])
        torch._dynamo.mark_static(y, 0)
        torch.compile(my_dyn_fn, backend=counter)(y)

        z = torch.randn([4])
        torch.compile(my_dyn_fn, backend=counter)(z)

        self.assertEqual(counter.frame_count, 2)

    def test_no_raise_guard_partial_constraint(self):
        y = torch.randn([3, 3, 3])

        def my_dyn_fn(x):
            if x.shape[0] > 3:
                return x.sin()
            return x.cos()

        torch.compile(my_dyn_fn, backend="eager")(y)
        torch._dynamo.mark_dynamic(y, 0)
        torch._dynamo.reset()
        torch.compile(my_dyn_fn, backend="eager")(y)

    def test_no_raise_guard_partial_constraint_across_break(self):
        y = torch.randn([3, 3, 3])

        def my_dyn_fn(x, y):
            z = x * y

            torch._dynamo.graph_break()
            if z.shape[0] > 2:
                return z.cos()

            return x.cos()

        torch.compile(my_dyn_fn, backend="eager")(y, y)
        torch._dynamo.mark_dynamic(y, 0)
        torch._dynamo.reset()
        torch.compile(my_dyn_fn, backend="eager")(y, y)

    # Sadly, this does not throw - we do not prop correctly across the graph break
    @unittest.expectedFailure
    def test_raise_guard_partial_constraint_across_break(self):
        y = torch.randn([3, 3, 3])

        def my_dyn_fn(x, y):
            z = x * y

            torch._dynamo.graph_break()
            if z.shape[0] == 3:
                return z.cos()

            return x.cos()

        torch.compile(my_dyn_fn, backend="eager")(y, y)
        torch._dynamo.mark_dynamic(y, 0)
        torch._dynamo.reset()
        with self.assertRaisesRegex(
            Exception,
        ):
            torch.compile(my_dyn_fn, backend="eager")(y, y)

    def test_raise_guard_partial_constraint_no_graph_break(self):
        y = torch.randn([3, 3, 3])

        def my_dyn_fn(x, y):
            z = x * y

            if z.shape[0] == 3:
                return z.cos()

            return x.cos()

        torch._dynamo.mark_dynamic(y, 0)
        with self.assertRaises(ConstraintViolationError):
            torch.compile(my_dyn_fn, backend="eager")(y, y)

    def test_cannot_trace_mark_dynamic(self):
        y = torch.randn([3, 3, 3])

        def my_dyn_fn(x):
            torch._dynamo.mark_dynamic(x, 0)
            return x * x

        with self.assertRaisesRegex(
            AssertionError, "Attempt to trace forbidden callable"
        ):
            torch.compile(my_dyn_fn, backend="eager")(y)

    def test_cannot_trace_mark_dynamic_safe_unreached(self):
        y = torch.randn([3, 3, 3])

        def my_dyn_fn(x):
            if x.shape[0] == 3:
                return x
            print("Running", torch._dynamo.mark_dynamic(x, 0))
            return x * x

        torch.compile(my_dyn_fn, backend="eager")(y)

    def test_anomaly_aot_autograd(self):
        def fail():
            raise AssertionError("fail")

        @allow_in_graph
        def h(a):
            r = a.sum()
            # Trigger an exception in backwards
            r.register_hook(lambda x: fail())
            return r

        @torch.compile(backend="aot_eager")
        def f(a):
            return h(a)

        with warnings.catch_warnings(record=True) as w, self.assertRaises(
            torch._dynamo.exc.BackendCompilerFailed
        ):
            f(torch.randn(2, 2, requires_grad=True))

        # Suppress unrelated pkg_resources warnings
        self.assertIn("forward call that caused the error", str(w[-1].message))

    def test_py_guards_mark_dynamic(self):
        def my_dyn_fn(a):
            if a.shape[0] > 2:
                return a.cos()
            return a.sin()

        counter = CompileCounter()

        # Run with dynamic
        x0 = torch.randn([3, 3, 3])
        torch._dynamo.mark_dynamic(x0, 0)
        torch.compile(my_dyn_fn, backend=counter)(x0)
        self.assertEqual(counter.frame_count, 1)

        # Run without dynamic, no recompile
        x = torch.randn([3, 3, 3])
        torch.compile(my_dyn_fn, backend=counter)(x)
        self.assertEqual(counter.frame_count, 1)

        # Mark a new dim, 1, as dynamic
        x1 = torch.randn([3, 3, 3])
        torch._dynamo.mark_dynamic(x1, 1)
        torch.compile(my_dyn_fn, backend=counter)(x1)
        # Recompile triggered because we marked a new dym as dynamic
        self.assertEqual(counter.frame_count, 2)

        # Reset
        torch._dynamo.reset()
        # Reset counter
        counter = CompileCounter()

        # Run with dynamic 1
        torch.compile(my_dyn_fn, backend=counter)(x1)
        self.assertEqual(counter.frame_count, 1)

        # Run with dynamic 0, not subset
        torch.compile(my_dyn_fn, backend=counter)(x0)
        self.assertEqual(counter.frame_count, 2)

        # Run with dynamic 0, 1, 2, not subset
        x012 = torch.randn([3, 3, 3])
        torch._dynamo.mark_dynamic(x012, 0)
        torch._dynamo.mark_dynamic(x012, 1)
        torch._dynamo.mark_dynamic(x012, 2)
        torch.compile(my_dyn_fn, backend=counter)(x012)
        self.assertEqual(counter.frame_count, 3)

    def test_recompile_on_global_state_change(self):
        last_state = []
        cnt = 0

        def my_compiler(gm, _):
            nonlocal cnt
            cnt += 1
            state = read_state()

            def inner(*args):
                last_state[:] = state
                return gm(*args)

            return inner

        def read_state():
            return [
                torch.is_grad_enabled(),
                torch.are_deterministic_algorithms_enabled(),
                torch._C._get_cublas_allow_tf32(),
            ]

        def write_state(state):
            torch.set_grad_enabled(state[0])
            torch.use_deterministic_algorithms(state[1])
            torch._C._set_cublas_allow_tf32(state[2])

        @torch.compile(backend=my_compiler)
        def fn(x):
            return x + 1

        import contextlib

        @contextlib.contextmanager
        def _hip_allow_tf32():
            # for HIP/AMDGPU, tf32 is behind a flag because the TF32 support is new
            # and only for MI300+
            hip_allow_tf32 = os.environ.get("HIPBLASLT_ALLOW_TF32", None)
            os.environ["HIPBLASLT_ALLOW_TF32"] = "1"

            try:
                yield
            finally:
                if hip_allow_tf32 is not None:
                    os.environ["HIPBLASLT_ALLOW_TF32"] = hip_allow_tf32
                else:
                    del os.environ["HIPBLASLT_ALLOW_TF32"]

        tf32_ctx = _hip_allow_tf32 if torch.version.hip else contextlib.nullcontext
        with tf32_ctx():
            initial_state = read_state()
            y = torch.randn(10)
            try:
                for round in range(3):
                    for i in range(len(initial_state)):
                        new_state = [False] * len(initial_state)
                        new_state[i] = True
                        write_state(new_state)
                        assert read_state() == new_state
                        last_state.clear()
                        fn(y)
                        assert last_state == new_state
                        if round == 0:
                            assert cnt == i + 1
                        else:
                            assert cnt == len(initial_state)
            finally:
                write_state(initial_state)

    def test_grad_state_mutated(self):
        prior = torch.is_grad_enabled()
        value = None
        cnt = CompileCounter()

        @torch._dynamo.allow_in_graph
        def check_state():
            nonlocal value
            value = torch.is_grad_enabled()

        @torch.compile(backend=cnt, fullgraph=True)
        def fn(x):
            check_state()
            torch.set_grad_enabled(False)
            return x + 1

        try:
            torch.set_grad_enabled(True)
            fn(torch.randn(10))
            assert value is True
            assert torch.is_grad_enabled() is False

            value = None
            torch.set_grad_enabled(True)
            fn(torch.randn(10))
            assert value is True
            assert torch.is_grad_enabled() is False

            assert cnt.frame_count == 1
        finally:
            torch.set_grad_enabled(prior)

    def test_deterministic_algorithms_mutated(self):
        prior = torch.are_deterministic_algorithms_enabled()
        prior_warn_only = torch.is_deterministic_algorithms_warn_only_enabled()
        value = None
        warn_only = None
        cnt = CompileCounter()

        @torch._dynamo.allow_in_graph
        def check_state():
            nonlocal value
            nonlocal warn_only
            value = torch.are_deterministic_algorithms_enabled()
            warn_only = torch.is_deterministic_algorithms_warn_only_enabled()

        @torch.compile(backend=cnt, fullgraph=True)
        def fn(x):
            check_state()
            torch.use_deterministic_algorithms(False, warn_only=False)
            return x + 1

        def run_fn():
            torch.use_deterministic_algorithms(True, warn_only=True)
            fn(torch.randn(10))
            assert value is True
            assert warn_only is True
            assert torch.are_deterministic_algorithms_enabled() is False
            assert torch.is_deterministic_algorithms_warn_only_enabled() is False

        try:
            run_fn()
            value, warn_only = None, None
            run_fn()
            assert cnt.frame_count == 1
        finally:
            torch.use_deterministic_algorithms(prior, warn_only=prior_warn_only)

    def test_torch_compile_ctx_on_forward_and_training_step(self):
        class MyModel(torch.nn.Module):
            def forward(self):
                ...

            def training_step(self):
                self()

        model = MyModel()
        compiled_model = torch.compile(model)

        model.forward = compiled_model.dynamo_ctx(model.forward)
        model.training_step = compiled_model.dynamo_ctx(model.training_step)

        model.training_step()

    def test_torch_guards_stack_frame_register_inlining(self):
        x = torch.tensor([0.5, 0.5])
        y = torch.tensor([0.75, 0.75, 0.75, 0.75])
        z = torch.tensor([0.25, 0.25, 0.25, 0.25, 0.25, 0.25, 0.25, 0.25])

        def uwu_inline_me(x, y, z):
            r = torch.cat((x, x)) + y
            r2 = torch.cat((y, y)) + z
            return r, r2

        def fn(x, y, z):
            r, r2 = uwu_inline_me(x, y, z)
            return torch.mul(r, r), torch.mul(r2, r2)

        seen_frames = []
        import contextlib

        @contextlib.contextmanager
        def global_context_capture_fn(frame_summary):
            if frame_summary is not None:
                seen_frames.append(frame_summary)
            yield

        with mock.patch(
            "torch._guards.TracingContext.current_frame",
            side_effect=global_context_capture_fn,
        ):
            torch.compile(fn, backend="eager")(x, y, z)

        self.assertEqual(len(seen_frames), 1)
        self.assertEqual(seen_frames[0].name, "fn")
        self.assertEqual(seen_frames[0].line, "r, r2 = uwu_inline_me(x, y, z)")

    def test_torch_guards_stack_frame_register_inlining_deep(self):
        x = torch.tensor([0.5, 0.5])
        y = torch.tensor([0.75, 0.75, 0.75, 0.75])
        z = torch.tensor([0.25, 0.25, 0.25, 0.25, 0.25, 0.25, 0.25, 0.25])

        def uwu_inline_me_deep(x, y):
            return torch.cat((x, x)) + y

        def uwu_inline_me(x, y, z):
            r = uwu_inline_me_deep(x, y)
            r2 = uwu_inline_me_deep(y, z)
            return r, r2

        def fn(x, y, z):
            r, r2 = uwu_inline_me(x, y, z)
            return torch.mul(r, r), torch.mul(r2, r2)

        seen_frames = []
        import contextlib

        @contextlib.contextmanager
        def global_context_capture_fn(frame_summary):
            if frame_summary is not None:
                seen_frames.append(frame_summary)
            yield

        with mock.patch(
            "torch._guards.TracingContext.current_frame",
            side_effect=global_context_capture_fn,
        ):
            torch.compile(fn, backend="eager")(x, y, z)

        self.assertEqual(len(seen_frames), 3)
        self.assertEqual(seen_frames[0].name, "fn")
        self.assertEqual(seen_frames[1].name, "uwu_inline_me")
        self.assertEqual(seen_frames[2].line, "r2 = uwu_inline_me_deep(y, z)")

    def test_error_on_recompile(self):
        @torch.compile(backend="eager")
        def fn(a, b):
            return a + b

        with unittest.mock.patch("torch._dynamo.config.error_on_recompile", True):
            with self.assertRaises(torch._dynamo.exc.RecompileError):
                fn(torch.rand(2, 3), torch.rand(2, 3))
                fn(torch.rand(2, 3), (1, 2, 3))

    def test_guards_strip_function_call(self):
        from torch._dynamo.guards import strip_function_call

        test_case = [
            ("___odict_getitem(a, 1)", "a"),
            ("a.layers[slice(2)][0]._xyz", "a"),
            ("getattr(a.layers[slice(2)][0]._abc, '0')", "a"),
            ("getattr(getattr(a.x[3], '0'), '3')", "a"),
            ("a.layers[slice(None, -1, None)][0]._xyz", "a"),
            ("a.layers[func('offset', -1, None)][0]._xyz", "a"),
        ]
        # strip_function_call should extract the object from the string.
        for name, expect_obj in test_case:
            self.assertEqual(strip_function_call(name), expect_obj)

    def test_int_neg(self):
        def int_neg(a, b):
            x = a.shape[0]
            y = b.shape[0]
            return -x * -y * a * b

        torch._dynamo.testing.standard_test(self, int_neg, 2)

    def test_hash_getitem_slice(self):
        s = GetItemSource(LocalSource("foo"), slice(None, -1, None))
        s2 = GetItemSource(LocalSource("foo"), slice(None, -1, None))
        s3 = GetItemSource(LocalSource("foo"), slice(None, -1, 2))
        some_set = set()

        self.assertTrue(s not in some_set)
        self.assertTrue(s2 not in some_set)
        self.assertTrue(s3 not in some_set)

        some_set.add(s)

        self.assertTrue(s in some_set)
        # s and s2 should hash the  same
        self.assertTrue(s2 in some_set)
        # s3 should be different
        self.assertTrue(s3 not in some_set)

        self.assertTrue(s == s2)
        self.assertTrue(s != s3)

    def test_inline_dict_function(self):
        def _result_type_dict(dtype):
            return {bool: torch.float32}[dtype]

        @torch.compile
        def f():
            return torch.ones(3, dtype=_result_type_dict(bool))

        self.assertEqual(f(), torch.ones(3, dtype=torch.float32))

    def test_inline_dict_function_passed_as_arg(self):
        @torch.compile
        def fn(d, x, y):
            if d[x] is torch.float32:
                return y.cos()
            else:
                return y.sin()

        dd = {bool: torch.float32, int: torch.int64}
        self.assertEqual(fn(dd, bool, torch.ones(4)), torch.ones(4).cos())
        self.assertEqual(fn(dd, int, torch.ones(4)), torch.ones(4).sin())

    def test_add_sizes(self):
        def func(x):
            y = x.size()
            return y + y

        eager_out = func(torch.ones(10, 10, 3))
        compile_out = torch.compile(func, backend="eager")(torch.ones(10, 10, 3))
        self.assertTrue(isinstance(compile_out, torch.Size))
        self.assertEqual(eager_out, compile_out)

    @unittest.skipIf(not TEST_MULTIGPU, "need multiple GPU")
    def test_cuda_set_device(self):
        def fn():
            a = torch.ones(2, device="cuda")
            torch.cuda.set_device(1)
            return a + 1

        with torch.cuda.device(0):
            counter = CompileCounter()
            opt_fn = torch.compile(fn, backend=counter)
            res = opt_fn()
            self.assertEqual(res.device.type, "cuda")
            self.assertEqual(res.device.index, 0)
            self.assertEqual(counter.frame_count, 2)

    def test_nested_function_resuming_with_correct_globals(self):
        # https://github.com/pytorch/pytorch/issues/99665
        try:
            from .utils import outer_func
        except ImportError:
            from utils import outer_func

        def gn(x, y):
            return x + y

        def fn(x, y):
            return outer_func(gn)(x, y)

        x = torch.rand([3])
        y = torch.rand([3])
        opt_fn = torch.compile(backend="eager")(fn)
        ref = fn(x, y)
        res = opt_fn(x, y)
        self.assertTrue(same(ref, res))

    @dataclasses.dataclass
    class CSETestCase:
        expr: str
        preface: typing.List[str] = dataclasses.field(default_factory=list)
        expected: typing.Optional[str] = None

    def test_guards_cse_pass_single(self):
        from torch._dynamo.guards import PyExprCSEPass

        testcase = self.CSETestCase
        testcases = [
            # Nothing gets CSE-d, since the only repeated sub-expression is 'x'.
            # i.e. not a node type we are interested on.
            testcase(expr="x[0].a"),
            testcase(expr="x[1].a"),
            testcase(expr="x[2].a"),
            # 'a.b.c' gets CSE-d, since it's a sub-expression used more than 'PyExprCSEPass.USE_THRESHOLD'.
            testcase(
                expr="a.b.c[0].d.e",
                preface=["_var0 = a.b", "_var1 = _var0.c"],
                expected="_var1[0].d.e",
            ),
            testcase(expr="a.b.c[1].d.e", expected="_var1[1].d.e"),
            testcase(expr="a.b.c[2].d.e", expected="_var1[2].d.e"),
            # 'm.n[0]' gets CSE-d, since it is a sub-expression used more than 'PyExprCSEPass.USE_THRESHOLD'.
            testcase(
                expr="f(m.n[0], '0').x.y.z",
                preface=["_var2 = m.n", "_var3 = _var2[0]"],
                expected="f(_var3, '0').x.y.z",
            ),
            testcase(expr="f(m.n[0], '1').x.y.z", expected="f(_var3, '1').x.y.z"),
            testcase(expr="f(m.n[0], '2').x.y.z", expected="f(_var3, '2').x.y.z"),
            # The whole expressiong gets CSE-d, as well as all of its sub-expressions.
            testcase(
                expr="self.g(a, b).k",
                preface=["_var4 = self.g", "_var5 = _var4(a, b)", "_var6 = _var5.k"],
                expected="_var6",
            ),
            testcase(expr="self.g(a, b).k", expected="_var6"),
            testcase(expr="self.g(a, b).k", expected="_var6"),
        ]
        csepass = PyExprCSEPass()
        csepass.count([t.expr for t in testcases])

        for t in testcases:
            preface, expr = csepass.replace(t.expr)
            self.assertEqual(preface, t.preface)
            expected = t.expected if t.expected is not None else t.expr
            self.assertEqual(expr, expected)

    def test_guards_cse_pass_multiple(self):
        from torch._dynamo.guards import PyExprCSEPass

        testcase = self.CSETestCase
        testcases = [
            testcase(
                expr="x[0].a < x[1].a * (3 - x[2].a)",
                expected="x[0].a < x[1].a * (3 - x[2].a)",
            ),
            testcase(
                expr="a.b.c[0].d.e + a.b.c[1].d.e * a.b.c[2].d.e > 0",
                preface=["_var0 = a.b", "_var1 = _var0.c"],
                expected="_var1[0].d.e + _var1[1].d.e * _var1[2].d.e > 0",
            ),
            testcase(
                expr="f(m.n[0], '0').x.y.z * f(m.n[0], '1').x.y.z * f(m.n[0], '2').x.y.z < 512",
                preface=["_var2 = m.n", "_var3 = _var2[0]"],
                expected="f(_var3, '0').x.y.z * f(_var3, '1').x.y.z * f(_var3, '2').x.y.z < 512",
            ),
            testcase(
                expr="self.g(a, b).k + (1 - self.g(a, b).k) <= m[0].a + self.g(a, b).k",
                preface=["_var4 = self.g", "_var5 = _var4(a, b)", "_var6 = _var5.k"],
                expected="_var6 + (1 - _var6) <= m[0].a + _var6",
            ),
        ]

        csepass = PyExprCSEPass()
        csepass.count([t.expr for t in testcases])

        for t in testcases:
            preface, expr = csepass.replace(t.expr)
            self.assertEqual(preface, t.preface)
            expected = t.expected
            expected = expected if expected is not None else t.expr
            self.assertEqual(expr, expected)

    def test_guard_function_builder_with_cse(self):
        from torch._dynamo.guards import build_guard_function

        exprs = [
            "x[0].a < x[1].a * (3 - x[2].a)",
            "a.b.c[0].d.e + a.b.c[1].d.e * a.b.c[2].d.e > 0",
            "f(m.n[0], '0').x.y.z * f(m.n[0], '1').x.y.z * f(m.n[0], '2').x.y.z < 512",
            "self.g(a, b).k + (1 - self.g(a, b).k) <= m[0].a + self.g(a, b).k",
        ]

        _, pycode = build_guard_function(exprs, "")
        expected = """\
def ___make_guard_fn():
    def guard(L):
        if not (x[0].a < x[1].a * (3 - x[2].a)):
            return False
        _var0 = a.b
        _var1 = _var0.c
        if not (_var1[0].d.e + _var1[1].d.e * _var1[2].d.e > 0):
            return False
        _var2 = m.n
        _var3 = _var2[0]
        if not (f(_var3, '0').x.y.z * f(_var3, '1').x.y.z * f(_var3, '2').x.y.z < 512):
            return False
        _var4 = self.g
        _var5 = _var4(a, b)
        _var6 = _var5.k
        if not (_var6 + (1 - _var6) <= m[0].a + _var6):
            return False
        return True
    return guard
"""

        self.assertEqual(expected, pycode)

    def test_dynamo_compiling_fake_tensor_to_vararg_int(self):
        class MyModule(torch.nn.Module):
            def __init__(self) -> None:
                super().__init__()

            def forward(self, x):
                # use numpy int so it's wrapped as fake tensor in dynamo
                shape = np.int_(16)
                # test shape as fake tensor, which param type is
                # Sequence[Union[_int, SymInt]]
                return x.reshape(shape)

        x = torch.rand([4, 4])
        model = MyModule()
        orig_out = model(x)
        opt_model = torch.compile(MyModule(), backend="eager")
        opt_out = opt_model(x)
        self.assertTrue(same(orig_out, opt_out))

    def test_scalar_tensor_is_equivalent_to_symint_argument(self):
        class GumbelTopKSampler(torch.nn.Module):
            def __init__(self, T, k):
                super().__init__()
                self.T = torch.nn.Parameter(
                    torch.tensor(T, dtype=torch.float32), requires_grad=False
                )
                self.k = torch.nn.Parameter(
                    torch.tensor(k, dtype=torch.int32), requires_grad=False
                )

            def sample_discrete(self, logits):
                threshold = torch.topk(logits, self.k, sorted=True)[0][..., -1]
                samples = torch.ge(logits.squeeze(1), threshold).float()
                return samples

            def forward(self, logits):
                dsamples = self.sample_discrete(logits)
                return dsamples

        x = torch.rand([4, 4, 4, 4])
        m = GumbelTopKSampler(T=4, k=4)
        orig_out = m(x)
        opt_m = torch.compile(backend="eager")(m)
        opt_out = opt_m(x)
        self.assertTrue(same(orig_out, opt_out))

    def test_scalar_tensor_is_equivalent_to_symint_list_argument(self):
        class Jitter(torch.nn.Module):
            def __init__(self, jitter_val):
                super().__init__()
                self.jitter_val = jitter_val

            def roll_tensor(self, input):
                h_shift = self.jitter_val - 1
                w_shift = self.jitter_val + 1
                return torch.roll(
                    torch.roll(input, shifts=h_shift, dims=2), shifts=w_shift, dims=3
                )

            def forward(self, input):
                return self.roll_tensor(input)

        x = torch.rand([4, 4, 4, 4])
        m = Jitter(jitter_val=4)
        orig_out = m(x)
        opt_m = torch.compile(backend="eager")(m)
        opt_out = opt_m(x)
        self.assertTrue(same(orig_out, opt_out))

    def test_scalar_tensor_is_equivalent_to_int_list_argument(self):
        class MyModel(torch.nn.Module):
            def forward(self, input):
                permute = torch.tensor([0, 2, 1])
                x = input.permute(*permute)
                return x

        x = torch.randn(2, 3, 4)
        m = MyModel()
        orig_out = m(x)
        opt_m = torch.compile(backend="eager")(m)
        opt_out = opt_m(x)
        self.assertTrue(same(orig_out, opt_out))

    def test_torch_variable_hasattr(self):
        def fn(x):
            if hasattr(torch.nn, "Module"):
                return x * x
            return x + 1

        compiled_fn = torch.compile(backend="eager", fullgraph=True)(fn)

        x = torch.rand([4, 4])
        fn_out = fn(x)
        compiled_out = compiled_fn(x)
        self.assertTrue(same(fn_out, compiled_out))

    def test_list_hasattr1(self):
        def fn(x):
            if hasattr(x, "foo"):
                return x[0] + 1
            return x[0] - 1

        compiled_fn = torch.compile(backend="eager", fullgraph=True)(fn)

        x = [torch.randn(3)]
        fn_out = fn(x)
        compiled_out = compiled_fn(x)
        self.assertTrue(same(fn_out, compiled_out))

    def test_list_hasattr2(self):
        def fn():
            x = [torch.zeros(3)]
            if hasattr(x, "__len__"):
                return x[0] + 1
            return x[0] - 1

        compiled_fn = torch.compile(backend="eager", fullgraph=True)(fn)

        fn_out = fn()
        compiled_out = compiled_fn()
        self.assertTrue(same(fn_out, compiled_out))

    def test_tuple_hasattr(self):
        def fn(x):
            if hasattr(x, "foo"):
                return x[0] + 1
            return x[1] - 1

        compiled_fn = torch.compile(backend="eager", fullgraph=True)(fn)

        x = (torch.randn(3), torch.randn(3))
        fn_out = fn(x)
        compiled_out = compiled_fn(x)
        self.assertTrue(same(fn_out, compiled_out))

    def test_fn_hasattr__name__1(self):
        def fn():
            foo = lambda x: x + 1
            return hasattr(foo, "__name__")

        compiled_fn = torch.compile(backend="eager", fullgraph=True)(fn)

        fn_out = fn()
        compiled_out = compiled_fn()
        self.assertEqual(fn_out, compiled_out)
        self.assertTrue(fn_out)

    def test_fn_hasattr__name__2(self):
        def bar(x):
            return torch.sin(x)

        def fn():
            return hasattr(bar, "__name__")

        compiled_fn = torch.compile(backend="eager", fullgraph=True)(fn)

        fn_out = fn()
        compiled_out = compiled_fn()
        self.assertEqual(fn_out, compiled_out)
        self.assertTrue(fn_out)

    def test_fn_hasattr__name__3(self):
        def bar(x, y):
            return torch.sin(x) + torch.cos(y)

        baz = functools.partial(bar, y=4)

        def fn():
            return hasattr(baz, "__name__")

        compiled_fn = torch.compile(backend="eager", fullgraph=True)(fn)

        fn_out = fn()
        compiled_out = compiled_fn()
        self.assertEqual(fn_out, compiled_out)
        self.assertFalse(fn_out)

    def test_torch_objects_as_keys(self):
        remap = {torch.float16: torch.float32}

        def fn():
            return torch.randn(3, dtype=remap[torch.float16])

        opt = torch.compile(fn, backend="eager")
        opt()

    def test_tracing_py_tree(self):
        def fn(xs):
            flat_xs, spec = pytree.tree_flatten(xs)
            res = [x.clone() for x in flat_xs]
            return pytree.tree_unflatten(res, spec)

        xs = [torch.tensor(i) for i in range(3)]

        counter = CompileCounter()
        torch.compile(fn, backend=counter, fullgraph=True)(xs)
        self.assertEqual(counter.frame_count, 1)
        self.assertEqual(counter.op_count, 3)

    def test_tracing_nested_py_tree(self):
        def fn(xs):
            flat_xs, spec = pytree.tree_flatten(xs)
            res = [x.clone() for x in flat_xs]
            return pytree.tree_unflatten(res, spec)

        xs = [torch.tensor(i) for i in range(3)]
        xsl = [xs, xs, xs, xs]

        counter = CompileCounter()
        comp_out = torch.compile(fn, backend=counter, fullgraph=True)(xsl)
        real_out = fn(xsl)
        self.assertEqual(comp_out, real_out)
        self.assertEqual(counter.frame_count, 1)
        self.assertEqual(counter.op_count, 12)

    def test_tracing_nested_py_tree_tuples(self):
        def fn(xs):
            flat_xs, spec = pytree.tree_flatten(xs)
            res = [x.clone() for x in flat_xs]
            return pytree.tree_unflatten(res, spec)

        xs = [torch.tensor(i) for i in range(3)]
        xsl = (xs, xs, xs, xs)

        counter = CompileCounter()
        comp_out = torch.compile(fn, backend=counter, fullgraph=True)(xsl)
        real_out = fn(xsl)
        self.assertEqual(comp_out, real_out)
        self.assertEqual(counter.frame_count, 1)
        self.assertEqual(counter.op_count, 12)

    def test_tracing_nested_py_tree_dicts(self):
        def fn(xs):
            flat_xs, spec = pytree.tree_flatten(xs)
            res = [x.clone() for x in flat_xs]
            return pytree.tree_unflatten(res, spec)

        xs = [torch.tensor(i) for i in range(3)]
        xsl = {
            "a": xs,
            "b": xs,
            "c": xs,
        }

        counter = CompileCounter()
        comp_out = torch.compile(fn, backend=counter, fullgraph=True)(xsl)
        real_out = fn(xsl)
        self.assertEqual(comp_out, real_out)
        self.assertEqual(counter.frame_count, 1)
        self.assertEqual(counter.op_count, 9)

    def test_dynamic_one_hot(self):
        def fn(x):
            x = x + 1
            # graph break from data-dependent output shape
            x = torch.nn.functional.one_hot(x)
            x = x + 1
            return x

        inp = torch.arange(20) % 4
        counter = CompileCounter()
        real_out = fn(inp)
        comp_out = torch.compile(fn, backend=counter)(inp)
        self.assertEqual(comp_out, real_out)
        self.assertEqual(counter.frame_count, 2)
        self.assertEqual(counter.op_count, 2)

    def test_tracing_nested_py_tree_mixed_all(self):
        def fn(xs):
            flat_xs, spec = pytree.tree_flatten(xs)
            res = [x.clone() for x in flat_xs]
            return pytree.tree_unflatten(res, spec)

        xs = [torch.tensor(i) for i in range(3)]
        xsa = (xs, xs)
        xsb = {"aa": xsa, "ab": xs}
        xsl = {
            "a": xs,
            "b": xsa,
            "c": xsb,
        }

        counter = CompileCounter()
        comp_out = torch.compile(fn, backend=counter, fullgraph=True)(xsl)
        real_out = fn(xsl)
        self.assertEqual(comp_out, real_out)
        self.assertEqual(counter.frame_count, 1)
        self.assertEqual(counter.op_count, 18)

    def test_any_all_symnode(self):
        cnt = CompileCounter()

        @torch.compile(backend=cnt, fullgraph=True, dynamic=True)
        def fn(x):
            t = x.size(0) >= 10
            f = x.size(0) >= 100
            if any([]) or any([f]) or any([f, f]):
                return x - 1
            if all([f]) or all([t, f]) or all([f, t]) or all([f, f]):
                return x - 2
            if not (all([]) and all([t]) and all([t, t])):
                return x - 3
            if not (any([t]) and any([t, f]) and any([f, t])):
                return x - 4
            return x + 1

        y1 = torch.randn(16)
        y2 = torch.randn(18)
        self.assertEqual(fn(y1), y1 + 1)
        self.assertEqual(fn(y2), y2 + 1)
        self.assertEqual(cnt.frame_count, 1)
        y3 = torch.randn(5)
        self.assertEqual(fn(y3), y3 - 3)
        self.assertEqual(cnt.frame_count, 2)

    def test_tracing_py_tree_tensor_subclass(self):
        from torch.testing._internal.two_tensor import TwoTensor
        from torch.utils.checkpoint import checkpoint

        def fn(xs):
            nested_xs = [[xs]]
            flat_xs, spec = pytree.tree_flatten(xs)
            return flat_xs[0].clone()

        # use checkpoint to trigger a "sourceless" tensor subclass
        def checkpoint_fn(xs):
            return checkpoint(fn, xs, use_reentrant=True)

        xs = TwoTensor(torch.ones(2, 2), torch.ones(2, 2))

        counter = CompileCounter()
        torch.compile(checkpoint_fn, backend=counter, fullgraph=True)(xs)
        self.assertEqual(counter.frame_count, 1)
        self.assertEqual(counter.op_count, 2)

    def test_tracing_tree_map_only(self):
        def fn(xs):
            def mapper(x):
                return x.clone()

            y = pytree.tree_map_only(torch.Tensor, mapper, xs)
            return y

        xs = [torch.tensor(i) for i in range(3)] + ["hi"]
        xsa = (xs, xs)
        xsb = {"aa": xsa, "ab": xs}

        counter = CompileCounter()
        comp_out = torch.compile(fn, backend=counter, fullgraph=True)(xsb)
        real_out = fn(xsb)

        self.assertEqual(comp_out, real_out)
        self.assertEqual(counter.frame_count, 1)
        self.assertEqual(counter.op_count, 9)

    @torch._dynamo.config.patch(
        capture_scalar_outputs=True, capture_dynamic_output_shape_ops=True
    )
    def test_unbacked_symint(self):
        @torch.compile(backend="eager")
        def f(lengths, values):
            sizes = lengths.tolist()
            for s in sizes:
                torch._check_is_size(s)
                torch._check(s >= 2)
                torch._check(s <= 100)
            return torch.split(values, sizes)

        f(torch.tensor([2, 3, 4]), torch.randn(9))

    @torch._dynamo.config.patch(
        capture_scalar_outputs=True, capture_dynamic_output_shape_ops=True
    )
    def test_out_variant_custom_op(self):
        with torch.library._scoped_library("mylib", "FRAGMENT") as lib:
            lib.define(
                "split_with_sizes_copy(Tensor all_gather_output, SymInt[] all_gather_input_split_sizes, int dim=0, *, Tensor(a!)[] out) -> ()"
            )

            @torch.library.impl(lib, "split_with_sizes_copy", "Meta")
            @torch.library.impl(lib, "split_with_sizes_copy", "CPU")
            def split_with_sizes_copy(
                all_gather_output: torch.Tensor,
                all_gather_input_split_sizes: typing.List[int],
                dim: int,
                out: typing.List[torch.Tensor],
            ) -> None:
                torch.split_with_sizes_copy(
                    all_gather_output, all_gather_input_split_sizes, dim=dim, out=out
                )

            @torch.compile(backend="eager", fullgraph=True)
            def f1(all_gather_output, all_gather_input_split_sizes, dim, out):
                return torch.ops.mylib.split_with_sizes_copy(
                    all_gather_output, all_gather_input_split_sizes, dim, out=out
                )

            all_gather_output = torch.randn(2, 272)
            all_gather_input_split_sizes = [128, 8, 128, 8]
            dim = 1
            out = [
                torch.empty(2, 128),
                torch.empty(2, 8),
                torch.empty(2, 128),
                torch.empty(2, 8),
            ]
            f1(all_gather_output, all_gather_input_split_sizes, dim, out)

        with torch.library._scoped_library("mylib", "FRAGMENT") as lib:
            lib.define(
                "chunk_cat(Tensor[] tensors, int dim, int num_chunks, *, Tensor(a!) out) -> ()"
            )

            @torch.library.impl(lib, "chunk_cat", "Meta")
            @torch.library.impl(lib, "chunk_cat", "CPU")
            def chunk_cat(
                tensors: typing.List[torch.Tensor],
                dim: int,
                num_chunks: int,
                out: torch.Tensor,
            ) -> None:
                torch._chunk_cat(tensors, dim, num_chunks, out=out)

            @torch.compile(backend="eager", fullgraph=True)
            def f2(tensors, dim, num_chunks, out):
                return torch.ops.mylib.chunk_cat(tensors, dim, num_chunks, out=out)

            x = torch.zeros(100, dtype=torch.int64)
            tensors = [
                torch.randn(16, 16),
                torch.randn(16),
                torch.randn(16, 16),
                torch.randn(16),
            ]
            dim = 0
            num_chunks = 2
            out = torch.empty(2, 272)
            f2(tensors, dim, num_chunks, out)

    @torch._dynamo.config.patch(capture_scalar_outputs=True)
    def test_runtime_assert_replacement(self):
        @torch.compile(backend="eager")
        def fn(x, y):
            z = y.item()
            torch._check(z == 3)
            return x + z

        fn(torch.randn(4), torch.tensor([3]))
        self.assertRaises(RuntimeError, lambda: fn(torch.randn(4), torch.tensor([4])))

    @torch._dynamo.config.patch(capture_scalar_outputs=True)
    def test_cat_unbacked(self):
        @torch.compile(backend="eager")
        def fn(x, y):
            z = y.item()
            return torch.cat([x, torch.ones(z)])

        self.assertRaises(
            RuntimeError, lambda: fn(torch.randn(2, 3), torch.tensor([0]))
        )
        self.assertRaises(
            RuntimeError, lambda: fn(torch.randn(2, 3), torch.tensor([1]))
        )

    @torch._dynamo.config.patch(
        capture_scalar_outputs=True, capture_dynamic_output_shape_ops=True
    )
    def test_aot_autograd_propagate_unbacked_symints_shape(self):
        @torch.compile(backend="aot_eager")
        def f(x):
            return torch.nonzero(x)

        f(torch.tensor([1, 0, 3, 2, 0]))

    def test_simple_set_usage(self):
        def foo(x, y):
            setty = {x, y}
            return setty.pop() * setty.pop()

        counter = CompileCounter()
        foo = torch.compile(foo, backend=counter, fullgraph=True)
        x = torch.randn(10, 10)
        y = torch.randn(10, 10)
        foo(x, y)
        self.assertEqual(counter.frame_count, 1)

    def test_add_to_set(self):
        def foo(x, y):
            setty = set()
            setty.add(x[0])
            setty.add(x[1])
            setty.add(x[2])
            setty.add(y)
            return y * len(setty)

        x = torch.randn(10, 10)
        y = torch.randn(2, 2)
        eager_result = foo([x, x, x, x, y], y)

        counter = CompileCounter()
        foo = torch.compile(foo, backend=counter, fullgraph=True)
        result = foo([x, x, x, x, y], y)
        self.assertEqual(counter.frame_count, 1)
        self.assertEqual(result, eager_result)

    def test_remove_set(self):
        def fn(x):
            set_a = set((4, 5))
            set_a.remove(4)
            return x * len(set_a)

        opt_fn = torch.compile(fn, backend="eager", fullgraph=True)
        x = torch.randn(4)
        ref = fn(x)
        res = opt_fn(x)
        self.assertEqual(ref, res)

    def test_iter_set(self):
        def foo(x, y):
            setty = set()
            for t in x:
                setty.add(t)
            return y * len(setty)

        x = torch.randn(10, 10)
        y = torch.randn(2, 2)
        eager_result = foo([x, x, x, x, y], y)

        counter = CompileCounter()
        foo = torch.compile(foo, backend=counter, fullgraph=True)
        result = foo([x, x, x, x, y], y)
        self.assertEqual(counter.frame_count, 1)
        self.assertEqual(result, eager_result)

    def test_input_set_graph_break(self):
        def foo(x):
            return x.pop() * x.pop()

        x = torch.randn(10, 10)
        y = torch.randn(10, 10)

        counter = CompileCounter()

        inp = {x, x, x, x, y, y}
        foo = torch.compile(foo, backend=counter, fullgraph=True)

        # There's a lot of stuff about sets that cannot work without a good deal of exertion on our part.
        # Specifically, getting a set as input won't ever work with how GetItemSource works (Can't arbitrary access set contents)
        # and so the guard story for the objects passed into input just isn't there atm.
        with self.assertRaisesRegex(
            torch._dynamo.exc.Unsupported,
            "Unsupported method call",
        ):
            foo(inp)

        foo = torch.compile(foo, backend=counter, fullgraph=False)
        foo(inp)
        self.assertEqual(counter.frame_count, 1)

    def test_reconstruct_set_across_graph_break(self):
        def foo(x, y):
            setty = set()
            for t in x:
                setty.add(t)
            print("Break!")
            return y * len(setty)

        x = torch.randn(10, 10)
        y = torch.randn(2, 2)

        counter = CompileCounter()
        foo = torch.compile(foo, backend=counter)
        result = foo([x, x, x, x, y], y)

    def test_set_aliasing_recompiles(self):
        g1 = torch.randn(10)
        g2 = torch.randn(10)
        g3 = torch.randn(10)
        g4 = torch.randn(10)

        def foo(a, b, c):
            myset = {g1, a, b, c}
            return a + len(myset)

        counter = CompileCounter()
        foo = torch.compile(foo, backend=counter)
        # first call with no aliasing
        foo(g2, g3, g4)
        self.assertEqual(counter.frame_count, 1)

        # no aliasing again
        foo(g3, g2, g4)
        # assert no recompile
        self.assertEqual(counter.frame_count, 1)

        # aliasing changes, we should recompile
        foo(g2, g2, g2)
        self.assertEqual(counter.frame_count, 2)

        # same aliasing, different tensor
        foo(g3, g3, g3)
        self.assertEqual(counter.frame_count, 2)

        # aliasing between global and arg, should recompile again
        foo(g1, g1, g1)
        self.assertEqual(counter.frame_count, 3)

        # Reset
        torch._dynamo.reset()

        # aliasing between global and arg, first call
        foo(g1, g1, g1)
        self.assertEqual(counter.frame_count, 4)

        # same aliasing, different tensor, all local, recompile
        foo(g3, g3, g3)
        self.assertEqual(counter.frame_count, 5)

        # aliasing same tensor, we shouldn't recompile
        foo(g2, g2, g2)
        self.assertEqual(counter.frame_count, 5)

        # No aliasing
        foo(g2, g3, g4)
        self.assertEqual(counter.frame_count, 6)

        # No aliasing again
        foo(g3, g2, g4)
        # assert no recompile
        self.assertEqual(counter.frame_count, 6)

    def test_str_format_return1(self):
        @torch.compile(backend="eager", fullgraph=True)
        def fn(img):
            x = torch.sin(img)
            y = f"shape {img.shape[-2:]} batch size {img.shape[0]}"
            return img + x, y

        img1 = torch.randn(1, 1, 8, 8)
        res, msg = fn(img1)
        self.assertEqual(msg, "shape torch.Size([8, 8]) batch size 1")
        self.assertEqual(res, img1 + torch.sin(img1))

    def test_str_format_return2(self):
        @torch.compile(backend="eager", fullgraph=True)
        def fn(img):
            x = torch.sin(img)
            y = "shape {} batch size {y:.2f}".format(img.shape[-2:], y=img.shape[0])
            return img + x, y

        img1 = torch.randn(1, 1, 8, 8)
        res, msg = fn(img1)
        self.assertEqual(msg, "shape torch.Size([8, 8]) batch size 1.00")
        self.assertEqual(res, img1 + torch.sin(img1))

    # Compiling autograd.Function traces fwd function twice, but the same unbacked symints were not identified
    # as the same across the two tracings. This is an unlikely situation in real use cases, so we add another
    # `test_validate_outputs_unbacked_by_custom_op` to mitigate it and keep this one as expected failure
    # until we have a proper fix.
    @unittest.expectedFailure
    @torch._dynamo.config.patch(capture_scalar_outputs=True)
    def test_validate_outputs_unbacked(self):
        class SillyCat(torch.autograd.Function):
            @staticmethod
            def forward(ctx, x0, x1, i):
                ctx.save_for_backward(i)
                return torch.cat([x0, x1])

            @staticmethod
            def backward(ctx, grad_out):
                (i,) = ctx.saved_tensors
                i0, i1 = i.tolist()
                g_x0, g_x1 = grad_out.split([i0, i1])
                return g_x0, g_x1, None

        @torch.compile(backend="aot_eager", fullgraph=True)
        def f(x, i):
            i0, i1 = i.tolist()
            x0, x1 = x.split([i0, i1])
            return SillyCat.apply(x0, x1, i)

        f(torch.randn(9, requires_grad=True), torch.tensor([3, 6]))

    @torch._dynamo.config.patch(capture_scalar_outputs=True)
    def test_validate_outputs_unbacked_by_custom_op(self):
        with torch.library._scoped_library("mylib", "FRAGMENT") as lib:
            torch.library.define(
                "mylib::foo",
                "(Tensor a, Tensor b) -> (Tensor)",
                tags=torch.Tag.pt2_compliant_tag,
                lib=lib,
            )

            @torch.library.impl("mylib::foo", "cpu", lib=lib)
            @torch.library.register_fake("mylib::foo")
            def foo_impl(x, y):
                return torch.cat([x, y])

            @torch.compile(backend="aot_eager", fullgraph=True)
            def f(x, i):
                i0, i1 = i.tolist()
                x0, x1 = x.split([i0, i1])
                return torch.ops.mylib.foo(x0, x1)

            f(torch.randn(9, requires_grad=True), torch.tensor([3, 6]))

    def test_str_format_assert1(self):
        @torch.compile(backend="eager", fullgraph=True)
        def fn(img):
            x = torch.sin(img)
            val = x.shape[-2:]
            torch._assert(len(val) == 2, f"shape {img.shape}")
            return img + x

        img1 = torch.randn(1, 1, 8, 8)
        res = fn(img1)
        self.assertEqual(res, img1 + torch.sin(img1))

    def test_str_format_assert2(self):
        cnt = CompileCounter()

        @torch.compile(backend=cnt)
        def fn(img):
            x = torch.sin(img)
            torch._assert(
                img.shape[-2] == 8 and img.shape[-1] == 16, f"shape {img.shape}"
            )
            return img + x

        img1 = torch.randn(1, 3, 8, 16)
        res = fn(img1)
        self.assertEqual(res, img1 + torch.sin(img1))
        self.assertEqual(cnt.frame_count, 1)

        # trigger a recompile and graph break
        img2 = torch.randn(1, 3, 8, 15)
        self.assertRaises(AssertionError, lambda: fn(img2))

    def test_tolist_scalar(self):
        def fn(x):
            new_list = []
            for i in x.tolist():
                new_list.append(i * 4)
            return new_list

        x = torch.tensor([3])
        eager = fn(x)
        counter = CompileCounter()
        compiled = torch.compile(fn, backend=counter, fullgraph=True)(x)
        self.assertEqual(eager, compiled)
        self.assertEqual(counter.frame_count, 1)

    def test_tolist_1d(self):
        def fn(x):
            new_list = []
            for i in x.tolist():
                new_list.append(i * 4)
            return new_list

        x = torch.tensor([2, 1])
        eager = fn(x)
        counter = CompileCounter()
        compiled = torch.compile(fn, backend=counter, fullgraph=True)(x)
        self.assertEqual(eager, compiled)
        self.assertEqual(counter.frame_count, 1)

    def test_tolist_kd(self):
        def fn(x):
            new_list = []
            for i in x.tolist():
                new_list.append(i * 4)
            return new_list

        x = torch.tensor([[[2, 1], [2, 1], [2, 1]], [[2, 1], [2, 1], [2, 1]]])
        eager = fn(x)
        counter = CompileCounter()
        compiled = torch.compile(fn, backend=counter, fullgraph=True)(x)
        self.assertEqual(eager, compiled)
        self.assertEqual(counter.frame_count, 1)

    @patch.object(torch._dynamo.config, "specialize_int", True)
    def test_tolist_0d(self):
        def fn(x):
            new_list = []
            i = x.tolist()
            new_list.append(i * 4)
            return new_list

        x = torch.tensor(42)
        eager = fn(x)
        counter = CompileCounter()
        compiled = torch.compile(fn, backend=counter, fullgraph=True)(x)
        self.assertEqual(eager, compiled)
        self.assertEqual(counter.frame_count, 1)

    @patch.object(torch._dynamo.config, "assume_static_by_default", False)
    @patch.object(torch._dynamo.config, "automatic_dynamic_shapes", False)
    def test_tolist_kd_dynamic(self):
        def fn(x):
            new_list = []
            i = x.tolist()
            new_list.append(i * 4)
            return new_list

        x = torch.randint(3, 5, [5, 5])
        eager = fn(x)
        counter = CompileCounter()
        compiled_fn = torch.compile(fn, backend=counter, fullgraph=True)
        compiled = compiled_fn(x)
        self.assertEqual(eager, compiled)
        self.assertEqual(counter.frame_count, 1)

        # Value change, no recompiles
        x = torch.randint(7, 9, [5, 5])
        compiled_fn(x)
        self.assertEqual(counter.frame_count, 1)

        # Size change, forced recompiles
        x = torch.randint(3, 5, [3, 3])
        compiled_fn(x)
        self.assertEqual(counter.frame_count, 2)

    def test_tolist_float(self):
        def fn(x):
            new_list = []
            for i in x.tolist():
                new_list.append(i * 4)
            return new_list

        x = torch.tensor(
            [[[2.0, 1.0], [2.0, 1.0], [2.0, 1.0]], [[2.0, 1.0], [2.0, 1.0], [2.0, 1.0]]]
        )
        eager = fn(x)
        counter = CompileCounter()
        compiled = torch.compile(fn, backend=counter)(x)
        self.assertEqual(eager, compiled)
        # Nothing to compile here
        self.assertEqual(counter.frame_count, 0)

    def test_inline_closure_not_loaded_by_parent(self):
        def outer(a):
            return a + 1

        def indirect(x):
            return direct(x)

        def direct(x):
            def deep2(c):
                return outer(c)

            def deep(c):
                return deep2(c)

            return deep(x)

        x = torch.randn(3)
        eager = indirect(x)
        counter = CompileCounter()
        compiled = torch.compile(indirect, backend=counter)(x)
        self.assertEqual(eager, compiled)
        self.assertEqual(counter.frame_count, 1)

    def test_inline_closure_returned_by_another_function_and_captures(self):
        x = torch.ones(1)

        def fn():
            def inner():
                return x + 2

            return inner

        @torch.compile
        def start():
            # Obtain the `inner` function, which holds reference to `x`.
            inner = fn()

            # When we call `inner`, we end up looking up `x` from our inlining
            # tracer, Dynamo must make sure it still has some modeling of `x` at
            # that point.
            res = inner()
            return res

        res = start()
        self.assertEqual(torch.ones(1) * 3, res)

    def test_deque_input(self):
        a = torch.randn([2, 3])
        b = torch.randn([2, 3])
        d1 = collections.deque(["foo", a, b])
        d2 = d1.copy()

        def fn(q):
            a = q.pop()
            b = q.pop()
            return a * b

        eager = fn(d1)
        counter = CompileCounter()
        compiled = torch.compile(fn, backend=counter, fullgraph=True)(d2)
        self.assertEqual(d1, d2)
        self.assertEqual(eager, compiled)
        self.assertEqual(counter.frame_count, 1)

    def test_deque_append_left(self):
        d1 = collections.deque(["foo", 10, 10])
        d2 = d1.copy()

        def fn(q, a, b):
            q.appendleft(a)
            q.appendleft(b)
            return q.popleft() * q.popleft()

        a = torch.randn([3, 3])
        b = torch.randn([3, 3])
        eager = fn(d1, a, b)
        counter = CompileCounter()
        compiled = torch.compile(fn, backend=counter, fullgraph=True)(d2, a, b)
        self.assertEqual(d1, d2)
        self.assertEqual(eager, compiled)
        self.assertEqual(counter.frame_count, 1)
        self.assertTrue(isinstance(compiled, torch.Tensor))

    def test_yield_from(self):
        def yield_from_fn(t_list, k):
            def yield_from_gen(l):
                l2 = [t * k for t in l]
                yield from l2

            return [t * k for t in yield_from_gen(t_list)]

        t_list = [torch.randn([2, 3]) for _ in range(3)]
        eager = yield_from_fn(t_list, 2)
        counter = CompileCounter()
        compiled = torch.compile(yield_from_fn, backend=counter)(t_list, 2)
        self.assertEqual(eager, compiled)
        self.assertEqual(counter.frame_count, 1)

    def test_yield_from_in_a_loop(self):
        def gen2():
            yield 1

        def gen1():
            for value in range(5):
                yield from gen2()

        def fn(x):
            c = 0
            for i in gen1():
                c = c + i
            return x + c

        opt_fn = torch.compile(fn, backend="eager")
        x = torch.zeros(4)
        self.assertEqual(fn(x), opt_fn(x))

    def test_yield_gen_and_from(self):
        def populate_and_multiply_sequence(n, multiplier):
            # Inline generator
            def tensor_generator():
                for i in range(n):
                    yield torch.tensor([i])

            # Use 'yield from' to iterate over tensors and multiply
            t_list = [tensor * multiplier for tensor in tensor_generator()]

            def yield_from_gen():
                yield from t_list

            return [t for t in yield_from_gen()]

        multiplier = torch.tensor([10])
        eager = populate_and_multiply_sequence(5, multiplier)
        counter = CompileCounter()
        compiled = torch.compile(populate_and_multiply_sequence, backend=counter)(
            5, multiplier
        )
        self.assertEqual(eager, compiled)
        self.assertEqual(counter.frame_count, 1)

    def test_yield_from_user_stop_iteration(self):
        class MyIter:
            def __init__(self, seq):
                self.seq = seq
                self.index = 0

            def __iter__(self):
                return self

            def __next__(self):
                self.index += 1
                if self.index <= len(self.seq):
                    return self.seq[self.index - 1]
                raise StopIteration(self.index)

        def yield_from_iter_fn(seq):
            def gen(seq):
                yield from MyIter(seq)

            return [i for i in gen(seq)]

        seq = [torch.randn([2, 3]) for _ in range(3)]
        eager = yield_from_iter_fn(seq)
        counter = CompileCounter()
        compiled = torch.compile(yield_from_iter_fn, backend=counter)(seq)
        self.assertEqual(eager, compiled)
        self.assertEqual(counter.frame_count, 0)

    # just to be sure in case anyone tries to run this in older versions of Python
    def test_pep0479_convert_stopiteration(self):
        # https://peps.python.org/pep-0479/
        def generator_with_stop_iteration():
            yield 1
            # Explicitly raising StopIteration inside the generator
            raise StopIteration("StopIteration raised within generator")
            yield 2  # This should never be reached

        @torch.compile(backend="eager", fullgraph=True)
        def fn(t):
            try:
                # Try to consume the generator
                gen = generator_with_stop_iteration()
                next(gen)
                next(gen)
            except RuntimeError as e:
                # Check that StopIteration was converted to RuntimeError
                # See STOPITERATION_ERROR opcode in symbolic_convert.py
                return 100
            except StopIteration:
                return 200

        t = torch.randn(2)
        y = fn(t)
        self.assertEqual(y, 100)

    def test_yield_send_to_subgenerator_graph_break(self):
        def subgenerator(tensor):
            multiplier = yield
            yield tensor * multiplier

        def main_generator(t_list):
            for tensor in t_list:
                subgen = subgenerator(tensor)
                next(subgen)
                yield from subgen.send(torch.tensor([10]))

        t_list = [torch.tensor([i]) for i in range(5)]
        eager = list(main_generator(t_list))

        counter = CompileCounter()
        compiled_fn = torch.compile(main_generator, backend=counter)
        compiled = list(compiled_fn(t_list))

        self.assertEqual(eager, compiled)
        self.assertEqual(counter.frame_count, 0)

    def test_derpy_nn_module_usage(self):
        def ff1(x):
            self = mod1
            return torch.sigmoid(self.mod2(x) + self.param1)

        def ff2(x):
            self = mod2
            return torch.cos(torch.sin(x) * self.param2 + 10)

        mod1 = torch.nn.Module()
        mod2 = torch.nn.Module()
        mod1.register_module("mod2", mod2)
        mod1.register_parameter("param1", torch.nn.Parameter(torch.randn(10)))
        mod1.forward = ff1
        mod2.register_parameter("param2", torch.nn.Parameter(torch.randn(10)))
        mod2.forward = ff2
        mod1.eval()

        x = torch.randn(10)
        expected = mod1(x)
        counter = CompileCounter()
        actual = torch.compile(mod1, backend=counter, fullgraph=True)(x)
        self.assertEqual(actual, expected)
        self.assertEqual(counter.op_count, 6)

    def test_default_args_device_dtype(self):
        class Foo:
            def __init__(
                self,
                dtype: torch.dtype = torch.float16,
                device: torch.device = torch.device("cpu"),
            ) -> None:
                self.value = torch.tensor(10, dtype=dtype, device=device)

        def fn():
            return Foo().value + 1

        opt_func = torch.compile(fn, backend="eager", fullgraph=True)
        ref = fn()
        res = opt_func()
        self.assertEqual(ref, res)

    def test_torch_device_python_type(self):
        for device, device_type, index in [
            ("cpu", "cpu", None),
            ("cuda:0", "cuda", 0),
        ]:
            if device == "cuda:0" and not TEST_CUDA:
                continue

            def fn(target):
                target_device = target.device
                a = torch.zeros(2, 3, device=target_device)
                # Constant assert at trace time
                assert isinstance(target_device, torch.device)
                assert target_device.type == device_type
                assert target_device.index == index
                b = torch.zeros(2, 3, device=target_device)
                c = torch.zeros(2, 3, device=target_device)
                return a + b + c

            from torch._dynamo.variables import ConstantVariable

            device = torch.device(device)
            expected_variable = ConstantVariable(device)
            self.assertEqual(expected_variable.python_type(), type(device))

            opt_func = torch.compile(fn, backend="eager", fullgraph=True)
            a = torch.tensor([2, 3], device=device)
            res = opt_func(a)
            self.assertIsInstance(res, torch.Tensor)

    def test_torch_dtype_python_type(self):
        def fn(target):
            target_dtype = target.dtype
            a = torch.zeros(2, 3, dtype=target_dtype)
            # Constant assert at trace time
            assert isinstance(target_dtype, torch.dtype)
            b = torch.zeros(2, 3, dtype=target_dtype)
            c = torch.zeros(2, 3, dtype=target_dtype)
            return a + b + c

        from torch._dynamo.variables import ConstantVariable

        dtype = torch.float16
        expected_variable = ConstantVariable(dtype)
        self.assertEqual(expected_variable.python_type(), type(dtype))

        opt_func = torch.compile(fn, backend="eager", fullgraph=True)
        a = torch.tensor([2, 3], dtype=dtype)
        res = opt_func(a)
        self.assertIsInstance(res, torch.Tensor)

    def test_iterator_limit(self):
        def fn(x):
            def gen():
                while True:
                    yield x

            return list(gen())

        x = torch.randn([0, 1, 2, 3, 4, 5])
        compiled_fn = torch.compile(fn, backend="eager", fullgraph=True)
        with self.assertRaisesRegex(
            torch._dynamo.exc.Unsupported, "infinite generator"
        ):
            compiled_fn(x)

    def test_itertools_islice(self):
        counters.clear()

        def fn(x):
            return itertools.islice(x, 2, 5, 2)

        x = torch.randn([0, 1, 2, 3, 4, 5])
        eager = fn(x)

        compiled_fn = torch.compile(fn, backend="eager", fullgraph=True)
        compiled = compiled_fn(x)

        self.assertEqual(list(eager), list(compiled))
        self.assertEqual(len(counters["graph_break"]), 0)

    def test_itertools_islice_default_step(self):
        counters.clear()

        def fn(x):
            return itertools.islice(x, 2, 5)

        x = torch.randn([0, 1, 2, 3, 4, 5])
        eager = fn(x)

        compiled_fn = torch.compile(fn, backend="eager", fullgraph=True)
        compiled = compiled_fn(x)

        self.assertEqual(list(eager), list(compiled))
        self.assertEqual(len(counters["graph_break"]), 0)

    def test_itertools_islice_default_end(self):
        counters.clear()

        def fn(x):
            return itertools.islice(x, 2)

        x = torch.randn([0, 1, 2, 3, 4, 5])
        eager = fn(x)

        compiled_fn = torch.compile(fn, backend="eager", fullgraph=True)
        compiled = compiled_fn(x)

        self.assertEqual(list(eager), list(compiled))
        self.assertEqual(len(counters["graph_break"]), 0)

    def test_itertools_repeat(self):
        counters.clear()

        def fn(x):
            r = itertools.repeat(100.0, 5)
            for i in r:
                x += i
            return x

        x = torch.randn([2, 5])
        eager = fn(x)

        compiled_fn = torch.compile(fn, backend="eager", fullgraph=True)
        compiled = compiled_fn(x)

        self.assertEqual(list(eager), list(compiled))
        self.assertEqual(len(counters["graph_break"]), 0)

    def test_itertools_infinite_repeat(self):
        counters.clear()

        def fn(x):
            r = itertools.repeat(100.0)
            idx = 0
            for i in r:
                x += i
                idx += 1
                if idx > 10:
                    break
            return x

        x = torch.randn([2, 5])
        eager = fn(x)

        compiled_fn = torch.compile(fn, backend="eager", fullgraph=True)
        compiled = compiled_fn(x)

        self.assertEqual(list(eager), list(compiled))
        self.assertEqual(len(counters["graph_break"]), 0)

    def test_itertools_infinite_repeat_mutation(self):
        counters.clear()

        def fn(x):
            r = itertools.repeat(x)
            idx = 0
            for i in r:
                x += i
                i += 1
                idx += 1
                if idx > 10:
                    break
            return x

        x = torch.randn([2, 5])
        eager = fn(x)

        compiled_fn = torch.compile(fn, backend="eager", fullgraph=True)
        compiled = compiled_fn(x)

        self.assertEqual(list(eager), list(compiled))
        self.assertEqual(len(counters["graph_break"]), 0)

    def test_itertools_infinite_count(self):
        for args in ([], [10], [5, -1]):
            counters.clear()

            def fn(x):
                r = itertools.count(*args)
                idx = 0
                for i in r:
                    x += i
                    idx += 1
                    if idx > 10:
                        break
                return x

            x = torch.randn([2, 5])
            eager = fn(x)

            compiled_fn = torch.compile(fn, backend="eager", fullgraph=True)
            compiled = compiled_fn(x)

            self.assertEqual(list(eager), list(compiled))
            self.assertEqual(len(counters["graph_break"]), 0)

    def test_itertools_infinite_cycle(self):
        counters.clear()

        def fn(x):
            for iterator in (
                iter([]),
                iter([10, 11.0]),
                itertools.repeat(-1, 3),
                itertools.count(10),
            ):
                r = itertools.cycle(iterator)
                idx = 0
                x += 1
                for i in r:
                    x += i
                    idx += 1
                    if idx > 10:
                        break
            return x

        x = torch.randn([2, 5])
        eager = fn(x)

        compiled_fn = torch.compile(fn, backend="eager", fullgraph=True)
        compiled = compiled_fn(x)

        self.assertEqual(list(eager), list(compiled))
        self.assertEqual(len(counters["graph_break"]), 0)

    def test_itertools_accumulate_symint_default_sum(self):
        # https://github.com/pytorch/pytorch/issues/110287
        counters.clear()

        def fn(x):
            r = itertools.accumulate([x.size(0), x.size(1)])
            for i in r:
                x *= i
            return x

        x = torch.randn(2, 3)
        eager = fn(x)

        compiled_fn = torch.compile(fn, backend="eager", fullgraph=True)
        compiled = compiled_fn(x)

        self.assertEqual(list(eager), list(compiled))
        self.assertEqual(len(counters["graph_break"]), 0)

    def test_itertools_accumulate_tensors_default_sum(self):
        counters.clear()

        def fn(a, b, c, d, x):
            l = [a, b, c, d, x]
            for i, t in enumerate(l):
                l[i] = t * x
            return itertools.accumulate(l)

        t_list = [torch.tensor([i + 1]) for i in range(4)]
        x = torch.tensor([[1, 2], [3, 4]])
        eager = fn(*t_list, x)

        compiled_fn = torch.compile(fn, backend="eager", fullgraph=True)
        compiled = compiled_fn(*t_list, x)

        self.assertEqual(list(eager), list(compiled))
        self.assertEqual(len(counters["graph_break"]), 0)

    def test_itertools_accumulate_tensors_builtins(self):
        for builtin_op in [operator.mul, operator.sub, operator.pow]:
            counters.clear()

            def fn(a, b, c, d, x):
                l = [a, b, c, d, x]
                for i, t in enumerate(l):
                    l[i] = t * x
                return itertools.accumulate(l, builtin_op)

            t_list = [torch.tensor([i + 1]) for i in range(4)]
            x = torch.tensor([[1, 2], [3, 4]])
            eager = fn(*t_list, x)

            compiled_fn = torch.compile(fn, backend="eager", fullgraph=True)
            compiled = compiled_fn(*t_list, x)

            self.assertEqual(list(eager), list(compiled))
            self.assertEqual(len(counters["graph_break"]), 0)

    def test_itertools_accumulate_tensors_kwargs(self):
        from torch._dynamo.utils import counters

        for kwargs in [
            {"func": operator.mul},
            {"initial": 100},
            {"func": operator.sub, "initial": -1},
        ]:
            counters.clear()

            def fn(a, b, c, d, x):
                l = [a, b, c, d, x]
                for i, t in enumerate(l):
                    l[i] = t * x
                return itertools.accumulate(l, **kwargs)

            t_list = [torch.tensor([i + 1]) for i in range(4)]
            x = torch.tensor([[1, 2], [3, 4]])

            compiled_fn = torch.compile(fn, backend="eager", fullgraph=True)
            compiled = compiled_fn(*t_list, x)
            eager = fn(*t_list, x)

            self.assertEqual(list(eager), list(compiled))
            self.assertEqual(len(counters["graph_break"]), 0)

    def test_packaging_version_parse(self):
        from packaging import version

        @torch.compile(backend="eager", fullgraph=True)
        def fn():
            x = torch.zeros(1)
            if version.parse(torch.__version__) >= version.parse("2.0.0"):
                return x + 1
            return x

        self.assertEqual(fn().item(), 1)

    def test_itertools_accumulate_tensors_user_defined(self):
        def udo_fn_0(a, b):
            return -1

        rando = random.randint(0, 1)

        def udo_fn_1(a, b):
            return a * rando + b * rando

        seen = []

        def udo_fn_2(a, b):
            seen.append(a)
            seen.append(b)
            return a * len(seen)

        for udo_fn in [udo_fn_0, udo_fn_1, udo_fn_2]:
            counters.clear()
            torch._dynamo.reset()

            def fn(a, b, c, d, x):
                l = [a, b, c, d, x]
                for i, t in enumerate(l):
                    l[i] = t * x
                return itertools.accumulate(l, udo_fn)

            t_list = [torch.tensor([i]) for i in range(4)]
            x = torch.tensor([[1, 2], [3, 4]])
            eager = fn(*t_list, x)

            compiled_fn = torch.compile(fn, backend="eager", fullgraph=True)
            compiled = compiled_fn(*t_list, x)

            self.assertEqual(list(eager), list(compiled))
            self.assertEqual(len(counters["graph_break"]), 0)

    def test_pure_python_accumulate(self):
        def accumulate(iterable, func=lambda x, y: x + y):
            it = iter(iterable)
            try:
                # Initialize the accumulator with the first value from the iterable
                accumulator = next(it)
            except StopIteration:
                # If the iterable is empty, return an empty generator
                return
            yield accumulator

            for element in it:
                accumulator = func(accumulator, element)
                yield accumulator

        def fn(it):
            return accumulate(it)

        t_list = [torch.tensor([i]) for i in range(4)]
        eager = fn(t_list)

        counter = CompileCounter()
        compiled_fn = torch.compile(fn, backend=counter)
        compiled = compiled_fn(t_list)

        self.assertEqual(list(eager), list(compiled))
        self.assertEqual(counter.frame_count, 1)

    def test_itertools_groupby_pure_python_default_identify_func(self):
        counters.clear()

        def fn(l):
            return [(k, list(g)) for k, g in itertools.groupby(l)]

        l = [1, 2, 2, 3, 4, 4, 4, 1, 2]
        eager = fn(l)

        compiled_fn = torch.compile(fn, backend="eager", fullgraph=True)
        compiled = compiled_fn(l)

        self.assertEqual(eager, compiled)
        self.assertEqual(len(counters["graph_break"]), 0)

    def test_itertools_groupby_pure_python_key_func(self):
        counters.clear()

        def fn(l):
            return [(k, list(g)) for k, g in itertools.groupby(l, key=operator.neg)]

        l = [1, 2, -2, 3, 4, 4, -4, 0, -2]
        eager = fn(l)

        compiled_fn = torch.compile(fn, backend="eager", fullgraph=True)
        compiled = compiled_fn(l)

        self.assertEqual(eager, compiled)
        self.assertEqual(len(counters["graph_break"]), 0)

    def test_itertools_tee(self):
        counters.clear()

        def fn(l):
            a, b = itertools.tee(l)
            return list(a), list(b)

        l = [1, 2, 2, 3, 4, 4, 4, 1, 2]
        eager = fn(l)

        compiled_fn = torch.compile(fn, backend="eager", fullgraph=True)
        compiled = compiled_fn(l)

        self.assertEqual(eager, compiled)
        self.assertEqual(len(counters["graph_break"]), 0)

    def test_list_iterator_contains(self):
        def fn(x):
            it = iter(["my_weight", "not_my_weight"])
            next(it)
            if "my_weight" in it:
                return x + 2
            return x + 1

        x = torch.zeros(3)
        compiled_fn = torch.compile(fn, backend="eager", fullgraph=True)

        self.assertEqual(fn(x), compiled_fn(x))

    def test_storage_return(self):
        @torch.compile(backend="eager", fullgraph=True)
        def fn(x):
            y = torch.sin(x + 1)
            storage = x.untyped_storage()
            storage.resize_(0)
            y = torch.cos(y)
            return y, storage

        x = torch.randn(10)
        expected = torch.cos(torch.sin(x + 1))
        y, s = fn(x)
        self.assertEqual(y, expected)
        self.assertEqual(x.untyped_storage().size(), 0)
        self.assertIs(s, x.untyped_storage())

    def test_flat_name_to_original_fqn(self):
        class FooBarModule(torch.nn.Module):
            def __init__(self) -> None:
                super().__init__()
                self.register_parameter("0", torch.nn.Parameter(torch.randn(3, 4)))
                self.test_buf = torch.nn.Buffer(torch.randn(3, 4))
                self.register_parameter(
                    "test_param", torch.nn.Parameter(torch.randn(3, 4))
                )

            def forward(self, x):
                return ((x + self.test_buf) * getattr(self, "0")) / self.test_param

        class TestModule(torch.nn.Module):
            def __init__(self) -> None:
                super().__init__()
                self.foo_bar = FooBarModule()
                self.register_parameter(
                    "test_param", torch.nn.Parameter(torch.randn(3, 4))
                )
                self.test_buf = torch.nn.Buffer(torch.randn(3, 4))

            def forward(self, x):
                return (self.foo_bar(x) + self.test_param) * self.test_buf

        gm, _ = torch._dynamo.export(TestModule(), torch.randn(3, 4))
        self.assertIn("dynamo_flat_name_to_original_fqn", gm.meta)
        expected_fqn = {
            "L__self___test_param": "test_param",
            "L__self___test_buf": "test_buf",
            "getattr_L__self___foo_bar___0__": "foo_bar.0",
            "L__self___foo_bar_test_param": "foo_bar.test_param",
            "L__self___foo_bar_test_buf": "foo_bar.test_buf",
        }
        self.assertEqual(expected_fqn, gm.meta["dynamo_flat_name_to_original_fqn"])

    def test_proxy_frozen_dataclass(self):
        @dataclasses.dataclass(frozen=True)
        class TestDataClass:
            x: torch.Tensor
            y: torch.Tensor

        @allow_in_graph
        def inner_fn(dc):
            return dc.x + dc.y

        def fn(x, y):
            dc = TestDataClass(x, y)
            return inner_fn(dc)

        fn_opt = torch.compile(fullgraph=True)(fn)
        inps = (torch.ones(2, 2), torch.ones(2, 2))
        actual = fn_opt(*inps)
        expected = fn(*inps)

        self.assertEqual(actual, expected)

    def test_reconstruct_frozen_dataclass(self):
        @dataclasses.dataclass(frozen=True)
        class TestDataClass:
            x: torch.Tensor
            y: torch.Tensor

        def fn(x, y):
            dc = TestDataClass(x, y)
            torch._dynamo.graph_break()
            return dc.x + dc.y

        fn_opt = torch.compile()(fn)
        inps = (torch.ones(2, 2), torch.ones(2, 2))
        actual = fn_opt(*inps)
        expected = fn(*inps)

    def test_frozen_dataclass_default_value(self):
        @dataclasses.dataclass(frozen=True)
        class TestDataClass:
            x: torch.Tensor
            y: torch.Tensor
            z: int = dataclasses.field(default=5)
            a: int = 6

        @allow_in_graph
        def inner_fn(dc):
            return dc.x + dc.y + dc.z + dc.a

        def fn(x, y):
            dc = TestDataClass(x, y)
            return inner_fn(dc)

        fn_opt = torch.compile(fullgraph=True)(fn)
        inps = (torch.ones(2, 2), torch.ones(2, 2))
        actual = fn_opt(*inps)
        expected = fn(*inps)

        self.assertEqual(actual, expected)

    def test_frozen_dataclass_default_factory(self):
        @dataclasses.dataclass(frozen=True)
        class TestDataClass:
            x: torch.Tensor
            y: torch.Tensor
            z: int = dataclasses.field(default_factory=list)
            a: int = dataclasses.field(default_factory=lambda: [5])

        @allow_in_graph
        def inner_fn(dc):
            return dc.x + dc.y + dc.a[0]

        def fn(x, y):
            dc = TestDataClass(x, y)
            return inner_fn(dc)

        fn_opt = torch.compile(fullgraph=True)(fn)
        inps = (torch.ones(2, 2), torch.ones(2, 2))
        actual = fn_opt(*inps)
        expected = fn(*inps)

        self.assertEqual(actual, expected)

    @requiresPy310
    def test_frozen_dataclass_kw_only(self):
        @dataclasses.dataclass(frozen=True)
        class TestDataClass:
            x: torch.Tensor
            y: torch.Tensor
            z: int = dataclasses.field(kw_only=True)
            a: int = dataclasses.field(kw_only=True)

        @allow_in_graph
        def inner_fn(dc):
            return dc.x + dc.y + dc.a + dc.z

        def fn(x, y):
            dc = TestDataClass(x, y, z=5, a=2)
            return inner_fn(dc)

        fn_opt = torch.compile(fullgraph=True)(fn)
        inps = (torch.ones(2, 2), torch.ones(2, 2))
        actual = fn_opt(*inps)
        expected = fn(*inps)

        self.assertEqual(actual, expected)

    def test_pytree_tree_leaves(self):
        implemtations = [("generic", pytree), ("python", python_pytree)]
        if cxx_pytree is not None:
            implemtations.append(("cxx", cxx_pytree))

        for name, module in implemtations:
            with self.subTest(f"pytree implement: {name}"):

                def fn(x):
                    tree = {
                        "a": [x, x - 1],
                        "b": x + 2,
                        "c": (
                            x,
                            3.0,
                            collections.deque([0.0, -x, 1, 2], maxlen=3),
                        ),
                        "d": collections.OrderedDict(
                            {
                                "e": torch.return_types.qr((2 * x, None)),
                                "f": MyTuple(x, x + 1, torch.zeros(4, 3)),
                            },
                        ),
                    }
                    leaves = module.tree_leaves(tree)
                    return leaves

                x = torch.randn(3, 2)
                expected = fn(x)
                fn_opt = torch.compile(fullgraph=True)(fn)
                actual = fn_opt(x)

                self.assertEqual(actual, expected)

    def test_pytree_tree_flatten_unflatten(self):
        implemtations = [("generic", pytree), ("python", python_pytree)]
        if cxx_pytree is not None:
            implemtations.append(("cxx", cxx_pytree))

        for name, module in implemtations:
            with self.subTest(f"pytree implement: {name}"):

                def fn(x, y):
                    tree = {
                        "a": [x, x - 1],
                        "b": x + 2,
                        "c": (
                            x,
                            3.0,
                            collections.deque([0.0, -x, 1, 2], maxlen=3),
                        ),
                        "d": collections.OrderedDict(
                            {
                                "e": torch.return_types.qr((2 * x, None)),
                                "f": MyTuple(x, x + 1, torch.zeros(4, 3)),
                            },
                        ),
                    }
                    leaves, treespec = module.tree_flatten(tree)
                    new_leaves = [
                        x - 1,
                        y,
                        x * y,
                        3.0,
                        y - 2,
                        1,
                        torch.zeros(2, 2),
                        2 * y,
                        -y,
                        x + y,
                        x - y,
                        torch.ones(3, 2),
                        1,
                    ]
                    new_tree = module.tree_unflatten(new_leaves, treespec)
                    return leaves, new_tree

            x = torch.randn(3, 2)
            y = torch.randn(3, 2)
            expected = fn(x, y)
            fn_opt = torch.compile(fullgraph=True)(fn)
            actual = fn_opt(x, y)

            self.assertEqual(actual, expected)

    def test_pytree_tree_map(self):
        implemtations = [("generic", pytree), ("python", python_pytree)]
        if cxx_pytree is not None:
            implemtations.append(("cxx", cxx_pytree))

        for name, module in implemtations:
            with self.subTest(f"pytree implement: {name}"):

                def fn(x, y):
                    tree1 = {
                        "a": [x, x - 1],
                        "b": x + 2,
                        "c": (
                            x,
                            3.0,
                            collections.deque([0.0, -x, 1, 2], maxlen=3),
                        ),
                        "d": collections.OrderedDict(
                            {
                                "e": torch.return_types.qr((2 * x, None)),
                                "f": MyTuple(x, x + 1, torch.zeros(4, 3)),
                            },
                        ),
                    }
                    tree2 = collections.OrderedDict(
                        [
                            ("c", (y, 3.0, collections.deque([1, -y, 10.0]))),
                            ("a", [y, y + 1]),
                            ("b", y + 2),
                            (
                                "d",
                                {
                                    "f": MyTuple(torch.ones(4, 3), -y, y + 1),
                                    "e": torch.return_types.qr((2 * y, None)),
                                },
                            ),
                        ],
                    )
                    return module.tree_map(lambda u, v: (u, v), tree1, tree2)

                x = torch.randn(3, 2)
                y = torch.randn(3, 2)
                expected = fn(x, y)
                fn_opt = torch.compile(fullgraph=True)(fn)
                actual = fn_opt(x, y)

                self.assertEqual(actual, expected)

    def test_shape_env_no_recording(self):
        main = ShapeEnv(should_record_events=False)

        # The main ShapeEnv should have no event recorded.
        self.assertEqual(len(main.events), 0)

        # Call create_symbolic_sizes_strides_storage_offset on both of them.
        r = main.create_symbolic_sizes_strides_storage_offset(
            torch.randn(3, 2), ConstantSource("x")
        )

        # Create a guard: size[0] == 3 (call evaluate_expr)
        #   - +1 guard entry
        #   - +1 replacement entry
        size = r[0]
        bool(size[0] == 3)

        # The main ShapeEnv should remain with no event recorded.
        self.assertEqual(len(main.events), 0)

        if torch.fx.experimental.validator.translation_validation_enabled():
            from torch.fx.experimental.symbolic_shapes import (
                CURRENT_NODE_KEY,
                SHAPEENV_EVENT_KEY,
            )

            # Check that we don't store any recording metadata on nodes
            # from the symbolic shape FX graph.
            for n in main.graph.nodes:
                self.assertFalse(SHAPEENV_EVENT_KEY in n.meta)
                self.assertFalse(CURRENT_NODE_KEY in n.meta)

    def _replay_and_check(self, shape_env: ShapeEnv):
        if shape_env.should_record_events:
            replayed = replay_shape_env_events(shape_env.events)
            shape_env.check_equal(replayed)

    def test_shape_env_equal_empty(self):
        main, other = ShapeEnv(), ShapeEnv()
        main.check_equal(other)
        self._replay_and_check(main)

    @onlyIfTranslationValidation
    def test_shape_env_equal_constructor(self):
        main, other = ShapeEnv(allow_scalar_outputs=False), ShapeEnv()
        self.assertExpectedRaisesInline(
            NotEqualError,
            lambda: main.check_equal(other),
            """\
ShapeEnv not equal: field values don't match:

==> settings: values don't match.
  >  Left: ShapeEnvSettings(allow_scalar_outputs=False, allow_dynamic_output_shape_ops=True, assume_static_by_default=False, specialize_zero_one=True, duck_shape=True, prefer_deferred_runtime_asserts_over_guards=False, allow_complex_guards_as_runtime_asserts=False)
  > Right: ShapeEnvSettings(allow_scalar_outputs=True, allow_dynamic_output_shape_ops=True, assume_static_by_default=False, specialize_zero_one=True, duck_shape=True, prefer_deferred_runtime_asserts_over_guards=False, allow_complex_guards_as_runtime_asserts=False)
""",
        )
        self._replay_and_check(main)

    @onlyIfTranslationValidation
    def test_shape_env_equal_create_symbolic_sizes_strides_storage_offset(self):
        main, other = ShapeEnv(), ShapeEnv()
        main.create_symbolic_sizes_strides_storage_offset(
            torch.randn(3, 2), ConstantSource("x")
        )
        self.assertExpectedRaisesInline(
            NotEqualError,
            lambda: main.check_equal(other),
            """\
ShapeEnv not equal: field values don't match:

==> name_to_node: values don't match.
  >  Left: {x_size_0_, x_size_1_, x_storage_offset, x_stride_0_, x_stride_1_}
  > Right: {}
==> source_to_symbol: values don't match.
  >  Left: {x.size()[0]: x.size()[0], x.size()[1]: x.size()[1], x.storage_offset(): x.storage_offset(), x.stride()[0]: x.stride()[0], x.stride()[1]: x.stride()[1]}
  > Right: {}
==> source_to_var: values don't match.
  >  Left: {x.size()[0]: s0, x.size()[1]: s1}
  > Right: {}
==> val_to_var: values don't match.
  >  Left: {0: 0, 1: 1, 2: s1, 3: s0}
  > Right: {0: 0, 1: 1}
==> var_to_range: values don't match.
  >  Left: {s0: VR[2, int_oo], s1: VR[2, int_oo]}
  > Right: {}
==> var_to_sources: values don't match.
  >  Left: {s0: [TensorPropertySource(base=ConstantSource(source_name='x'), prop=<TensorProperty.SIZE: 0>, idx=0)], s1: [TensorPropertySource(base=ConstantSource(source_name='x'), prop=<TensorProperty.SIZE: 0>, idx=1)]}
  > Right: {}
==> var_to_val: values don't match.
  >  Left: {s0: 3, s1: 2}
  > Right: {}
""",
        )
        self._replay_and_check(main)

    @onlyIfTranslationValidation
    def test_shape_env_equal_unbacked(self):
        main, other = ShapeEnv(), ShapeEnv()
        main.create_unbacked_symint()
        main.create_unbacked_symfloat()
        main.create_unbacked_symbool()
        self.assertExpectedRaisesInline(
            NotEqualError,
            lambda: main.check_equal(other),
            """\
ShapeEnv not equal: field values don't match:

==> name_to_node: values don't match.
  >  Left: {u0, u1, zuf0}
  > Right: {}
==> unbacked_symfloat_counter: values don't match.
  >  Left: 1
  > Right: 0
==> unbacked_symint_counter: values don't match.
  >  Left: 2
  > Right: 0
==> var_to_range: values don't match.
  >  Left: {u0: VR[-int_oo, int_oo], u1: VR[0, 1], zuf0: VR[-oo, oo]}
  > Right: {}
""",
        )
        self._replay_and_check(main)

    @onlyIfTranslationValidation
    def test_shape_env_equal_evaluate_expr_divisible(self):
        main, other = ShapeEnv(), ShapeEnv()

        # Call create_symbolic_sizes_strides_storage_offset on both of them.
        r = main.create_symbolic_sizes_strides_storage_offset(
            torch.randn(3, 2), ConstantSource("x")
        )
        other.create_symbolic_sizes_strides_storage_offset(
            torch.randn(3, 2), ConstantSource("x")
        )

        # Create a guard: size[0] % 3 == 0 (only in the main ShapeEnv)
        #   - +1 guard entry
        #   - +1 divisible entry
        size = r[0]
        bool(size[0] % 3 == 0)

        self.assertExpectedRaisesInline(
            NotEqualError,
            lambda: main.check_equal(other),
            """\
ShapeEnv not equal: field values don't match:

==> axioms: values don't match.
  >  Left: {(Mod(s0, 3)) < 0: False, (Mod(s0, 3)) <= 0: True, 0 < (Mod(s0, 3)): False, 0 <= (Mod(s0, 3)): True, Eq(0, Mod(s0, 3)): True, Eq(Mod(s0, 3), 0): True, Ne(0, Mod(s0, 3)): False, Ne(Mod(s0, 3), 0): False}
  > Right: {}
==> divisible: values don't match.
  >  Left: {Mod(s0, 3)}
  > Right: {}
==> guards: values don't match.
  >  Left: [Eq(Mod(s0, 3), 0)]
  > Right: []
==> name_to_node: values don't match.
  >  Left: {_assert, eq, mod, x_size_0_, x_size_1_, x_storage_offset, x_stride_0_, x_stride_1_}
  > Right: {x_size_0_, x_size_1_, x_storage_offset, x_stride_0_, x_stride_1_}
""",
        )
        self._replay_and_check(main)

    @onlyIfTranslationValidation
    def test_shape_env_equal_evaluate_expr_replacement(self):
        main, other = ShapeEnv(), ShapeEnv()

        # Call create_symbolic_sizes_strides_storage_offset on both of them.
        r = main.create_symbolic_sizes_strides_storage_offset(
            torch.randn(3, 2), ConstantSource("x")
        )
        other.create_symbolic_sizes_strides_storage_offset(
            torch.randn(3, 2), ConstantSource("x")
        )

        # Create a guard: size[0] == 3 (only in the main ShapeEnv)
        #   - +1 guard entry
        #   - +1 replacement entry
        size = r[0]
        bool(size[0] == 3)

        self.assertExpectedRaisesInline(
            NotEqualError,
            lambda: main.check_equal(other),
            """\
ShapeEnv not equal: field values don't match:

==> axioms: values don't match.
  >  Left: {False: False, True: True}
  > Right: {}
==> guards: values don't match.
  >  Left: [Eq(s0, 3)]
  > Right: []
==> name_to_node: values don't match.
  >  Left: {_assert, eq, x_size_0_, x_size_1_, x_storage_offset, x_stride_0_, x_stride_1_}
  > Right: {x_size_0_, x_size_1_, x_storage_offset, x_stride_0_, x_stride_1_}
==> replacements: values don't match.
  >  Left: {s0: 3}
  > Right: {}
==> var_to_range: values don't match.
  >  Left: {s0: VR[3, 3], s1: VR[2, int_oo]}
  > Right: {s0: VR[2, int_oo], s1: VR[2, int_oo]}
""",
        )
        self._replay_and_check(main)

    @onlyIfTranslationValidation
    def test_shape_env_equal_evaluate_expr_refinement(self):
        main, other = ShapeEnv(), ShapeEnv()

        # Call create_symbolic_sizes_strides_storage_offset on both of them.
        r = main.create_symbolic_sizes_strides_storage_offset(
            torch.randn(3, 2), ConstantSource("x")
        )
        other.create_symbolic_sizes_strides_storage_offset(
            torch.randn(3, 2), ConstantSource("x")
        )

        # Create a guard: size[0] >= 3 (only in the main ShapeEnv)
        #   - +1 guard entry
        #   - +1 var_to_guard entry
        #   - Change: var_to_range
        size = r[0]
        bool(size[0] >= 3)

        self.assertExpectedRaisesInline(
            NotEqualError,
            lambda: main.check_equal(other),
            """\
ShapeEnv not equal: field values don't match:

==> axioms: values don't match.
  >  Left: {3 <= s0: True, s0 < 3: False}
  > Right: {}
==> guards: values don't match.
  >  Left: [s0 >= 3]
  > Right: []
==> name_to_node: values don't match.
  >  Left: {_assert, ge, x_size_0_, x_size_1_, x_storage_offset, x_stride_0_, x_stride_1_}
  > Right: {x_size_0_, x_size_1_, x_storage_offset, x_stride_0_, x_stride_1_}
==> var_to_range: values don't match.
  >  Left: {s0: VR[3, int_oo], s1: VR[2, int_oo]}
  > Right: {s0: VR[2, int_oo], s1: VR[2, int_oo]}
""",
        )
        self._replay_and_check(main)

    @onlyIfTranslationValidation
    def test_shape_env_equal_runtime_assert(self):
        main, other = ShapeEnv(), ShapeEnv()

        # Call create_unbacked_symint on both of them.
        r = main.create_unbacked_symint()
        other.create_unbacked_symint()

        # Create a runtime assert: r % 3 == 0 (only in the main ShapeEnv)
        #   - +1 deferred_runtime_asserts entry
        #   - Change: num_deferred_runtime_asserts
        expect_true(r % 3 == 0)

        self.assertExpectedRaisesInline(
            NotEqualError,
            lambda: main.check_equal(other),
            """\
ShapeEnv not equal: field values don't match:

==> axioms: values don't match.
  >  Left: {(PythonMod(u0, 3)) < 0: False, (PythonMod(u0, 3)) <= 0: True, 0 < (PythonMod(u0, 3)): False, 0 <= (PythonMod(u0, 3)): True, Eq(0, PythonMod(u0, 3)): True, Eq(PythonMod(u0, 3), 0): True, Ne(0, PythonMod(u0, 3)): False, Ne(PythonMod(u0, 3), 0): False}
  > Right: {}
==> deferred_runtime_asserts: values don't match.
  >  Left: {u0: [Eq(PythonMod(u0, 3), 0)]}
  > Right: {}
==> name_to_node: values don't match.
  >  Left: {_assert, eq, mod, u0}
  > Right: {u0}
==> num_deferred_runtime_asserts: values don't match.
  >  Left: 1
  > Right: 0
""",
        )
        self._replay_and_check(main)

    def test_shape_env_recorded_function_fallback(self):
        # Make sure the record/replay mechanism for ShapeEnv will fallback
        # if no ShapeEnv instance is found.
        constrain_range(5, min=2, max=10)
        constrain_unify(5, 5)

        self.assertExpectedRaisesInline(
            AssertionError,
            lambda: _constrain_range_for_size(5, min=2, max=10),
            """can only constrain range for SymInt""",
        )

    def test_default_dtype_change(self):
        @torch.compile
        def foo():
            def inner(a, b, res_dtype):
                print(a, b, res_dtype)
                self.assertEqual(torch.result_type(a, b), res_dtype)

            inner(torch.tensor(1, device="cpu"), 1.0, torch.get_default_dtype())

        with set_default_dtype(torch.float):
            foo()
        with set_default_dtype(torch.double):
            foo()

    def test_numpy_ufunc_out(self):
        @torch.compile(backend="eager")
        def foo():
            x = np.arange(5)
            out = np.empty((x.shape[0], x.shape[0]))
            res_out = np.sin(x, out=out)
            assert res_out is out

        foo()

    # Unfortunately, we don't currently preserve the ids of
    # res_out and out correctly across the graph break
    @unittest.expectedFailure
    def test_numpy_ufunc_out_graph_break(self):
        @torch.compile(backend="eager")
        def foo():
            x = np.arange(5)
            out = np.empty((x.shape[0], x.shape[0]))
            res_out = np.sin(x, out=out)
            torch._dynamo.graph_break()
            assert res_out is out

        foo()

    @wrapDeterministicFlagAPITest
    def test_backward_deterministic_mode_mismatch_warning(self):
        @torch.compile
        def func(a, b):
            return a + b

        for forward_deterministic, backward_deterministic in itertools.product(
            [True, False], [True, False]
        ):
            torch.use_deterministic_algorithms(forward_deterministic)
            a = torch.randn(10, requires_grad=True)
            res = func(a, 1)
            grad = torch.ones_like(res)
            torch.use_deterministic_algorithms(backward_deterministic)

            if not forward_deterministic and backward_deterministic:
                with self.assertRaisesRegex(
                    RuntimeError,
                    r"^This compiled backward function is being run with torch\.use_deterministic_algorithms",
                ):
                    res.backward(grad)

            else:
                res.backward(grad)

    @skipIfWindows(
        msg="AssertionError: False is not true : Encountered an unexpected fallback to 'aten pow' in dynamo compiled code"
    )
    def test_torch_dynamo_codegen_pow(self):
        def pow(x):
            return x**2

        x = np.arange(8)
        pow_opt = torch.compile(pow)

        actual, source_code = run_and_get_code(pow_opt, x)
        expect = pow(x)

        self.assertEqual(expect, actual)

        self.assertTrue(
            all("aten.pow" not in code for code in source_code),
            msg="Encountered an unexpected fallback to 'aten pow' in dynamo compiled code",
        )

    def test_graph_break_compilation_metrics(self):
        def fn(x):
            x.cos()
            torch._dynamo.graph_break()
            x.sin()
            torch._dynamo.graph_break()
            return x.cos()

        torch._dynamo.utils.clear_compilation_metrics()
        x = torch.rand((4, 4))
        f = torch.compile(fn, backend="eager")
        f(x)
        metrics = torch._dynamo.utils.get_compilation_metrics()
        # Should only be one restart per event
        (restart_reason,) = metrics[0].restart_reasons
        self.assertTrue(
            "User-inserted graph break" in restart_reason,
            "Should have logged graph break reason",
        )
        self.assertTrue(
            metrics[0].dynamo_time_before_restart_s
            <= metrics[0].entire_frame_compile_time_s
        )

        (restart_reason,) = metrics[1].restart_reasons
        self.assertTrue(
            "User-inserted graph break" in restart_reason,
            "Should have logged graph break reason",
        )
        self.assertTrue(
            metrics[1].dynamo_time_before_restart_s
            <= metrics[1].entire_frame_compile_time_s
        )

        # No restarts
        self.assertTrue(
            len(metrics[2].restart_reasons) == 0, "Last compile has no graph break"
        )
        self.assertTrue(metrics[2].dynamo_time_before_restart_s == 0)

    def test_graph_break_compilation_metrics_on_failure(self):
        def fn(x):
            return x.sin()

        def broken_backend(gm, example_inputs):
            raise RuntimeError("broken backend")

        x = torch.rand((4, 4))
        f = torch.compile(fn, backend=broken_backend)
        with unittest.mock.patch("torch._dynamo.config.suppress_errors", True):
            torch._dynamo.utils.clear_compilation_metrics()
            f(x)
            metrics = torch._dynamo.utils.get_compilation_metrics()
            for metric in metrics:
                self.assertTrue(metric.dynamo_time_before_restart_s > 0)
                self.assertTrue(
                    "RuntimeError: broken backend" in metric.fail_reason,
                    "Should have logged fail reason",
                )

    def test_compilation_metrics_size_limit(self):
        def fn1(x):
            return x.relu()

        def fn2(x):
            return x.cos()

        def fn3(x):
            return x.sin()

        def fn4(x):
            return x.exp()

        import contextlib

        @contextlib.contextmanager
        def metrics_limit_ctx():
            try:
                torch._dynamo.utils.set_compilation_metrics_limit(3)
                yield
            finally:
                torch._dynamo.utils.set_compilation_metrics_limit(
                    torch._dynamo.utils.DEFAULT_COMPILATION_METRICS_LIMIT
                )

        x = torch.rand((4, 4))
        torch._dynamo.reset()
        torch.compile(fn1, backend="eager")(x)
        torch.compile(fn2, backend="eager")(x)
        torch.compile(fn3, backend="eager")(x)
        torch.compile(fn4, backend="eager")(x)

        with metrics_limit_ctx():
            torch._dynamo.utils.clear_compilation_metrics()
            torch._dynamo.reset()
            self.assertEqual(0, len(torch._dynamo.utils.get_compilation_metrics()))
            torch.compile(fn1, backend="eager")(x)
            self.assertEqual(1, len(torch._dynamo.utils.get_compilation_metrics()))
            torch.compile(fn2, backend="eager")(x)
            self.assertEqual(2, len(torch._dynamo.utils.get_compilation_metrics()))
            torch.compile(fn3, backend="eager")(x)
            self.assertEqual(3, len(torch._dynamo.utils.get_compilation_metrics()))
            torch.compile(fn4, backend="eager")(x)
            self.assertEqual(3, len(torch._dynamo.utils.get_compilation_metrics()))

    @skipIfWindows(
        msg="TypeError: sequence item 0: expected str instance, NoneType found"
    )
    def test_funcname_cache(self):
        src = """\
import torch
if True:
    test = 3

class AAA:
    class DUMMY:
        class DUMMY2:
            pass

    def dummy(self):
        def dummy2():
            pass
    class BBB:
        @staticmethod
        def CCC():
            class DDD:
                if True:
                    @staticmethod
                    def EEE():
                        x = [torch.ones(3, 3) for _ in range(5)]
                        return x
            return DDD
def fn():
    return 3
"""
        with tempfile.NamedTemporaryFile(mode="w") as f:
            f.write(src)
            f.flush()
            from torch._dynamo.funcname_cache import get_funcname

            names = [get_funcname(f.name, i + 1) for i in range(src.count("\n") + 1)]

        self.assertExpectedInline(
            "\n".join(names),
            """\




AAA
AAA.DUMMY
AAA.DUMMY.DUMMY2
AAA.DUMMY.DUMMY2
AAA.DUMMY.DUMMY2
AAA.dummy
AAA.dummy.dummy2
AAA.dummy.dummy2
AAA.BBB
AAA.BBB
AAA.BBB.CCC
AAA.BBB.CCC.DDD
AAA.BBB.CCC.DDD
AAA.BBB.CCC.DDD
AAA.BBB.CCC.DDD.EEE
AAA.BBB.CCC.DDD.EEE
AAA.BBB.CCC.DDD.EEE
AAA.BBB.CCC
fn
fn
""",
        )

    def test_return_dict_with_graph_break_and_update(self):
        def create():
            torch._dynamo.graph_break()
            return {0: torch.tensor(3)}

        def fn():
            return {**create()}

        opt_fn = torch.compile(backend="eager")(fn)
        result = opt_fn()
        self.assertIn(0, result)
        self.assertTrue(same(result[0], torch.tensor(3)))

    def test_dynamo_reset_clears_cache(self):
        """Test that dynamo bytecode cache is freed
        when dynamo reset is called
        """

        def fn(x):
            return torch.sin(x)

        opt_fn = torch.compile(backend="eager")(fn)
        opt_fn(torch.randn(3, 3))

        c1 = _debug_get_cache_entry_list(fn.__code__)
        self.assertEqual(len(c1), 1)

        torch._dynamo.reset()
        c2 = _debug_get_cache_entry_list(fn.__code__)
        self.assertEqual(len(c2), 0)

    def test_guard_size_oblivious_simplification(self):
        @torch.compile(backend="eager", fullgraph=True)
        def fn(x):
            u0, u1 = x.tolist()
            torch._check_is_size(u0)
            torch._check_is_size(u1)
            torch._check((2 * u0) % (u0 + u1) == 0)
            torch._check((2 * u0) // (u0 + u1) != 0)
            if guard_size_oblivious((2 * u0) // (u0 + u1) == 0):
                return torch.tensor(True)
            else:
                return torch.tensor(False)

        fn(torch.tensor([3, 3]))

    @torch._dynamo.config.patch(assume_static_by_default=True)
    def test_mark_unbacked_strict(self):
        @torch.compile()
        def fn(x, y):
            return torch.mul(x, y)

        x = torch.ones(5, 5)
        torch._dynamo.decorators.mark_unbacked(x, 0, strict=True)
        torch._dynamo.decorators.mark_unbacked(x, 1, strict=True)
        y = torch.randn(5, 5)

        with self.assertRaisesRegex(RuntimeError, "RelaxedUnspecConstraint"):
            fn(x, y)

    def test_sym_max_unbacked_sizelike_simplification(self):
        @torch.compile(fullgraph=True, backend="eager")
        def cf(x):
            u0, u1 = x.tolist()
            torch._check_is_size(u0)
            torch._check_is_size(u1)
            torch._check(u0 + u1 == 20)
            if guard_size_oblivious(torch.sym_max(1, u0 + u1) == 20):
                return torch.tensor(True)
            else:
                return torch.tensor(False)

        # Previously would have thrown guard on data dependent
        cf(torch.tensor([10, 10])).item()

    @torch._dynamo.config.patch(capture_scalar_outputs=True)
    def test_guard_size_oblivious(self):
        # This code, in fact, does NOT work in eager
        @torch.compile(backend="eager", fullgraph=True)
        def fn(x):
            y = torch.zeros(x.item())
            if guard_size_oblivious(y.size(0) == 0):
                assert False
            return y

        self.assertEqual(fn(torch.tensor([0])), torch.zeros(0))

    @torch.fx.experimental._config.patch(no_data_dependent_graph_break=True)
    def test_unbacked_strict_mode(self):
        @torch.compile()
        def fn(x, y):
            if x.shape[0] == 5:
                return torch.randn(5)
            return torch.mul(x, y)

        x = torch.ones(5, 5)
        torch._dynamo.decorators.mark_unbacked(x, 0)
        torch._dynamo.decorators.mark_unbacked(x, 1)
        y = torch.randn(5, 5)
        with self.assertRaisesRegex(
            RuntimeError, "Could not guard on data-dependent expression"
        ):
            fn(x, y)

    def test_guard_size_oblivious_backed(self):
        @torch.compile(backend="eager", fullgraph=True)
        def f(x):
            y = x.size(0)
            # This doesn't actually do anything
            if guard_size_oblivious(y == 0):
                return torch.randn(1)
            else:
                return torch.randn(2)

        # Should not fail in either case
        self.assertEqual(f(torch.randn(0)).shape, (1,))
        self.assertEqual(f(torch.randn(2)).shape, (2,))

    def _test_compile_model_free(self, model_inp_ctr, weakref_watch):
        """
        Args:
        model_inp_ctr
            - constructor that returns a new model and inputs to that model
        weakref_watch
            - function that returns a layer of the model for weakref to
              finalize on, so we can check that the layer is freed after
              the model goes out of scope
        """
        cleared = False

        def finalize():
            nonlocal cleared
            cleared = True

        def run():
            mod, inp = model_inp_ctr()
            weakref.finalize(weakref_watch(mod), finalize)
            torch.compile(mod, backend="eager")(inp)

        run()
        gc.collect()
        self.assertTrue(cleared)

    def test_custom_module_free(self):
        """Test that a model is freed when it goes out of scope"""

        class Mod(torch.nn.Module):
            def __init__(self) -> None:
                super(Mod, self).__init__()
                self.fc = torch.nn.Linear(100, 100)

            def forward(self, out):
                return self.fc(out)

        self._test_compile_model_free(
            lambda: (Mod(), torch.randn(100, 100)),
            lambda mod: mod.fc,
        )

    def test_sequential_module_free(self):
        self._test_compile_model_free(
            lambda: (
                torch.nn.Sequential(
                    torch.nn.Linear(100, 100),
                    torch.nn.ReLU(),
                ),
                torch.randn(100, 100),
            ),
            lambda mod: mod[0],
        )

    def test_linear_module_free(self):
        self._test_compile_model_free(
            lambda: (torch.nn.Linear(100, 100), torch.randn(100, 100)),
            lambda mod: mod,
        )

    def test_outside_linear_module_free(self):
        # Compared to test_linear_module_free, the linear
        # layer is not the code object that is directly compiled.

        # This test does not use _test_compile_model_free because of difficulty
        # in handling variable fc.

        cleared = False

        def finalize():
            nonlocal cleared
            cleared = True

        def run():
            fc = torch.nn.Linear(100, 100)

            class Mod(torch.nn.Module):
                def __init__(self) -> None:
                    super().__init__()
                    self.fc_ref = fc

                def forward(self, x):
                    return self.fc_ref(x)

            mod = Mod()
            inp = torch.randn(100, 100)
            weakref.finalize(fc, finalize)
            torch.compile(mod, backend="eager")(inp)

        run()
        # del fc  # This should delete all the references
        gc.collect()
        self.assertTrue(cleared)

    def test_parameter_free(self):
        def model_inp_ctr():
            param = torch.nn.Parameter(torch.randn(100, 100))

            class Mod(torch.nn.Module):
                def __init__(self) -> None:
                    super().__init__()
                    self.param = param

                def forward(self, x):
                    return self.param * x[0]

            # return param to keep it alive in _test_compile_model_free
            return Mod(), (torch.randn(100, 100), param)

        self._test_compile_model_free(model_inp_ctr, lambda mod: mod.param)

    def test_conditional_list_comp_in_context(self):
        def fn(inp):
            try:
                return [torch.sin(x) for x in inp if x is not None]
            except Exception:
                pass

        inp = [torch.randn(3, 3) for _ in range(3)] + [None]
        opt_fn = torch.compile(fn, backend="eager")
        opt_fn(inp)

    def test_312_binary_slice_with_graph_break1(self):
        l1 = torch.nn.Linear(5, 5)
        l2 = torch.nn.Linear(5, 5)

        def fn(x):
            # causes a graph break with items in the stack
            n = torch.nn.Sequential(l1, l2)
            out = n[1:](x)
            return out

        opt_fn = torch.compile(fn, backend="eager")
        opt_fn(torch.randn(5, 5))

    def test_312_binary_slice_with_graph_break2(self):
        class Foo:
            def __setitem__(self, key, val):
                pass

            def __getitem__(self, key):
                torch._dynamo.graph_break()
                return 1

        foo = Foo()

        def fn(x):
            # graph break in a STORE_SLICE instruction
            foo[:] = x
            # graph break in BINARY_SLICE with has_backedge check
            x = x + foo[:]
            if x is None:
                x = x + 1
            else:
                x = x + 1
            return x

        opt_fn = torch.compile(fn, backend="eager")
        opt_fn(torch.randn(5, 5))

    def test_super_after_graph_break(self):
        class Foo(torch.nn.Sequential):
            def __init__(self, layers):
                torch._dynamo.graph_break()
                super().__init__(*layers)

        def fn(x):
            layers = [torch.nn.Linear(3, 3) for _ in range(3)]
            mod = Foo(layers)
            return mod(x)

        opt_fn = torch.compile(fn, backend="eager")
        opt_fn(torch.randn(3, 3))

    def test_load_fast_and_clear_graph_break(self):
        # Can result in a segfault in 3.12+ if LOAD_FAST_AND_CLEAR
        # is not handled properly in a graph break
        def fn():
            out = torch.cat([torch.randn(r, 5) for r in range(3)])
            torch._dynamo.graph_break()
            out = torch.cat([torch.randn(r, 5) for r in range(3)])
            return out

        self.assertEqual(torch.compile(fn, backend="eager")().shape, (3, 5))

    def test_raises_importerror1(self):
        @torch.compile(backend="eager")
        def fn(x):
            try:
                import some_module_that_surely_does_not_exist

                return
            except ImportError:
                pass
            return x.sin()

        x = torch.randn(8)
        self.assertEqual(fn(x), x.sin())

    def test_raises_importerror2(self):
        @torch.compile(backend="eager")
        def fn(x):
            import some_module_that_surely_does_not_exist

            return x + 1

        x = torch.randn(8)
        with self.assertRaises(ImportError):
            fn(x)

    def test_dynamo_cache_move_to_front(self):
        def fn(x, const):
            return x + const

        # dynamic=False forces Dynamo to recompile
        opt_fn = torch.compile(fn, backend="eager", dynamic=False)

        inp = torch.randn(3, 3)

        # NOTE: assumes that each cache entry is guarded
        # on unique Mod instance
        opt_fn(inp, 1)
        opt_fn(inp, 2)
        opt_fn(inp, 3)

        c1 = _debug_get_cache_entry_list(fn.__code__)
        self.assertEqual(len(c1), 3)

        # move cache entry to front
        opt_fn(inp, 2)
        c2 = _debug_get_cache_entry_list(fn.__code__)
        self.assertIs(c1[1], c2[0])

    @torch._dynamo.config.patch(inline_inbuilt_nn_modules=False)
    def test_dynamo_cache_invalidate(self):
        DeletedGuardManagerWrapper = torch._dynamo.guards.DeletedGuardManagerWrapper

        class Mod(torch.nn.Module):
            def __init__(self) -> None:
                super(Mod, self).__init__()
                self.fc = torch.nn.Linear(3, 3)

            def forward(self, out):
                return self.fc(out)

        def fn(x, mod):
            return mod(x)

        opt_fn = torch.compile(fn, backend="eager")

        m1 = Mod()
        m2 = Mod()
        m3 = Mod()
        inp = torch.randn(3, 3)

        # NOTE: assumes that each cache entry is guarded
        # on unique Mod instance
        opt_fn(inp, m1)
        opt_fn(inp, m2)
        opt_fn(inp, m3)

        c1 = _debug_get_cache_entry_list(fn.__code__)
        self.assertEqual(len(c1), 3)

        # move cache entry to front
        opt_fn(inp, m2)
        c2 = _debug_get_cache_entry_list(fn.__code__)
        self.assertIs(c1[1], c2[0])

        # delete center of cache
        del m3
        c3 = _debug_get_cache_entry_list(fn.__code__)
        self.assertEqual(len(c3), 3)
        self.assertTrue(isinstance(c3[2].guard_manager, DeletedGuardManagerWrapper))

        # delete end of cache
        del m1
        c4 = _debug_get_cache_entry_list(fn.__code__)
        self.assertEqual(len(c4), 3)
        self.assertTrue(isinstance(c4[1].guard_manager, DeletedGuardManagerWrapper))
        self.assertTrue(isinstance(c4[2].guard_manager, DeletedGuardManagerWrapper))

        del m2
        c5 = _debug_get_cache_entry_list(fn.__code__)
        self.assertTrue(isinstance(c5[0].guard_manager, DeletedGuardManagerWrapper))
        self.assertTrue(isinstance(c5[1].guard_manager, DeletedGuardManagerWrapper))
        self.assertTrue(isinstance(c5[2].guard_manager, DeletedGuardManagerWrapper))

    def test_inspect_signature_bind(self):
        import inspect

        def inner(a, b, *ar, c=10, d=11, **kw):
            pass

        def fn(x, apply_defaults):
            sig = inspect.signature(inner)
            bound = sig.bind(1, 2, 3, d=12, e=15)
            bound.arguments["d"] = 13
            if apply_defaults:
                bound.apply_defaults()
            return (
                sig,
                bound.signature,
                bound,
                bound.arguments,
                bound.args,
                bound.kwargs,
                x + 1,
            )

        opt_fn = torch.compile(fn, backend="eager", fullgraph=True)

        for apply_defaults in (True, False):
            _, _, bound0, arguments0, args0, kwargs0, _ = fn(
                torch.ones(3, 3), apply_defaults
            )
            _, _, bound1, arguments1, args1, kwargs1, _ = opt_fn(
                torch.ones(3, 3), apply_defaults
            )

            self.assertEqual(bound0, bound1)
            self.assertEqual(arguments0, arguments1)
            self.assertEqual(args0, args1)
            self.assertEqual(kwargs0, kwargs1)
            self.assertTrue(args1)
            self.assertTrue(kwargs1)

    def test_inspect_signature_bind_non_user_function(self):
        import inspect

        class Foo:
            def __init__(self, a, b, *ar, c=10, d=11, **kw):
                pass

        def fn(x):
            sig = inspect.signature(Foo)
            bound = sig.bind(1, 2, 3, d=12, e=15)
            return bound, x + 1

        opt_fn = torch.compile(fn, backend="eager")
        bound0, _ = fn(torch.ones(3, 3))
        bound1, _ = opt_fn(torch.ones(3, 3))

        self.assertEqual(bound0, bound1)

        import traceback

        # choose a function that is skipped but has defaults
        self.assertTrue(hasattr(traceback.print_exc, "__kwdefaults__"))
        self.assertIs(
            torch._dynamo.trace_rules.lookup(traceback.print_exc),
            torch._dynamo.variables.SkipFunctionVariable,
        )

        def gn(x):
            sig = inspect.signature(traceback.print_exc)
            bound = sig.bind()
            return bound, x + 1

        opt_gn = torch.compile(gn, backend="eager", fullgraph=True)
        bound0, _ = gn(torch.ones(3, 3))
        bound1, _ = opt_gn(torch.ones(3, 3))

        self.assertEqual(bound0, bound1)

    def test_inspect_signature_parameters(self):
        import inspect

        def fn(x, gn):
            d = inspect.signature(gn).parameters
            if d["a"].default is inspect.Parameter.empty:
                return torch.sin(x + 1)
            else:
                return torch.cos(x + 1)

        def gn(a: torch.Tensor, b: int) -> torch.Tensor:
            return a + b

        x = torch.randn(2, 3)
        opt_fn = torch.compile(backend="eager", fullgraph=True)(fn)
        self.assertEqual(fn(x, gn), opt_fn(x, gn))

    def test_grad_none(self):
        def fn(x, y):
            x.grad = torch.abs(y)
            x.grad.add_(y)
            return torch.abs(y)

        y = torch.arange(4).reshape(2, 2).to(torch.float)
        x = torch.randn(2, 2)
        x.grad = None

        z = fn(x, y)
        ref_y = torch.clone(z).detach()
        ref_x_grad = torch.clone(x.grad).detach()

        y = torch.arange(4).reshape(2, 2).to(torch.float)
        x = torch.randn(2, 2)
        x.grad = None

        opt_fn = torch.compile(fn, backend="eager")
        z = opt_fn(x, y)
        self.assertEqual(z, ref_y)
        self.assertEqual(x.grad, ref_x_grad)

    def test_grad_non_none(self):
        def fn(x, y):
            x.grad.add_(y)
            return torch.abs(y)

        y = torch.ones(2, 2)
        x = torch.randn(2, 2)
        x.grad = torch.arange(4).reshape(2, 2).to(torch.float)

        z = fn(x, y)
        ref_y = torch.clone(z).detach()
        ref_x_grad = torch.clone(x.grad).detach()

        y = torch.ones(2, 2)
        x = torch.randn(2, 2)
        x.grad = torch.arange(4).reshape(2, 2).to(torch.float)

        cnt = torch._dynamo.testing.CompileCounterWithBackend("eager")
        opt_fn = torch.compile(fn, backend=cnt)
        z = opt_fn(x, y)

        # Ensure that the generated graph returns only one output. We want the
        # add_ on the grad to be part of the graph itself, so that inductor can
        # theoretically move the add_ and resutling copy_ nodes at the right
        # place to free memory.
        self.assertEqual(len(list(cnt.graphs[0].graph.nodes)[-1].all_input_nodes), 1)
        self.assertEqual(z, ref_y)
        self.assertEqual(x.grad, ref_x_grad)

    def test_new_with_int_list(self):
        # Make sure torch.Tensor.new(int argument list) behaves the same on dynamo.
        def fn(x):
            return x.new(*x.size()) + 5

        optfn = torch.compile(backend="eager")(fn)

        x = torch.arange(10).view(2, 5)

        expected = fn(x)
        actual = optfn(x)

        self.assertEqual(expected.dtype, actual.dtype)
        self.assertEqual(expected.shape, actual.shape)
        self.assertEqual(expected.stride(), actual.stride())
        self.assertEqual(expected.storage_offset(), actual.storage_offset())

    def test_dynamic_shapes_as_strided(self):
        def fn(t, new_size, new_stride):
            tmp = t.as_strided(new_size, new_stride)
            tmp = tmp.view(-1)
            return t * tmp.sum()

        optfn = torch.compile(backend="eager", dynamic=True)(fn)

        x = torch.randn(3)
        new_size = [0, 3]
        new_stride = [3, 1]

        expected = fn(x, new_size, new_stride)
        actual = optfn(x, new_size, new_stride)

        self.assertEqual(expected.dtype, actual.dtype)
        self.assertEqual(expected.shape, actual.shape)
        self.assertEqual(expected.stride(), actual.stride())
        self.assertEqual(expected.storage_offset(), actual.storage_offset())

    @torch._dynamo.config.patch(guard_nn_modules=True)
    def test_hasattr_nn_module_guard(self):
        class M(torch.nn.Module):
            def __init__(self) -> None:
                super().__init__()
                self.a = torch.nn.Linear(3, 3)

            def forward(self, x):
                if hasattr(self, "a"):
                    return self.a(x)
                else:
                    return x

        m = M()
        x = torch.randn(3, 3)
        ref = m(x)

        opt_m = torch.compile(backend="eager")(m)
        res = opt_m(x)
        self.assertEqual(ref, res)

    def test_ordered_dict_move_to_end(self):
        d = {
            "foo": 1,
            "bar": 2,
        }

        d = collections.OrderedDict(d)
        d.move_to_end("foo")

        @torch.compile(backend="eager")
        def fn(x, d):
            return x * d["foo"] * d["bar"]

        fn(torch.randn(4), d)
        with unittest.mock.patch("torch._dynamo.config.error_on_recompile", True):
            fn(torch.randn(4), d)

    def test_defaultdict(self):
        d = collections.defaultdict()
        d["foo"] = 1
        d["bar"] = 2

        @torch.compile(backend="eager")
        def fn(x, d):
            return x * d["foo"] * d["bar"]

        fn(torch.randn(4), d)
        with unittest.mock.patch("torch._dynamo.config.error_on_recompile", True):
            fn(torch.randn(4), d)

    def test_custom_dict(self):
        class MyDict(dict):
            pass

        d = {
            "foo": 1,
            "bar": 2,
        }

        d = MyDict(d)

        @torch.compile(backend="eager")
        def fn(x, d):
            return x * d["foo"] * d["bar"]

        fn(torch.randn(4), d)
        with unittest.mock.patch("torch._dynamo.config.error_on_recompile", True):
            fn(torch.randn(4), d)

    @unittest.skipIf(not TEST_CUDA, "requires cuda")
    @torch._dynamo.config.patch(
        capture_scalar_outputs=True, capture_dynamic_output_shape_ops=True
    )
    @torch._functorch.config.patch(fake_tensor_propagate_real_tensors=True)
    def test_interpolate_propagate_real_tensors(self):
        @torch.compile(backend="eager", fullgraph=True)
        def f(mask, box):
            # u0, u1 = mask.tolist()
            mask = torch.randn(1, 1, 30, 30, device="cuda")
            h, w = box.tolist()
            return torch.nn.functional.interpolate(
                mask, (h, w), mode="bilinear", align_corners=False
            )

        f(torch.tensor([30, 30], device="cuda"), torch.tensor([68, 32], device="cuda"))

    def test_iter_type(self):
        @torch.compile(fullgraph=True)
        def fn(y):
            x = iter([])
            if isinstance(x, list):
                return y + 1
            else:
                return y + 2

        res = fn(torch.ones(2))
        self.assertEqual(torch.ones(2) + 2, res)

    def test_descriptor(self):
        class lazy_property:
            def __init__(self, wrapped):
                self.wrapped = wrapped

            def __get__(self, instance, obj_type=None):
                value = self.wrapped(instance)
                setattr(instance, self.wrapped.__name__, value)
                return value

        class UserDefined:
            def __init__(self) -> None:
                self.a = 3

            @lazy_property
            def length(self):
                return 3

            def run(self, x):
                return x * self.length

        obj = UserDefined()

        def fn(x):
            return obj.run(x)

        opt_fn = torch.compile(fn, backend="eager", fullgraph=True)
        x = torch.randn(4)
        # Opt_fn is deliberately called first to trigger the __get__ function.
        # Otherwise, the setattr removes the lazy property.
        ref = opt_fn(x)
        res = fn(x)
        self.assertEqual(ref, res)
        ref = opt_fn(x)
        res = fn(x)
        self.assertEqual(ref, res)

    def test_assert_size_stride(self):
        x = torch.randn(2, 3, 4)
        with self.assertRaisesRegex(
            AssertionError,
            "expected size 2==5, stride 12==9 at dim=0; expected size 3==6, stride 4==9 at dim=1; expected size 4==7, stride 1==10 at dim=2",
        ):
            torch._C._dynamo.guards.assert_size_stride(x, (5, 6, 7), (9, 9, 10))

    def test_frozen_dict(self):
        # A pattern from StableDiffusion
        class FrozenDict(collections.OrderedDict):
            def __init__(self, *args, **kwargs):
                super().__init__(*args, **kwargs)

                for key, value in self.items():
                    setattr(self, key, value)

                self.__frozen = True

            def __delitem__(self, *args, **kwargs):
                raise Exception(
                    f"You cannot use ``__delitem__`` on a {self.__class__.__name__} instance."
                )

            def setdefault(self, *args, **kwargs):
                raise Exception(
                    f"You cannot use ``setdefault`` on a {self.__class__.__name__} instance."
                )

            def pop(self, *args, **kwargs):
                raise Exception(
                    f"You cannot use ``pop`` on a {self.__class__.__name__} instance."
                )

            def update(self, *args, **kwargs):
                raise Exception(
                    f"You cannot use ``update`` on a {self.__class__.__name__} instance."
                )

            def __setattr__(self, name, value):
                if hasattr(self, "__frozen") and self.__frozen:
                    raise Exception(
                        f"You cannot use ``__setattr__`` on a {self.__class__.__name__} instance."
                    )
                super().__setattr__(name, value)

            def __setitem__(self, name, value):
                if hasattr(self, "__frozen") and self.__frozen:
                    raise Exception(
                        f"You cannot use ``__setattr__`` on a {self.__class__.__name__} instance."
                    )
                super().__setitem__(name, value)

        d = {"a": 1}
        frozen_d = FrozenDict(d)

        @torch.compile(backend="eager", fullgraph=True)
        def fn(x):
            dict(frozen_d).items()
            return torch.sin(x)

        fn(torch.randn(4))

    def test_tuple_class(self):
        cnts = torch._dynamo.testing.CompileCounter()

        def fn(x):
            updated_x = []
            for v in x:
                updated_x.append(v + 1)
            return x.__class__(updated_x)

        opt_fn = torch.compile(fn, backend=cnts, fullgraph=True)

        d1 = torch.zeros(2, 2)
        d2 = torch.ones(2, 2)

        r = opt_fn((d1, d2))
        self.assertEqual(r.__class__, tuple)
        r1, r2 = r
        self.assertEqual(r1, torch.ones(2, 2))
        self.assertEqual(r2, torch.ones(2, 2) + 1)
        self.assertEqual(cnts.frame_count, 1)

    def test_list_class(self):
        cnts = torch._dynamo.testing.CompileCounter()

        def fn(x):
            updated_x = []
            for v in x:
                updated_x.append(v + 1)
            return x.__class__(updated_x)

        opt_fn = torch.compile(fn, backend=cnts, fullgraph=True)

        d1 = torch.zeros(2, 2)
        d2 = torch.ones(2, 2)

        r = opt_fn([d1, d2])
        self.assertEqual(r.__class__, list)
        self.assertEqual(len(r), 2)
        self.assertEqual(r[0], torch.ones(2, 2))
        self.assertEqual(r[1], torch.ones(2, 2) + 1)
        self.assertEqual(cnts.frame_count, 1)

    def test_namedtuple_class(self):
        import collections

        cnts = torch._dynamo.testing.CompileCounter()

        def fn(x):
            updated_x = []
            for v in x:
                updated_x.append(v + 1)
            return x.__class__(*updated_x)

        opt_fn = torch.compile(fn, backend=cnts, fullgraph=True)

        d1 = torch.zeros(2, 2)
        d2 = torch.ones(2, 2)
        point = collections.namedtuple("Point", ["x", "y"])
        p = point(d1, d2)

        r = opt_fn(p)
        self.assertEqual(r.__class__, point)
        self.assertEqual(r.x, torch.ones(2, 2))
        self.assertEqual(r.y, torch.ones(2, 2) + 1)
        self.assertEqual(cnts.frame_count, 1)

    def test_getattrvariable_as_python_constant(self):
        from torch._dynamo.variables.misc import GetAttrVariable

        @torch.compile(backend="eager")
        def fn(x, rand1):
            random.Random().setstate(rand1.getstate())
            return x + rand1.random()

        def get_rng():
            rand1 = random.Random(1)
            orig_random = rand1.random
            rand1.random = lambda: orig_random()
            return rand1

        x = torch.randn(3, 3)
        expected = fn.__wrapped__(x, get_rng())

        with patch.object(GetAttrVariable, "as_python_constant", autospec=True) as po:
            actual = fn(x, get_rng())

        self.assertEqual(expected, actual)
        self.assertGreater(po.call_count, 0)

    def test_data_ptr_graph_break_builtin(self):
        def f(a, b):
            # builtin + not implemented for DataPtrVariable
            return a.data_ptr() + b.data_ptr()

        a = torch.randn(4)
        b = torch.randn(5)

        # make sure there is a graph break
        with self.assertRaises(torch._dynamo.exc.Unsupported):
            torch.compile(f, backend="eager", fullgraph=True)(a, b)

        torch._dynamo.reset()

        expected = f(a, b)
        actual = torch.compile(f, backend="eager")(a, b)

        self.assertEqual(expected, actual)

    def test_data_ptr_graph_break_aten(self):
        def f(a):
            # torch.add not implemented for DataPtrVariable
            return torch.add(a, a.data_ptr())

        a = torch.randn(4)

        counters.clear()

        expected = f(a)
        actual = torch.compile(f, backend="eager")(a)

        self.assertEqual(expected, actual)
        self.assertTrue(len(counters["graph_break"]) > 0)
        counters.clear()

    class AssertNumOutputBackend:
        """
        A backend that checks the number of output for compiled graph, and
        return the graph as is.
        """

        def __init__(self, test_case, expected_num_output: int):
            self.test_case = test_case
            self.expected_num_output = expected_num_output

        def __call__(self, gm: torch.fx.GraphModule, example_inputs):
            outputs = gm(*example_inputs)
            self.test_case.assertEqual(self.expected_num_output, len(outputs))
            return gm

    def test_returning_nested_func_with_captured_tensor(self):
        @torch.compile(backend=self.AssertNumOutputBackend(self, 2))
        def test():
            x = torch.rand(1)

            def func():
                return x + x

            # Returning `func` forces dynamo to output `x` in the compiled
            # graph, so that we can store it as `func`'s closure. The output of
            # compiled graph would be `(x, x + x)`.
            return func, func()

        test()

    def test_running_nested_func_with_captured_tensor(self):
        @torch.compile(backend=self.AssertNumOutputBackend(self, 1))
        def test():
            x = torch.rand(1)

            def func():
                return x + x

            # `x` is no longer needed after running the compiled graph, so we
            # shouldn't return it. The output of compiled graph would be `(x +
            # x,)`.
            return func()

        test()

    def test_returning_func_with_captured_func_and_tensor(self):
        @torch.compile(backend=self.AssertNumOutputBackend(self, 2))
        def test():
            x = torch.rand(1)

            def nested():
                return x + x

            def func():
                return nested()

            # Returning `func` forces dynamo to output `x` in the compiled
            # graph, so that we can store it as `func`'s closure. The output of
            # compiled graph would be `(x, x + x)`.
            return func, func()

        test()

    def test_running_func_with_captured_func_and_tensor(self):
        @torch.compile(backend=self.AssertNumOutputBackend(self, 1))
        def test():
            x = torch.rand(1)

            def nested():
                return x + x

            def func():
                return nested()

            # `x` is no longer needed after running the compiled graph, so we
            # shouldn't return it. The output of compiled graph would be `(x)`.
            return func()

        test()

    def test_escaping_closure_var_with_backward_hook(self):
        @torch.compile(backend=self.AssertNumOutputBackend(self, 2))
        def fn(x):
            temp = x * x
            captured_var = temp + 1

            # This is where the lambda escapes the lifetime of `fn`, so
            # dynamo must generate proper bytecode to update `captured_var`.
            x.register_hook(lambda _: captured_var)

            # The output of compiled graph would be `(x * x, x * x + 1)`.
            return temp

        ones = torch.ones(4, requires_grad=True)
        fn(ones).sum().backward()

    def test_escaping_closure_var_with_nonlocal_var(self):
        nonlocal_fn = None

        @torch.compile(backend=self.AssertNumOutputBackend(self, 2))
        def fn(x):
            temp = x * x
            captured_var = x + 1

            def inner():
                return captured_var

            # This is where `inner` escapes the lifetime of `fn`, so dynamo must
            # generate proper bytecode to update `captured_var`.
            nonlocal nonlocal_fn
            nonlocal_fn = inner

            # The output of compiled graph would be `(x * x, x * x + 1)`.
            return temp

        ones = torch.ones(4, requires_grad=True)
        fn(ones)
        nonlocal_fn()

    def test_compare_tensor_with_none(self):
        @torch.compile()
        def f(x):
            return torch.tensor(x == None)

        res = f(torch.tensor(1))
        self.assertEqual(torch.tensor(False), res)

    def test_dataclass(self):
        @dataclasses.dataclass(frozen=True)
        class Foo:
            x: int

        @torch.compile(backend="eager", fullgraph=True)
        def run(x, foo0):
            if dataclasses.is_dataclass(foo0):
                foo1 = dataclasses.replace(foo0, **{"x": 1})
                return x + 1, foo1
            return x + 2, foo0

        res, foo = run(torch.zeros(1), Foo(0))
        self.assertTrue(res, torch.ones(1))
        self.assertEqual(foo.x, 1)

    def test_frozenset_of_non_literals(self):
        class Foo:
            pass

        foo = Foo()
        foo.x = 0
        s = frozenset([foo])

        @torch.compile(backend="eager")
        def run(x, s, foo0):
            # Dynamo must have the same representation for `foo0` and `foo1`,
            # otherwise the update to `foo0.x` won't be reflected in the read of
            # `foo1.x`.
            foo1 = list(s)[0]
            foo0.x += 1
            return x + 1, foo1.x

        res = run(torch.ones(1), s, foo)
        self.assertTrue(same(res[0], torch.ones(1) + 1))
        self.assertEqual(res[1], 1)

    def test_ne_operator_with_custom_eq(self):
        class Foo:
            def __init__(self, x):
                self.x = x

            def __eq__(self, other):
                return self.x == other.x

        @torch.compile(fullgraph=True, backend="eager")
        def run(x):
            f1 = Foo(0)
            f2 = Foo(0)
            # `x + 1` prevents Dynamo from skipping this frame.
            return x + 1, f1 != f2

        _, ne = run(torch.ones(1))
        self.assertFalse(ne)

    def test_ne_operator_with_custom_ne(self):
        class Foo:
            def __init__(self, x):
                self.x = x
                self.ne_called = False

            def __ne__(self, other):
                # ne_called attr is later checked to ensure that overrideen
                # `__ne__` is traced
                self.ne_called = True
                return not self.__eq__(other)

            def __eq__(self, other):
                return self.x == other.x

        f1 = Foo(0)
        f2 = Foo(0)

        @torch.compile(fullgraph=True, backend="eager")
        def run(x):
            # `x + 1` prevents Dynamo from skipping this frame.
            return x + 1, f1 != f2

        _, ne = run(torch.ones(1))
        self.assertFalse(ne)
        self.assertTrue(f1.ne_called)

    def test_ne_operator_with_custom_graphbreak_eq(self):
        counters.clear()

        class Foo:
            def __init__(self, x):
                self.x = x

            def __eq__(self, other):
                # This allows us to check that Dynamo actually traced into the
                # custom eq method.
                torch._dynamo.graph_break()
                return self.x == other.x

        @torch.compile(backend="eager")
        def run(x):
            f1 = Foo(0)
            f2 = Foo(0)
            # `x + 1` prevents Dynamo from skipping this frame.
            return x + 1, f1 != f2

        _, ne = run(torch.ones(1))
        self.assertFalse(ne)
        self.assertEqual(len(counters["graph_break"]), 1)

    @unittest.skipIf(sys.version_info < (3, 11), "Python 3.11+")
    def test_RAISE_VARARGS_0(self):
        def foo():
            try:
                raise ValueError
            except:
                raise

        @torch.compile(backend="eager", fullgraph=True)
        def fn(t):
            try:
                foo()
            except ValueError:
                return t.sin()
            except Exception:
                return t.cos()

        t = torch.randn(2)
        y = fn(t)
        self.assertEqual(y, t.sin())

    def test_overridden_getattribute(self):
        class Foo:
            attribute_map = {}

            def __init__(self):
                self.attribute_map = {
                    "a_premap": "a",
                }

            def __setattr__(self, key, value):
                if key in super().__getattribute__("attribute_map"):
                    key = super().__getattribute__("attribute_map")[key]
                super().__setattr__(key, value)

            def __getattribute__(self, key):
                if key == "sentinel":
                    raise AttributeError()
                if key != "attribute_map" and key in super().__getattribute__(
                    "attribute_map"
                ):
                    key = super().__getattribute__("attribute_map")[key]
                return super().__getattribute__(key)

            def __getattr__(self, key):
                if key == "sentinel":
                    return 5
                raise AttributeError()

        def get_foo():
            f = Foo()
            f.a_premap = 2
            f.b = 3
            return f

        def fn(x, f):
            return x * f.a_premap * f.a * f.b * f.sentinel

        x = torch.randn(4)

        opt_fn = torch.compile(fn, backend="eager", fullgraph=True)
        self.assertEqual(fn(x, get_foo()), opt_fn(x, get_foo()))

    def test_dunder_weakref(self):
        class Foo:
            pass

        def fn(x):
            foo = Foo()
            # tests isgetsetdescriptor
            if foo.__weakref__:
                return torch.cos(x)
            return torch.sin(x)

        opt_fn = torch.compile(fn, backend="eager", fullgraph=True)
        x = torch.randn(4)
        self.assertEqual(fn(x), opt_fn(x))


class TestTracer(JitTestCase):
    def test_jit_save(self):
        def fn():
            class Foo(torch.nn.Module):
                def __init__(self) -> None:
                    super().__init__()
                    self.a = 3

                @torch.jit.export
                def __getstate__(self):
                    return (3, self.training)

                @torch.jit.export
                def __setstate__(self, state):
                    self.a = state[0]
                    self.training = state[1]

                def forward(self, x):
                    return x + self.a

            f = Foo()

            return torch.jit.trace(f, (torch.rand(3, 4),))

        fn()
        opt_fn = torch.compile(fn, backend="eager")
        opt_fn()


class TestCustomFunction(torch.testing._internal.common_utils.TestCase):
    def test_autograd_function_with_matmul_folding_at_output(self):
        """
        When tensor folding occurs during matmul operation returned tensor is a view.
        This can cause issues when matmul is used inside a custom function
        and such view is then returned as output. Then it cannot be modified inplace
        and causes errors.
        It can be especially problematic when after such function inplace allreduce
        is performed. This test recreates this behaviour.
        Issue is resolved when unsafe_view is returned from matmul instead.
        """

        class CustomFunction(torch.autograd.Function):
            @staticmethod
            def forward(ctx, inp1, inp2):
                ctx.save_for_backward(inp2)
                ctx.output_shape = inp1.size()
                return torch.matmul(inp1, inp2)

            @staticmethod
            def backward(ctx, grad_output):
                output_shape = ctx.output_shape
                (inp2,) = ctx.saved_tensors
                return (
                    torch.mm(grad_output.squeeze(), inp2.t()).view(output_shape),
                    None,
                )

        def outer_function(inp1, inp2):
            res = CustomFunction.apply(inp1, inp2)
            res.add_(1.0)
            return res.sum()

        def usual_function(inp1, inp2) -> torch.Tensor:
            res = torch.matmul(inp1, inp2)
            res.add_(1.0)
            return res.sum()

        inp1_custom = torch.randn(4, 1, 2, requires_grad=True)
        inp1_usual = inp1_custom.detach().clone().requires_grad_(True)

        inp2 = torch.randn(2, 4)
        c_custom_func = torch.compile(outer_function)
        c_usual_func = torch.compile(usual_function)

        result_custom = c_custom_func(inp1_custom, inp2)
        result_custom.backward()
        result_usual = c_usual_func(inp1_usual, inp2)
        result_usual.backward()

        torch.allclose(inp1_custom.grad, inp1_usual.grad)

    def test_retain_grad(self):
        def fn(x, y):
            y.retain_grad()
            return torch.sin(y) + x

        opt_fn = torch.compile(fn, backend="aot_eager")
        x = torch.randn(4, requires_grad=True)
        y = torch.cos(x)
        opt_fn(x, y).sum().backward()
        self.assertTrue(y.grad is not None)


if __name__ == "__main__":
    from torch._dynamo.test_case import run_tests

    run_tests()<|MERGE_RESOLUTION|>--- conflicted
+++ resolved
@@ -294,27 +294,6 @@
         with self.assertRaises(TypeError):
             fn(torch.randn(16))
 
-<<<<<<< HEAD
-    @unittest.skipIf(not python_pytree._cxx_pytree_exists, "missing optree package")
-    def test_optree_graph_break_message(self):
-        import optree
-
-        @torch.compile(backend="eager")
-        def fn(x):
-            d = {"a": 1}
-            optree.tree_flatten(d)
-            return torch.sin(x)
-
-        fn(torch.randn(4))
-        self.assertEqual(len(counters["graph_break"]), 1)
-        first_graph_break = list(counters["graph_break"].keys())[0]
-        self.assertExpectedInline(
-            first_graph_break,
-            "Graph break for an optree C/C++ function optree._C.PyCapsule.flatten. Consider using torch.utils.pytree - https://github.com/pytorch/pytorch/blob/main/torch/utils/pytree.py",
-        )
-
-=======
->>>>>>> fc78192b
     def test_scalar_device_movement(self):
         if not torch._dynamo.config.assume_static_by_default:
             self.skipTest("Doesn't work with symints")
