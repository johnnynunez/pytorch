--- conflicted
+++ resolved
@@ -57,10 +57,7 @@
     TESTS,
 )
 from tools.testing.do_target_determination_for_s3 import import_results
-<<<<<<< HEAD
-=======
 from tools.testing.target_determination.gen_artifact import gen_ci_artifact
->>>>>>> f34905f6
 
 from tools.testing.test_run import TestRun
 from tools.testing.test_selections import (
@@ -79,7 +76,6 @@
 RERUN_DISABLED_TESTS = os.getenv("PYTORCH_TEST_RERUN_DISABLED_TESTS", "0") == "1"
 DISTRIBUTED_TEST_PREFIX = "distributed"
 INDUCTOR_TEST_PREFIX = "inductor"
-DYNAMO_TEST_PREFIX = "dynamo"
 
 
 # Note [ROCm parallel CI testing]
@@ -246,12 +242,6 @@
     "test_module_hooks",  # OOM
     "inductor/test_max_autotune",
     "inductor/test_cutlass_backend",  # slow due to many nvcc compilation steps
-<<<<<<< HEAD
-    "inductor/test_torchinductor",  # OOM on test_large_block_sizes
-    "inductor/test_torchinductor_dynamic_shapes",  # OOM on test_large_block_sizes
-    "inductor/test_torchinductor_codegen_dynamic_shapes",  # OOM on test_large_block_sizes
-=======
->>>>>>> f34905f6
 ]
 # A subset of onnx tests that cannot run in parallel due to high memory usage.
 ONNX_SERIAL_LIST = [
@@ -330,7 +320,6 @@
 ]
 
 INDUCTOR_TESTS = [test for test in TESTS if test.startswith(INDUCTOR_TEST_PREFIX)]
-DYNAMO_TESTS = [test for test in TESTS if test.startswith(DYNAMO_TEST_PREFIX)]
 DISTRIBUTED_TESTS = [test for test in TESTS if test.startswith(DISTRIBUTED_TEST_PREFIX)]
 TORCH_EXPORT_TESTS = [test for test in TESTS if test.startswith("export")]
 FUNCTORCH_TESTS = [test for test in TESTS if test.startswith("functorch")]
@@ -1186,9 +1175,6 @@
         action="store_true",
         help="Enables removing tests based on TD",
         default=IS_CI
-<<<<<<< HEAD
-        and (TEST_WITH_CROSSREF or TEST_WITH_ASAN)
-=======
         and (
             TEST_WITH_CROSSREF
             or TEST_WITH_ASAN
@@ -1198,7 +1184,6 @@
                 and TEST_CUDA
             )
         )
->>>>>>> f34905f6
         and os.getenv("BRANCH", "") != "main"
         and not strtobool(os.environ.get("NO_TD", "False")),
     )
@@ -1377,11 +1362,6 @@
 
     # these tests failing in Python 3.12 temporarily disabling
     if sys.version_info >= (3, 12):
-<<<<<<< HEAD
-        options.exclude.extend(INDUCTOR_TESTS)
-        options.exclude.extend(DYNAMO_TESTS)
-=======
->>>>>>> f34905f6
         options.exclude.extend(
             [
                 "functorch/test_dims",
@@ -1610,31 +1590,6 @@
 
     try:
         for test in selected_tests_serial:
-<<<<<<< HEAD
-            options_clone = copy.deepcopy(options)
-            if can_run_in_pytest(test):
-                options_clone.pytest = True
-            failure = run_test_module(test, test_directory, options_clone)
-            test_failed = handle_error_messages(failure)
-            if (
-                test_failed
-                and not options.continue_through_error
-                and not RERUN_DISABLED_TESTS
-            ):
-                raise RuntimeError(
-                    failure.message
-                    + "\n\nTip: You can keep running tests even on failure by "
-                    "passing --keep-going to run_test.py.\n"
-                    "If running on CI, add the 'keep-going' label to "
-                    "your PR and rerun your jobs."
-                )
-
-        os.environ["NUM_PARALLEL_PROCS"] = str(NUM_PROCS)
-        for test in selected_tests_parallel:
-            options_clone = copy.deepcopy(options)
-            if can_run_in_pytest(test):
-                options_clone.pytest = True
-=======
             options_clone = copy.deepcopy(options)
             if can_run_in_pytest(test):
                 options_clone.pytest = True
@@ -1668,7 +1623,6 @@
             if can_run_in_pytest(test):
                 options_clone.pytest = True
             options_clone.additional_unittest_args.extend(["-m", "not serial"])
->>>>>>> f34905f6
             pool.apply_async(
                 run_test_module,
                 args=(test, test_directory, options_clone),
@@ -1768,14 +1722,10 @@
 
     test_batch = TestBatch("tests to run", include, False)
     test_batch_exclude = TestBatch("excluded", exclude, True)
-<<<<<<< HEAD
-
-=======
     if IS_CI:
         gen_ci_artifact([x.to_json() for x in include], [x.to_json() for x in exclude])
 
     print_to_stderr(f"Running parallel tests on {NUM_PROCS} processes")
->>>>>>> f34905f6
     print_to_stderr(test_batch)
     print_to_stderr(test_batch_exclude)
 
