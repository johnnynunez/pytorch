# Owner(s): ["module: inductor"]
import copy
import functools
import io
import os
import shutil
import subprocess
import sys
import tempfile
import unittest
import zipfile
from pathlib import Path
from typing import Callable

from parameterized import parameterized_class

import torch
from torch._inductor.codecache import get_kernel_bin_format
from torch._inductor.package import AOTICompiledModel, load_package, package_aoti
from torch._inductor.test_case import TestCase
from torch._inductor.utils import fresh_inductor_cache
from torch.export import Dim
from torch.testing._internal.common_utils import (
    IS_FBCODE,
    skipIfRocm,
    skipIfXpu,
    TEST_CUDA,
)
from torch.testing._internal.inductor_utils import GPU_TYPE, HAS_GPU


def skipif(predicate: Callable[[str, bool], bool], reason: str):
    def decorator(func):
        @functools.wraps(func)
        def wrapper(self, *args, **kwargs):
            if predicate(self.device, self.package_cpp_only):
                self.skipTest(reason)
            return func(self, *args, **kwargs)

        return wrapper

    return decorator


def compile(
    model,
    args,
    kwargs=None,
    *,
    dynamic_shapes=None,
    package_path=None,
    inductor_configs=None,
) -> AOTICompiledModel:
    ep = torch.export.export(
        model,
        args,
        kwargs,
        dynamic_shapes=dynamic_shapes,
        strict=False,
    )
    package_path = torch._inductor.aoti_compile_and_package(
        ep, package_path=package_path, inductor_configs=inductor_configs
    )  # type: ignore[arg-type]
    loaded = load_package(package_path)
    return loaded


@unittest.skipIf(sys.platform == "darwin", "No CUDA on MacOS")
@parameterized_class(
    [
        {"device": "cpu", "package_cpp_only": False},
    ]
    + (
        [
            # FIXME: AssertionError: AOTInductor compiled library does not exist at
            {"device": "cpu", "package_cpp_only": True}
        ]
        if not IS_FBCODE
        else []
    )
    + (
        [
            {"device": GPU_TYPE, "package_cpp_only": False},
            {"device": GPU_TYPE, "package_cpp_only": True},
        ]
        if sys.platform != "darwin"
        else []
    ),
    class_name_func=lambda cls,
    _,
    params: f"{cls.__name__}{'Cpp' if params['package_cpp_only'] else ''}_{params['device']}",
)
class TestAOTInductorPackage(TestCase):
    def check_model(
        self: TestCase,
        model,
        example_inputs,
        inductor_configs=None,
        dynamic_shapes=None,
        atol=None,
        rtol=None,
    ) -> AOTICompiledModel:
        with torch.no_grad():
            torch.manual_seed(0)
            model = model.to(self.device)
            ref_model = copy.deepcopy(model)
            ref_inputs = copy.deepcopy(example_inputs)
            expected = ref_model(*ref_inputs)

            inductor_configs = inductor_configs or {}
            inductor_configs["aot_inductor.package_cpp_only"] = self.package_cpp_only

            torch.manual_seed(0)
            with tempfile.NamedTemporaryFile(suffix=".pt2") as f:
                compiled_model = compile(
                    model,
                    example_inputs,
                    dynamic_shapes=dynamic_shapes,
                    inductor_configs=inductor_configs,
                    package_path=f.name,
                )

            actual = compiled_model(*example_inputs)

        self.assertEqual(actual, expected, atol=atol, rtol=rtol)
        return compiled_model

    def test_add(self):
        class Model(torch.nn.Module):
            def forward(self, x, y):
                return x + y

        example_inputs = (
            torch.randn(10, 10, device=self.device),
            torch.randn(10, 10, device=self.device),
        )
        self.check_model(Model(), example_inputs)

    def test_remove_intermediate_files(self):
        # For CUDA, generated cpp files contain absolute path to the generated cubin files.
        # With the package artifact, that cubin path should be overriden at the run time,
        # so removing those intermeidate files in this test to verify that.
        class Model(torch.nn.Module):
            def forward(self, x, y):
                return x + y

        example_inputs = (
            torch.randn(10, 10, device=self.device),
            torch.randn(10, 10, device=self.device),
        )
        model = Model()
        with torch.no_grad():
            torch.manual_seed(0)
            model = model.to(self.device)
            ref_model = copy.deepcopy(model)
            ref_inputs = copy.deepcopy(example_inputs)
            expected = ref_model(*ref_inputs)

            torch.manual_seed(0)
            with tempfile.NamedTemporaryFile(suffix=".pt2") as f:
                ep = torch.export.export(model, example_inputs, strict=True)
                with fresh_inductor_cache():
                    # cubin files are removed when exiting this context
                    package_path = torch._inductor.aoti_compile_and_package(
                        ep,
                        package_path=f.name,
                    )  # type: ignore[arg-type]
                loaded = torch._inductor.aoti_load_package(package_path)
                actual = loaded(*example_inputs)

            self.assertEqual(actual, expected)

    def test_linear(self):
        class Model(torch.nn.Module):
            def __init__(self) -> None:
                super().__init__()
                self.linear = torch.nn.Linear(10, 10)

            def forward(self, x, y):
                return x + self.linear(y)

        example_inputs = (
            torch.randn(10, 10, device=self.device),
            torch.randn(10, 10, device=self.device),
        )
        self.check_model(Model(), example_inputs)

    @unittest.skipIf(IS_FBCODE, "cmake won't work in fbcode")
    @skipIfXpu  # build system may be different
    def test_compile_after_package(self):
        if not self.package_cpp_only:
            raise unittest.SkipTest("Only meant to test cpp package")
        if shutil.which("cmake") is None:
            raise unittest.SkipTest("cmake is not available")
        if shutil.which("make") is None:
            raise unittest.SkipTest("make is not available")

        class Model(torch.nn.Module):
            def __init__(self) -> None:
                super().__init__()
                self.linear = torch.nn.Linear(10, 10)

            def forward(self, x, y):
                return x + self.linear(y)

        with torch.no_grad():
            example_inputs = (
                torch.randn(10, 10, device=self.device),
                torch.randn(10, 10, device=self.device),
            )
            model = Model().to(device=self.device)
            expected = model(*example_inputs)

            options = {
                "aot_inductor.package_cpp_only": self.package_cpp_only,
                # Require kernels to be compiled into .o files
                "aot_inductor.embed_kernel_binary": True,
            }
            ep = torch.export.export(model, example_inputs, strict=True)
            package_path = torch._inductor.aoti_compile_and_package(
                ep, inductor_configs=options
            )
<<<<<<< HEAD
            with (
                tempfile.TemporaryDirectory() as tmp_dir,
                zipfile.ZipFile(package_path, "r") as zip_ref,
            ):
=======
            with tempfile.TemporaryDirectory() as tmp_dir, zipfile.ZipFile(
                package_path, "r"
            ) as zip_ref:
                filenames = zip_ref.namelist()
                prefix = filenames[0].split("/")[0]
>>>>>>> 8d8c3620
                zip_ref.extractall(tmp_dir)
                tmp_path = Path(tmp_dir) / prefix / "data" / "aotinductor" / "model"
                self.assertTrue(tmp_path.exists())
                if self.device == GPU_TYPE:
                    kernel_bin = get_kernel_bin_format(self.device)
                    self.assertTrue(not list(tmp_path.glob(f"*.{kernel_bin}")))
                    # Check if .cubin.o files exist and use unique kernel names
                    self.assertTrue(list(tmp_path.glob(f"triton_*.{kernel_bin}.o")))

                build_path = tmp_path / "build"
                self.assertTrue(not build_path.exists())

                # Create a build directory to run cmake
                build_path.mkdir()
                custom_env = os.environ.copy()
                custom_env["CMAKE_PREFIX_PATH"] = str(Path(torch.__file__).parent)
                subprocess.run(
                    ["cmake", ".."],
                    cwd=build_path,
                    env=custom_env,
                )
                subprocess.run(["make"], cwd=build_path)

                # Check if the .so file was build successfully
                so_path = build_path / "libaoti_model.so"
                self.assertTrue(so_path.exists())
                optimized = torch._export.aot_load(str(so_path), self.device)
                actual = optimized(*example_inputs)
                self.assertTrue(torch.allclose(actual, expected))

    @unittest.skipIf(IS_FBCODE, "cmake won't work in fbcode")
    @skipIfRocm  # doesn't support multi-arch binary
    @skipIfXpu  # doesn't support multi-arch binary
    def test_compile_after_package_multi_arch(self):
        if self.device != GPU_TYPE:
            raise unittest.SkipTest("Only meant to test GPU_TYPE")
        if not self.package_cpp_only:
            raise unittest.SkipTest("Only meant to test cpp package")
        if shutil.which("cmake") is None:
            raise unittest.SkipTest("cmake is not available")
        if shutil.which("make") is None:
            raise unittest.SkipTest("make is not available")

        class Model(torch.nn.Module):
            def __init__(self) -> None:
                super().__init__()
                self.linear = torch.nn.Linear(10, 10)

            def forward(self, x, y):
                return x + self.linear(y)

        with torch.no_grad():
            example_inputs = (
                torch.randn(10, 10, device=self.device),
                torch.randn(10, 10, device=self.device),
            )
            model = Model().to(device=self.device)
            expected = model(*example_inputs)

            options = {
                "aot_inductor.package_cpp_only": self.package_cpp_only,
                # Expect kernel to be embeded in the final binary.
                # We will make it the default behavior for the standalone mode.
                "aot_inductor.emit_multi_arch_kernel": True,
                "aot_inductor.embed_kernel_binary": True,
            }
            ep = torch.export.export(model, example_inputs)
            package_path = torch._inductor.aoti_compile_and_package(
                ep, inductor_configs=options
            )
            with tempfile.TemporaryDirectory() as tmp_dir, zipfile.ZipFile(
                package_path, "r"
            ) as zip_ref:
                filenames = zip_ref.namelist()
                prefix = filenames[0].split("/")[0]
                zip_ref.extractall(tmp_dir)
                tmp_path = Path(tmp_dir) / prefix / "data" / "aotinductor" / "model"
                self.assertTrue(tmp_path.exists())
                # Create a build directory to run cmake
                build_path = tmp_path / "build"
                build_path.mkdir()
                custom_env = os.environ.copy()
                custom_env["CMAKE_PREFIX_PATH"] = str(Path(torch.__file__).parent)
                subprocess.run(
                    ["cmake", ".."],
                    cwd=build_path,
                    env=custom_env,
                )
                subprocess.run(["make"], cwd=build_path)

                # Check if the .so file was build successfully
                so_path = build_path / "libaoti_model.so"
                self.assertTrue(so_path.exists())
                optimized = torch._export.aot_load(str(so_path), self.device)
                actual = optimized(*example_inputs)
                self.assertTrue(torch.allclose(actual, expected))

    def test_metadata(self):
        class Model(torch.nn.Module):
            def __init__(self) -> None:
                super().__init__()
                self.linear = torch.nn.Linear(10, 10)

            def forward(self, x, y):
                return x + self.linear(y)

        example_inputs = (
            torch.randn(10, 10, device=self.device),
            torch.randn(10, 10, device=self.device),
        )
        metadata = {"dummy": "moo"}
        compiled_model = self.check_model(
            Model(),
            example_inputs,
            inductor_configs={"aot_inductor.metadata": metadata},
        )

        loaded_metadata = compiled_model.get_metadata()  # type: ignore[attr-defined]

        self.assertEqual(loaded_metadata.get("dummy"), "moo")

    def test_bool_input(self):
        # Specialize on whichever branch the example input for b is
        class Model(torch.nn.Module):
            def forward(self, x, b):
                if b:
                    return x * x
                else:
                    return x + x

        example_inputs = (torch.randn(3, 3, device=self.device), True)
        self.check_model(Model(), example_inputs)

    def test_multiple_methods(self):
        options = {
            "aot_inductor.package": True,
            "aot_inductor.package_cpp_only": self.package_cpp_only,
        }

        class Model1(torch.nn.Module):
            def __init__(self) -> None:
                super().__init__()

            def forward(self, a, b):
                return torch.cat([a, b], dim=0)

        dim0_a = Dim("dim0_a", min=1, max=10)
        dim0_b = Dim("dim0_b", min=1, max=20)
        dynamic_shapes = {"a": {0: dim0_a}, "b": {0: dim0_b}}
        example_inputs1 = (
            torch.randn(2, 4, device=self.device),
            torch.randn(3, 4, device=self.device),
        )
        ep1 = torch.export.export(
            Model1(), example_inputs1, dynamic_shapes=dynamic_shapes, strict=True
        )
        aoti_files1 = torch._inductor.aot_compile(
            ep1.module(), example_inputs1, options=options
        )

        class Model2(torch.nn.Module):
            def __init__(self, device):
                super().__init__()
                self.device = device

            def forward(self, x):
                t = torch.tensor(x.size(-1), device=self.device, dtype=torch.float)
                t = torch.sqrt(t * 3)
                return x * t

        example_inputs2 = (torch.randn(5, 5, device=self.device),)
        ep2 = torch.export.export(Model2(self.device), example_inputs2, strict=True)
        aoti_files2 = torch._inductor.aot_compile(
            ep2.module(), example_inputs2, options=options
        )

        with tempfile.NamedTemporaryFile(suffix=".pt2") as f:
            package_path = package_aoti(
                f.name, {"model1": aoti_files1, "model2": aoti_files2}
            )
            loaded1 = load_package(package_path, "model1")
            loaded2 = load_package(package_path, "model2")

        self.assertEqual(loaded1(*example_inputs1), ep1.module()(*example_inputs1))
        self.assertEqual(loaded2(*example_inputs2), ep2.module()(*example_inputs2))

    @unittest.skipIf(not TEST_CUDA, "requires cuda")
    def test_duplicate_calls(self):
        options = {
            "aot_inductor.package": True,
        }

        device = "cuda"

        class Model1(torch.nn.Module):
            def __init__(self) -> None:
                super().__init__()

            def forward(self, a, b):
                return torch.cat([a, b], dim=0)

        dim0_a = Dim("dim0_a", min=1, max=10)
        dim0_b = Dim("dim0_b", min=1, max=20)
        dynamic_shapes = {"a": {0: dim0_a}, "b": {0: dim0_b}}
        example_inputs1 = (
            torch.randn(2, 4, device=device),
            torch.randn(3, 4, device=device),
        )
        self.check_model(Model1(), example_inputs1)
        ep1 = torch.export.export(
            Model1(), example_inputs1, dynamic_shapes=dynamic_shapes, strict=True
        )
        aoti_files1 = torch._inductor.aot_compile(
            ep1.module(), example_inputs1, options=options
        )

        device = "cpu"
        example_inputs2 = (
            torch.randn(2, 4, device=device),
            torch.randn(3, 4, device=device),
        )
        ep2 = torch.export.export(
            Model1(), example_inputs2, dynamic_shapes=dynamic_shapes, strict=True
        )
        aoti_files2 = torch._inductor.aot_compile(
            ep2.module(), example_inputs2, options=options
        )

        with tempfile.NamedTemporaryFile(suffix=".pt2") as f:
            package_path = package_aoti(
                f.name, {"model1": aoti_files1, "model2": aoti_files2}
            )
            loaded1 = load_package(package_path, "model1")
            loaded2 = load_package(package_path, "model2")

        self.assertTrue(
            torch.allclose(loaded1(*example_inputs1), ep1.module()(*example_inputs1))
        )
        self.assertTrue(
            torch.allclose(loaded2(*example_inputs2), ep2.module()(*example_inputs2))
        )

    def test_specified_output_dir(self):
        class Model(torch.nn.Module):
            def __init__(self) -> None:
                super().__init__()

            def forward(self, a, b):
                return torch.cat([a, b], dim=0)

        example_inputs = (
            torch.randn(2, 4, device=self.device),
            torch.randn(3, 4, device=self.device),
        )
        ep = torch.export.export(Model(), example_inputs, strict=True)
        aoti_files = torch._inductor.aot_compile(
            ep.module(),
            example_inputs,
            options={
                "aot_inductor.output_path": "tmp_output_",
                "aot_inductor.package": True,
                "aot_inductor.package_cpp_only": self.package_cpp_only,
            },
        )
        with tempfile.NamedTemporaryFile(suffix=".pt2") as f:
            package_path = package_aoti(f.name, {"model1": aoti_files})
            loaded = load_package(package_path, "model1")
        self.assertTrue(
            torch.allclose(loaded(*example_inputs), ep.module()(*example_inputs))
        )

    def test_save_buffer(self):
        class Model(torch.nn.Module):
            def __init__(self) -> None:
                super().__init__()

            def forward(self, a, b):
                return torch.cat([a, b], dim=0)

        example_inputs = (
            torch.randn(2, 4, device=self.device),
            torch.randn(3, 4, device=self.device),
        )
        ep = torch.export.export(Model(), example_inputs, strict=True)

        buffer = io.BytesIO()
        buffer = torch._inductor.aoti_compile_and_package(ep, package_path=buffer)  # type: ignore[arg-type]
        for _ in range(2):
            loaded = load_package(buffer)
            self.assertTrue(
                torch.allclose(loaded(*example_inputs), ep.module()(*example_inputs))
            )

    @skipif(
        lambda device, package_cpp_only: package_cpp_only,
        "No support for cpp only",
    )
    def test_package_without_weight(self):
        class Model(torch.nn.Module):
            def __init__(self, n, k, device):
                super().__init__()
                self.linear = torch.nn.Linear(k, n, device=device)

            def forward(self, a):
                return self.linear(a)

        M, N, K = 128, 2048, 4096
        model = Model(N, K, self.device)
        example_inputs = (torch.randn(M, K, device=self.device),)

        inductor_configs = {
            "always_keep_tensor_constants": True,
            "aot_inductor.package_constants_in_so": False,
        }
        compiled = compile(model, example_inputs, inductor_configs=inductor_configs)

        self.assertEqual(
            set(compiled.get_constant_fqns()), set(model.state_dict().keys())
        )

        compiled.load_constants(model.state_dict(), check_full_update=True)

        test_inputs = torch.randn(M, K, device=self.device)
        expected = model(test_inputs)
        output = compiled(test_inputs)
        self.assertEqual(expected, output)

    @skipif(
        lambda device, package_cpp_only: package_cpp_only,
        "No support for cpp only",
    )
    def test_package_user_managed_weight(self):
        class Model(torch.nn.Module):
            def __init__(self, n, k, device):
                super().__init__()
                self.linear = torch.nn.Linear(k, n, device=device)

            def forward(self, a):
                return self.linear(a)

        M, N, K = 128, 4096, 4096
        model = Model(N, K, self.device)
        example_inputs = (torch.randn(M, K, device=self.device),)

        inductor_configs = {
            "always_keep_tensor_constants": True,
            "aot_inductor.package_constants_in_so": False,
        }
        compiled = compile(model, example_inputs, inductor_configs=inductor_configs)

        self.assertEqual(
            set(compiled.get_constant_fqns()), set(model.state_dict().keys())
        )

        compiled.load_constants(
            model.state_dict(), check_full_update=True, user_managed=False
        )

        test_inputs = torch.randn(M, K, device=self.device)
        expected = model(test_inputs)
        output = compiled(test_inputs)
        self.assertEqual(expected, output)

        # Let's try to modify the weight in-place, result shouldn't change.
        model.linear.weight.data *= 3.7
        new_output = compiled(test_inputs)
        self.assertEqual(new_output, output)

        # Recreate a new model that we will test against user_managed=True
        new_compiled = compile(model, example_inputs, inductor_configs=inductor_configs)
        new_compiled.load_constants(
            model.state_dict(), check_full_update=True, user_managed=True
        )

        expected = model(test_inputs)
        new_output = new_compiled(test_inputs)
        self.assertEqual(expected, new_output)

        # Try to modify the weight in-place, result should change.
        model.linear.weight.data *= 3.7
        expected = model(test_inputs)
        new_output = new_compiled(test_inputs)
        self.assertEqual(new_output, expected)

    def test_deepcopy_compiled_model(self):
        class Model(torch.nn.Module):
            def forward(self, x, y):
                return x + y

        example_inputs = (
            torch.randn(10, 10, device=self.device),
            torch.randn(10, 10, device=self.device),
        )

        model = Model()

        compiled = compile(model, example_inputs)

        copmiled_copy = copy.deepcopy(compiled)

        expected = model(*example_inputs)
        output = compiled(*example_inputs)
        output_copy = copmiled_copy(*example_inputs)
        self.assertEqual(expected, output)
        self.assertEqual(expected, output_copy)

    @skipif(
        lambda device, package_cpp_only: package_cpp_only,
        "No support for cpp only",
    )
    def test_update_weights(self):
        class Model(torch.nn.Module):
            def __init__(self, n, k, device):
                super().__init__()
                self.linear = torch.nn.Linear(k, n, device=device)

            def forward(self, a):
                return self.linear(a)

        M, N, K = 128, 2048, 4096
        model = Model(N, K, self.device)
        example_inputs = (torch.randn(M, K, device=self.device),)

        compiled = self.check_model(model, example_inputs)

        new_state_dict = {
            "linear.weight": torch.randn(N, K, device=self.device),
            "linear.bias": torch.randn(N, device=self.device),
        }
        model.load_state_dict(new_state_dict)

        compiled.load_constants(model.state_dict(), check_full_update=True)

        test_inputs = torch.randn(M, K, device=self.device)
        expected = model(test_inputs)
        output = compiled(test_inputs)
        self.assertEqual(expected, output)


if __name__ == "__main__":
    from torch._inductor.test_case import run_tests

    if HAS_GPU or sys.platform == "darwin":
        run_tests(needs="filelock")<|MERGE_RESOLUTION|>--- conflicted
+++ resolved
@@ -220,18 +220,11 @@
             package_path = torch._inductor.aoti_compile_and_package(
                 ep, inductor_configs=options
             )
-<<<<<<< HEAD
-            with (
-                tempfile.TemporaryDirectory() as tmp_dir,
-                zipfile.ZipFile(package_path, "r") as zip_ref,
-            ):
-=======
             with tempfile.TemporaryDirectory() as tmp_dir, zipfile.ZipFile(
                 package_path, "r"
             ) as zip_ref:
                 filenames = zip_ref.namelist()
                 prefix = filenames[0].split("/")[0]
->>>>>>> 8d8c3620
                 zip_ref.extractall(tmp_dir)
                 tmp_path = Path(tmp_dir) / prefix / "data" / "aotinductor" / "model"
                 self.assertTrue(tmp_path.exists())
