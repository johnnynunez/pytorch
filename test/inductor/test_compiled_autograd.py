# Owner(s): ["module: inductor"]
# ruff: noqa: F841
import contextlib
import dataclasses
import functools
import io
import itertools
import logging
import os
import re
import subprocess
import sys
import tempfile
import unittest
from copy import deepcopy
from importlib.machinery import SourceFileLoader
from pathlib import Path
from string import Template
from unittest import mock

import torch
import torch.distributed as dist
import torch.nn as nn
import torch.nn.functional as F
from torch import _inductor as inductor
from torch._dynamo import compiled_autograd, config
from torch._dynamo.backends.debugging import aot_eager
from torch._dynamo.device_interface import get_interface_for_device
from torch._dynamo.testing import normalize_gm
from torch._dynamo.utils import counters
from torch._inductor import config as inductor_config
from torch._inductor.test_case import run_tests, TestCase
from torch.nn.attention.flex_attention import flex_attention
from torch.nn.parallel import DistributedDataParallel as DDP
from torch.testing._internal.common_device_type import (
    instantiate_device_type_tests,
    ops,
)
from torch.testing._internal.common_utils import (
    instantiate_parametrized_tests,
    IS_S390X,
    parametrize,
    scoped_load_inline,
    skipIfWindows,
)
from torch.testing._internal.distributed.fake_pg import FakeStore
from torch.testing._internal.hop_db import hop_db
from torch.testing._internal.inductor_utils import GPU_TYPE, HAS_CPU, HAS_CUDA, HAS_GPU
from torch.testing._internal.logging_utils import logs_to_string


# note: these tests are not run on windows due to inductor_utils.HAS_CPU


def make_compiler_fn(
    fullgraph=True, dynamic=True, backend="inductor", gm_hook=lambda gm: None
):
    assert backend in ["inductor", "aot_eager", "eager", "ca_eager"]

    def _compiler_fn(gm):
        """Same as torch.compile() but counts number of compiles"""
        gm_hook(gm)

        _backend = backend
        if backend == "ca_eager":
            return gm
        elif backend != "eager":

            def _inner_compiler(gm_, example_inputs_):
                counters["compiled_autograd"]["compiles"] += 1
                if backend == "inductor":
                    return inductor.compile(gm_, example_inputs_)
                elif backend == "aot_eager":
                    return aot_eager(gm_, example_inputs_)

            _backend = _inner_compiler

        return torch.compile(gm, backend=_backend, fullgraph=fullgraph, dynamic=dynamic)

    return _compiler_fn


compiler_fn = make_compiler_fn()


# TODO(jansel): hooks as lambdas creates recompiles in dynamo, we should fix that
def hook1(grad):
    return grad * 2


def hook2(grads):
    return (grads[0] + 1,)


def hook3(gI, gO):
    return (torch.sin(gI[0]) + gO[0],)


def reset():
    torch._logging.set_logs(compiled_autograd_verbose=False)
    config.compiled_autograd = False
    compiled_autograd.reset()


class TestCompiledAutograd(TestCase):
    def setUp(self) -> None:
        super().setUp()
        reset()

    def tearDown(self) -> None:
        super().tearDown()
        reset()

    def check_output_and_recompiles(
        self, fn, count=1, compiler_fn=compiler_fn, compile_fn=False
    ):
        if isinstance(count, list):
            captures, compiles = count
        else:
            captures, compiles = count, count
        with torch.autograd.set_multithreading_enabled(False):
            torch._dynamo.reset()
            counters["compiled_autograd"].clear()
            torch.manual_seed(123)
            expected = list(fn())
            torch.manual_seed(123)
            with compiled_autograd._enable(compiler_fn), mock.patch(
                "torch._functorch.aot_autograd.AOT_COUNTER",
                new_callable=itertools.count,
            ):
                opt_fn = torch.compile(fn) if compile_fn else fn
                actual = list(opt_fn())
            self.assertEqual(expected, actual)
            self.assertEqual(counters["compiled_autograd"]["captures"], captures)
            self.assertEqual(counters["compiled_autograd"]["compiles"], compiles)

    def run_as_subprocess(self, script) -> bytes:
        try:
            return subprocess.check_output(
                [sys.executable, "-c", script],
                stderr=subprocess.STDOUT,
                # On Windows, opening the subprocess with the default CWD makes `import torch`
                # fail, so just set CWD to this script's directory
                cwd=os.path.dirname(os.path.realpath(__file__)),
            )
        except subprocess.CalledProcessError as e:
            self.fail(f"Subprocess exited with return code: {e.returncode}")

    def test_dynamo_flaky_segfault(self):
        script = """
import torch

def main():
    def compiler_fn(gm):
        return torch.compile(gm, backend="eager")

    def inner():
        x = torch.randn(1000, 3000)
        w = torch.randn(1000, 3000, requires_grad=True)
        def model(i):
            return torch.nn.functional.linear(i, w)
        out = model(x)
        loss = out.sum()
        with torch._dynamo.compiled_autograd._enable(compiler_fn):
            loss.backward()
        assert(w.grad is not None)

    inner()
    torch._dynamo.reset()
    inner()

main()
        """
        # Run it three times to catch bad dynamo state resets
        for _ in range(3):
            self.run_as_subprocess(script)

    def test_reset(self):
        compiled_autograd.compiled_autograd_enabled = True
        torch._C._dynamo.compiled_autograd.set_autograd_compiler(lambda: None, True)
        # TODO: return prior verbose logger
        # torch._C._dynamo.compiled_autograd.set_verbose_logger(dummy)
        compiled_autograd.COMPILE_COUNTER = None

        # state should be clean after reset
        compiled_autograd.reset()

        assert compiled_autograd.compiled_autograd_enabled is False
        (
            prior_compiler,
            prior_dynamic,
        ) = torch._C._dynamo.compiled_autograd.set_autograd_compiler(None, False)
        assert prior_compiler is None
        assert prior_dynamic is False
        assert (
            compiled_autograd.COMPILE_COUNTER is not None
            and next(compiled_autograd.COMPILE_COUNTER) == 0
        )

    def test_basic(self):
        def fn():
            model = torch.nn.Sequential(
                torch.nn.Linear(4, 4),
                torch.nn.ReLU(),
                torch.nn.Linear(4, 4),
                torch.nn.ReLU(),
            )
            x = torch.randn([2, 4])
            result = model(x).sum()
            result.backward()
            yield model[0].weight.grad
            yield model[0].bias.grad
            yield model[2].weight.grad
            yield model[2].bias.grad

        self.check_output_and_recompiles(fn)

    def test_cache_hit(self):
        def fn():
            for _ in range(3):
                model = torch.nn.Sequential(
                    torch.nn.Linear(4, 4),
                    torch.nn.ReLU(),
                    torch.nn.Linear(4, 4),
                    torch.nn.ReLU(),
                )
                x = torch.randn([2, 4])
                result = model(x).sum()
                result.backward()
                yield model[0].weight.grad
                yield model[0].bias.grad
                yield model[2].weight.grad
                yield model[2].bias.grad

        self.check_output_and_recompiles(fn)

    def test_graph_break_custom_op(self):
        @torch.library.custom_op("mylib::sin", mutates_args={})
        def sin(x: torch.Tensor) -> torch.Tensor:
            return x.sin()

        def setup_context(ctx, inputs, output):
            (x,) = inputs
            ctx.save_for_backward(x)

        def backward(ctx, grad):
            (x,) = ctx.saved_tensors
            return grad * x.cos()

        sin.register_autograd(backward, setup_context=setup_context)

        x = torch.randn(3, requires_grad=True)
        y = sin(x.clone()).sum()
        with compiled_autograd._enable(compiler_fn):
            y.backward()

    def test_tensor_grad_hook1(self):
        def fn():
            for _ in range(3):
                model = torch.nn.Sequential(
                    torch.nn.Linear(4, 4),
                    torch.nn.ReLU(),
                )
                x = torch.randn([2, 4])

                model[0].weight.register_hook(hook1)

                result = model(x).sum()
                result.backward()
                yield model[0].weight.grad
                yield model[0].bias.grad

        self.check_output_and_recompiles(fn)

    def test_tensor_grad_hook2(self):
        def fn():
            for _ in range(3):
                model = torch.nn.Sequential(
                    torch.nn.Linear(4, 4),
                    torch.nn.ReLU(),
                )
                x = torch.randn([1, 4])

                result = model(x).sum()
                result.grad_fn.register_prehook(hook2)
                result.backward()
                yield model[0].weight.grad
                yield model[0].bias.grad

        self.check_output_and_recompiles(fn)

    def test_tensor_grad_hook3(self):
        def fn():
            for _ in range(3):
                model = torch.nn.Sequential(
                    torch.nn.Linear(4, 4),
                    torch.nn.ReLU(),
                )
                x = torch.randn([1, 4])

                result = model(x).sum()
                result.grad_fn.register_hook(hook3)
                result.backward()
                yield model[0].weight.grad
                yield model[0].bias.grad

        self.check_output_and_recompiles(fn)

    def test_reorder_acc_grad(self):
        model = torch.nn.Sequential(
            torch.nn.Conv2d(4, 4, 3, bias=True),
            torch.nn.Conv2d(4, 4, 3, bias=True),
        )
        compiled_model = torch.compile(model)
        x = torch.randn([1, 4, 32, 32])

        model(x).sum().backward()
        ref_res = [
            model[0].weight.grad,
            model[0].bias.grad,
            model[1].weight.grad,
            model[1].bias.grad,
        ]

        model[0].weight.grad = None
        model[0].bias.grad = None
        model[1].weight.grad = None
        model[1].bias.grad = None
        with compiled_autograd._enable(compiler_fn):
            compiled_model(x).sum().backward(retain_graph=True)
        res = [
            model[0].weight.grad,
            model[0].bias.grad,
            model[1].weight.grad,
            model[1].bias.grad,
        ]

        self.assertEqual(res[0], ref_res[0])
        self.assertEqual(res[1], ref_res[1])
        self.assertEqual(res[2], ref_res[2])
        self.assertEqual(res[3], ref_res[3])

    def test_reorder_post_hook1(self):
        def grad_div(param):
            param.grad = param.grad / 4.0

        class Module(torch.nn.Module):
            def __init__(self, ioc):
                super().__init__()
                self.fc1 = torch.nn.Linear(ioc, ioc, bias=False)
                self.fc2 = torch.nn.Linear(ioc, ioc, bias=False)

                self.grad_acc_hooks = []
                self.grad_acc = []
                self.params = [self.fc1.weight, self.fc2.weight]
                for i, param in enumerate(self.params):

                    def wrapper(param):
                        param_tmp = param.expand_as(param)
                        grad_acc = param_tmp.grad_fn.next_functions[0][0]

                        def grad_acc_hook(*notneeded):
                            grad_div(param)

                        self.grad_acc.append(grad_acc)
                        self.grad_acc_hooks.append(
                            grad_acc.register_hook(grad_acc_hook)
                        )

                    wrapper(param)

            def forward(self, x):
                x = self.fc1(x)
                x = self.fc2(x)
                return x.sum()

        bs = 8
        ioc = 16
        model = Module(ioc)
        input = torch.randn([bs, ioc])

        # eager ref
        model(input).backward()
        ref_res = [model.fc1.weight.grad, model.fc2.weight.grad]

        # cag
        model.fc1.weight.grad = None
        model.fc2.weight.grad = None
        model_to_train = torch.compile(model, backend="inductor")
        with compiled_autograd._enable(compiler_fn):
            model_to_train(input).backward()
        res = [model_to_train.fc1.weight.grad, model_to_train.fc2.weight.grad]

        self.assertEqual(res[0], ref_res[0])
        self.assertEqual(res[1], ref_res[1])

    def test_reorder_post_hook2(self):
        x = torch.randn([1, 4, 32, 32], requires_grad=True)
        y = torch.sigmoid(x)
        z = torch.tanh(y)

        assert isinstance(z.grad_fn, torch.autograd.graph.Node)
        assert isinstance(y.grad_fn, torch.autograd.graph.Node)
        handle_z = z.grad_fn.register_hook(lambda gI, gO: (gO[0] * 2,))
        handle_y = y.grad_fn.register_hook(lambda gI, gO: (gI[0] * 2,))
        z.sum().backward(retain_graph=True)
        ref_res = x.grad

        x.grad = None
        with compiled_autograd._enable(compiler_fn):
            z.sum().backward(retain_graph=True)
        res = x.grad

        self.assertEqual(res, ref_res)

    def test_reorder_post_hook3(self):
        conv = torch.nn.Conv2d(4, 4, 3, bias=False)
        x = torch.randn([1, 4, 32, 32])
        y = conv(x)

        assert isinstance(y.grad_fn, torch.autograd.graph.Node)
        # this hook will mul 2.0 to the conv weight gradient
        handle_y = y.grad_fn.register_hook(lambda gI, gO: (gI[0], gI[1] * 2, gI[2]))
        y.sum().backward(retain_graph=True)
        ref_res = x.grad

        x.grad = None
        with compiled_autograd._enable(compiler_fn):
            y.sum().backward(retain_graph=True)
        res = x.grad

        self.assertEqual(res, ref_res)

    def test_reorder_all_bwd_hooks(self):
        def tensor_hook(grad):
            return grad.sub(2.0)

        def acc_grad_node_pre_hook(grad_out):
            return (grad_out[0].div(5.0),)

        def post_acc_grad_hook(tensor):
            tensor.grad.add_(3.0)

        class TestModel(torch.nn.Module):
            def __init__(self):
                super().__init__()
                self.conv1 = torch.nn.Conv2d(4, 4, 3, bias=False)
                self.conv2 = torch.nn.Conv2d(4, 4, 3, bias=False)

                self.acc_grad1 = self.conv1.weight.view_as(
                    self.conv1.weight
                ).grad_fn.next_functions[0][0]
                self.conv1.weight.register_hook(tensor_hook)
                self.conv1.weight.register_post_accumulate_grad_hook(post_acc_grad_hook)
                self.acc_grad1.register_prehook(acc_grad_node_pre_hook)

                def acc_grad_node_post_hook1(grad_in, grad_out):
                    self.conv1.weight.grad.mul_(0.5)

                self.acc_grad1.register_hook(acc_grad_node_post_hook1)

                self.acc_grad2 = self.conv2.weight.view_as(
                    self.conv2.weight
                ).grad_fn.next_functions[0][0]
                self.conv2.weight.register_hook(tensor_hook)
                self.conv2.weight.register_post_accumulate_grad_hook(post_acc_grad_hook)
                self.acc_grad2.register_prehook(acc_grad_node_pre_hook)

                def acc_grad_node_post_hook2(grad_in, grad_out):
                    self.conv2.weight.grad.mul_(0.5)

                self.acc_grad2.register_hook(acc_grad_node_post_hook2)

            def forward(self, x):
                y = self.conv1(x)
                y = self.conv2(y)
                return y.sum()

        input = torch.randn([1, 4, 32, 32])

        # eager ref
        model = TestModel()
        model(input).backward()
        ref_results = [model.conv1.weight.grad, model.conv2.weight.grad]

        # cag
        model.conv1.weight.grad = None
        model.conv2.weight.grad = None
        compiled_model = torch.compile(model, backend="inductor")
        with compiled_autograd._enable(compiler_fn):
            compiled_model(input).backward()
        results = [compiled_model.conv1.weight.grad, compiled_model.conv2.weight.grad]

        self.assertEqual(results[0], ref_results[0])
        self.assertEqual(results[1], ref_results[1])

    def test_reorder_multi_post_hooks(self):
        class TestModel(torch.nn.Module):
            def __init__(self):
                super().__init__()
                self.conv1 = torch.nn.Conv2d(4, 4, 3, bias=False)
                self.conv2 = torch.nn.Conv2d(4, 4, 3, bias=False)

                self.acc_grad1 = self.conv1.weight.view_as(
                    self.conv1.weight
                ).grad_fn.next_functions[0][0]

                def acc_grad_node1_post_hook1(grad_in, grad_out):
                    self.conv1.weight.grad.mul_(0.5)

                def acc_grad_node1_post_hook2(grad_in, grad_out):
                    self.conv1.weight.grad.sub_(0.3)

                self.acc_grad1.register_hook(acc_grad_node1_post_hook1)
                self.acc_grad1.register_hook(acc_grad_node1_post_hook2)

                self.acc_grad2 = self.conv2.weight.view_as(
                    self.conv2.weight
                ).grad_fn.next_functions[0][0]

                def acc_grad_node2_post_hook1(grad_in, grad_out):
                    self.conv2.weight.grad.mul_(0.3)

                def acc_grad_node2_post_hook2(grad_in, grad_out):
                    self.conv2.weight.grad.sub_(0.5)

                self.acc_grad2.register_hook(acc_grad_node2_post_hook1)
                self.acc_grad2.register_hook(acc_grad_node2_post_hook2)

            def forward(self, x):
                y = self.conv1(x)
                y = self.conv2(y)
                return y.sum()

        input = torch.randn([1, 4, 32, 32])

        # eager ref
        model = TestModel()
        model(input).backward()
        ref_results = [model.conv1.weight.grad, model.conv2.weight.grad]

        # cag
        model.conv1.weight.grad = None
        model.conv2.weight.grad = None
        compiled_model = torch.compile(model, backend="inductor")
        with compiled_autograd._enable(compiler_fn):
            compiled_model(input).backward()
        results = [compiled_model.conv1.weight.grad, compiled_model.conv2.weight.grad]

        self.assertEqual(results[0], ref_results[0])
        self.assertEqual(results[1], ref_results[1])

    def test_reorder_multi_pre_hooks(self):
        def acc_grad_node_pre_hook1(grad_out):
            return (grad_out[0].div(5.0),)

        def acc_grad_node_pre_hook2(grad_out):
            return (grad_out[0].sub(0.3),)

        class TestModel(torch.nn.Module):
            def __init__(self):
                super().__init__()
                self.conv1 = torch.nn.Conv2d(4, 4, 3, bias=False)
                self.conv2 = torch.nn.Conv2d(4, 4, 3, bias=False)

                self.acc_grad1 = self.conv1.weight.view_as(
                    self.conv1.weight
                ).grad_fn.next_functions[0][0]
                self.acc_grad1.register_prehook(acc_grad_node_pre_hook1)
                self.acc_grad1.register_prehook(acc_grad_node_pre_hook2)

                self.acc_grad2 = self.conv2.weight.view_as(
                    self.conv2.weight
                ).grad_fn.next_functions[0][0]
                self.acc_grad2.register_prehook(acc_grad_node_pre_hook1)
                self.acc_grad2.register_prehook(acc_grad_node_pre_hook2)

            def forward(self, x):
                y = self.conv1(x)
                y = self.conv2(y)
                return y.sum()

        input = torch.randn([1, 4, 32, 32])

        # eager ref
        model = TestModel()
        model(input).backward()
        ref_results = [model.conv1.weight.grad, model.conv2.weight.grad]

        # cag
        model.conv1.weight.grad = None
        model.conv2.weight.grad = None
        compiled_model = torch.compile(model, backend="inductor")
        with compiled_autograd._enable(compiler_fn):
            compiled_model(input).backward()
        results = [compiled_model.conv1.weight.grad, compiled_model.conv2.weight.grad]

        self.assertEqual(results[0], ref_results[0])
        self.assertEqual(results[1], ref_results[1])

    def test_reorder_multi_tensor_pre_hooks(self):
        def tensor_hook1(grad):
            return grad.sub(2.0)

        def tensor_hook2(grad):
            return grad.mul(0.5)

        class TestModel(torch.nn.Module):
            def __init__(self):
                super().__init__()
                self.conv1 = torch.nn.Conv2d(4, 4, 3, bias=False)
                self.conv2 = torch.nn.Conv2d(4, 4, 3, bias=False)

                self.acc_grad1 = self.conv1.weight.view_as(
                    self.conv1.weight
                ).grad_fn.next_functions[0][0]
                self.conv1.weight.register_hook(tensor_hook1)
                self.conv1.weight.register_hook(tensor_hook2)

                self.acc_grad2 = self.conv2.weight.view_as(
                    self.conv2.weight
                ).grad_fn.next_functions[0][0]
                self.conv2.weight.register_hook(tensor_hook1)
                self.conv2.weight.register_hook(tensor_hook2)

            def forward(self, x):
                y = self.conv1(x)
                y = self.conv2(y)
                return y.sum()

        input = torch.randn([1, 4, 32, 32])

        # eager ref
        model = TestModel()
        model(input).backward()
        ref_results = [model.conv1.weight.grad, model.conv2.weight.grad]

        # cag
        model.conv1.weight.grad = None
        model.conv2.weight.grad = None
        compiled_model = torch.compile(model, backend="inductor")
        with compiled_autograd._enable(compiler_fn):
            compiled_model(input).backward()
        results = [compiled_model.conv1.weight.grad, compiled_model.conv2.weight.grad]

        self.assertEqual(results[0], ref_results[0])
        self.assertEqual(results[1], ref_results[1])

    def test_torch_compile(self):
        def fn():
            model = torch.nn.Sequential(
                torch.nn.Linear(4, 4),
                torch.nn.Sigmoid(),
            )
            opt_model = torch.compile(model, fullgraph=True)

            for _ in range(3):
                x = torch.randn([1, 4])

                result = opt_model(x).sum()
                result.backward()
                yield model[0].weight.grad
                yield model[0].bias.grad
                model.zero_grad()

        self.check_output_and_recompiles(fn)

    @parametrize("api", ("compile", "optimize"))
    @parametrize("backend", ("eager", "aot_eager", "inductor"))
    def test_compile_api(self, api, backend):
        def wrap(fn, backend):
            if api == "compile":
                return torch.compile(fn, backend=backend)
            elif api == "optimize":
                return torch._dynamo.optimize(backend)(fn)

        def fn(model, inputs):
            res = []
            for inp in inputs:
                result = model(inp).sum()
                result.backward()
                res.append(model[0].weight.grad)
                res.append(model[0].bias.grad)
                model.zero_grad()
            return res

        torch.manual_seed(123)
        model = torch.nn.Sequential(
            torch.nn.Linear(4, 4),
            torch.nn.Sigmoid(),
        )
        inputs = [
            torch.randn([1, 4]),
            torch.randn([2, 4]),
            torch.randn([3, 4]),
        ]

        expected = fn(model, inputs)
        with config.patch(compiled_autograd=True):
            compiled_fn = wrap(fn, backend)
        actual = compiled_fn(model, inputs)
        self.assertEqual(expected, actual)
        self.assertEqual(counters["compiled_autograd"]["captures"], 2)

    @parametrize("backend", ("eager", "aot_eager", "inductor"))
    def test_optimize_assert(self, backend):
        # can be merged into the test above once we support
        # no graph break on .backward

        def fn(model, inp):
            # NOTE: not calling .backward in the compiled fn
            return model(inp).sum()

        torch.manual_seed(123)
        model = torch.nn.Sequential(
            torch.nn.Linear(4, 4),
            torch.nn.Sigmoid(),
        )
        inp = torch.randn([1, 4])

        out = fn(model, inp)
        out.backward()
        expected = [p.grad for p in model.parameters()]
        model.zero_grad()
        with config.patch(compiled_autograd=True):
            compiled_fn = torch._dynamo.optimize_assert(backend)(fn)

        # should not error due to undefined `rebuild_ctx`
        out = compiled_fn(model, inp)
        out.backward()
        actual = [p.grad for p in model.parameters()]
        self.assertEqual(expected, actual)
        self.assertEqual(counters["compiled_autograd"]["captures"], 0)

    def test_multiple_torch_compile(self):
        model = torch.nn.Sequential(
            torch.nn.Linear(4, 4),
            torch.nn.Sigmoid(),
        )
        x = torch.randn([1, 4])

        def fn():
            result = model(x).sum()
            result.backward()

        model2 = torch.nn.Linear(4, 4)
        x2 = torch.randn([1, 4])

        def fn2():
            result = model2(x2).sum()
            result.backward()

        no_ca1 = torch.compile(fn)
        no_ca1()
        self.assertEqual(counters["compiled_autograd"]["captures"], 0)
        counters.clear()

        with config.patch(compiled_autograd=True):
            with_ca = torch.compile(fn2)
            with_ca()
            self.assertEqual(counters["compiled_autograd"]["captures"], 1)
            counters.clear()

        no_ca2 = torch.compile(fn)
        no_ca2()
        self.assertEqual(counters["compiled_autograd"]["captures"], 0)

    def test_torch_compile_graph_break(self):
        model = torch.nn.Sequential(
            torch.nn.Linear(4, 4),
            torch.nn.Sigmoid(),
        )
        x = torch.randn([1, 4])

        @torch._dynamo.disable()
        def fn():
            result = model(x).sum()
            result.backward()

        with config.patch(compiled_autograd=True):
            opt_fn = torch.compile(fn)
            opt_fn()

        self.assertEqual(counters["compiled_autograd"]["captures"], 1)

    def test_torch_compile_graph_break2(self):
        model = torch.nn.Sequential(
            torch.nn.Linear(4, 4),
            torch.nn.Sigmoid(),
        )
        x = torch.randn([1, 4])

        @torch._dynamo.disable()
        def inner_fn(loss):
            loss.backward()

        def fn():
            result = model(x).sum()
            inner_fn(result)

        with config.patch(compiled_autograd=True):
            opt_fn = torch.compile(fn)
            opt_fn()

        self.assertEqual(counters["compiled_autograd"]["captures"], 1)

    def test_torch_compile_only_backward_call(self):
        model = torch.nn.Sequential(
            torch.nn.Linear(4, 4),
            torch.nn.Sigmoid(),
        )
        x = torch.randn([1, 4])

        result = model(x).sum()
        with config.patch(compiled_autograd=True):
            opt_bwd = torch.compile(lambda: result.backward())
            opt_bwd()

        self.assertEqual(counters["compiled_autograd"]["captures"], 1)

    def test_dynamo_boxed(self):
        def get_placeholders(gm_):
            placeholders = []
            for node in gm_.graph.nodes:
                if node.op == "placeholder":
                    placeholders.append(node)
            return placeholders

        def eager_with_check(gm, is_bwd):
            def inner_compiler(gm_, example_inputs_):
                placeholders = get_placeholders(gm_)
                if is_bwd:
                    # boxed inputs
                    assert isinstance(placeholders[0].meta["example_value"], list)
                else:
                    # not boxed inputs
                    assert not isinstance(placeholders[0].meta["example_value"], list)

                return gm_

            return torch.compile(gm, backend=inner_compiler)

        bwd_compiler_fn = functools.partial(eager_with_check, is_bwd=True)

        def fn(inputs):
            args_0, args_1, args_2 = inputs
            out = torch.mm(args_0, args_1)
            out = torch.mm(out, args_2)
            loss = out.sum()
            with compiled_autograd._enable(bwd_compiler_fn):
                loss.backward()
            yield args_0.grad
            yield args_1.grad
            yield args_2.grad

        inputs = [
            torch.randn([1, 2], requires_grad=True),
            torch.randn([2, 3], requires_grad=True),
            torch.randn([3, 4], requires_grad=True),
        ]

        compiled_fn = eager_with_check(fn, is_bwd=False)
        grads = list(compiled_fn(inputs))
        self.assertEqual(len(grads), 3)
        self.assertNotEqual(grads[0], None)
        self.assertNotEqual(grads[1], None)
        self.assertNotEqual(grads[2], None)

    def test_inputs_aliasing_bytecode_attr_mutations(self):
        # Freeze compiled autograd graph
        compiler = torch._dynamo.compiled_autograd.AutogradCompilerInstance(compiler_fn)
        param = torch.ones(100)
        activ = torch.ones(100) * 2
        inputs = [param, activ]
        _, proxies, _, _ = compiler.begin_capture(
            inputs=inputs,
            sizes=[],
            scalars=[],
            origins=[[], [], []],
            accumulate_grad=False,
            check_nans=False,
        )
        param_proxy, activ_proxy = proxies
        buf = activ_proxy * 2
        torch.ops.inductor.accumulate_grad_.default(param_proxy, buf)
        runtime_wrapper, compiled_fn = compiler.end_capture(buf)

        def bytecode_hook(code, out_code):
            import dis
            import sys

            if sys.version_info < (3, 11):
                call_op = "CALL_FUNCTION"
            else:
                call_op = "CALL"

            insts = list(dis.get_instructions(out_code))
            call_graph_idx = next(
                i for i, inst in enumerate(insts) if inst.opname == call_op
            )
            # pre-graph should alias: inputs_ref_0 = inputs[0]
            matches = [
                inst
                for inst in insts[:call_graph_idx]
                if inst.opname == "STORE_FAST" and inst.argval == "inputs_ref_0"
            ]
            self.assertTrue(len(matches) == 1)
            # post-graph should access inputs_ref_0 instead of inputs
            matches = [
                inst for inst in insts[call_graph_idx:] if inst.argval == "inputs"
            ]
            self.assertTrue(len(matches) == 0)
            matches = [
                inst
                for inst in insts[call_graph_idx:]
                if inst.opname == "LOAD_FAST" and inst.argval == "inputs_ref_0"
            ]
            self.assertTrue(len(matches) == 1)

        torch._dynamo.reset()
        handle = torch._dynamo.convert_frame.register_bytecode_hook(bytecode_hook)
        try:
            runtime_wrapper(
                compiled_fn=compiled_fn,
                inputs=[param, activ],
                sizes=(),
                scalars=(),
                hooks=[],
                packed_inputs=[],
            )
        finally:
            handle.remove()

    def test_inputs_aliasing_bytecode_stack_restore(self):
        logging.getLogger().setLevel(logging.WARNING)
        from torch.testing._internal.logging_tensor import LoggingTensor

        # Create a graph that allows inputs stealing
        def forward(inputs):
            add = inputs[0] + 1
            add_1 = add + inputs[1]  # handled in suffix for tensor subclass
            out = add_1.cpu()
            return (out,)

        gm = torch.fx.symbolic_trace(forward)
        torch._dynamo.utils.set_locals_to_steal(gm, ["inputs"])
        compiled_fn = torch.compile(gm)

        inputs = [
            torch.ones(1000000, dtype=torch.float32),
            LoggingTensor(torch.ones(1)),
        ]
        match_done = False

        def bytecode_hook(code, out_code):
            import dis
            import sys

            nonlocal match_done

            # test is sensitive to what Dynamo traces. So as soon as the main
            # graph is tested, we skip the bytecode hook checks for future
            # frames.
            if not match_done:
                if sys.version_info < (3, 11):
                    call_op = "CALL_FUNCTION"
                else:
                    call_op = "CALL"

                insts = list(dis.get_instructions(out_code))
                call_graph_idx = next(
                    i for i, inst in enumerate(insts) if inst.opname == call_op
                )
                # pre-graph should alias: inputs_ref_0 = inputs[0]
                matches = [
                    inst
                    for inst in insts[:call_graph_idx]
                    if inst.opname == "STORE_FAST" and inst.argval == "inputs_ref_0"
                ]
                self.assertTrue(len(matches) == 1)
                # post-graph should access inputs_ref_0 instead of inputs
                matches = [
                    inst for inst in insts[call_graph_idx:] if inst.argval == "inputs"
                ]
                self.assertTrue(len(matches) == 0)
                matches = [
                    inst
                    for inst in insts[call_graph_idx:]
                    if inst.opname == "LOAD_FAST" and inst.argval == "inputs_ref_0"
                ]
                self.assertTrue(len(matches) == 1)
                match_done = True

        torch._dynamo.reset()
        handle = torch._dynamo.convert_frame.register_bytecode_hook(bytecode_hook)
        try:
            compiled_fn(inputs)
            self.assertTrue(len(inputs) == 0)
        finally:
            handle.remove()

    def test_implicit_add(self):
        def fn():
            y = torch.randn(1, 4, requires_grad=True)

            def model(x):
                # y is used multiple times, gradients get added
                return torch.sigmoid(x * y + torch.sin(y) + torch.cos(y))

            for _ in range(3):
                x = torch.randn([1, 4])

                result = model(x).sum()
                result.backward()
                yield result
                yield y.grad
                y.grad = None

        self.check_output_and_recompiles(fn)

    def test_output_nodes_all_leaves(self):
        def fn():
            y = torch.randn(1, 4, requires_grad=True)
            z = torch.randn(1, 4, requires_grad=True)

            def model(x):
                return torch.sigmoid(x * z + torch.sin(y) + torch.cos(y))

            for _ in range(3):
                x = torch.randn([1, 4])

                result = model(x).sum()
                gy, gz = torch.autograd.grad(result, inputs=[y, z])
                assert y.grad is None
                assert z.grad is None
                yield gy
                yield gz

        self.check_output_and_recompiles(fn)

    def test_output_nodes_some_leaves(self):
        def fn():
            class UnreachableBwd(torch.autograd.Function):
                @staticmethod
                def forward(ctx, x):
                    return x

                @staticmethod
                def backward(ctx, gO):
                    raise RuntimeError

            y = torch.randn(1, 4, requires_grad=True)
            z = torch.randn(1, 4, requires_grad=True)

            def model(x):
                return torch.sigmoid(UnreachableBwd.apply(y) * z)

            for _ in range(3):
                x = torch.randn([1, 4])

                result = model(x).sum()
                gz = torch.autograd.grad(result, inputs=[z])
                assert y.grad is None
                assert z.grad is None
                yield gz

        self.check_output_and_recompiles(fn)

    def test_no_output_nodes_all_leaves(self):
        def fn():
            y = torch.randn(1, 4, requires_grad=True)
            z = torch.randn(1, 4, requires_grad=True)

            def model(x):
                return torch.sigmoid(x * z + torch.sin(y) + torch.cos(y))

            for _ in range(3):
                x = torch.randn([1, 4])
                result = model(x).sum()
                out = result.backward()
                assert out is None
                assert y.grad is not None
                assert z.grad is not None
                yield y.grad
                yield z.grad
                y.grad = None
                z.grad = None

        self.check_output_and_recompiles(fn)

    def test_no_output_nodes_some_leaves(self):
        def fn():
            class UnreachableBwd(torch.autograd.Function):
                @staticmethod
                def forward(ctx, x):
                    return x

                @staticmethod
                def backward(ctx, gO):
                    raise RuntimeError

            y = torch.randn(1, 4, requires_grad=True)
            z = torch.randn(1, 4, requires_grad=True)
            a = torch.randn(1, 4, requires_grad=True)

            def model(x):
                return torch.sigmoid(x * y * z * UnreachableBwd.apply(a))

            for _ in range(3):
                x = torch.randn([1, 4])
                result = model(x).sum()
                out = result.backward(inputs=[y, z])
                assert out is None
                assert y.grad is not None
                assert z.grad is not None
                assert a.grad is None
                yield y.grad
                yield z.grad
                y.grad = None
                z.grad = None

        self.check_output_and_recompiles(fn)

    def test_no_output_nodes_different_leaves_will_recompile(self):
        def fn():
            def fwd(x, y, z):
                out = x * y  # MulBackward0
                out2 = out * z  # MulBackward0
                return out2.sum()  # SumBackward0

            x = torch.randn(5, requires_grad=True)
            y = torch.randn(5, requires_grad=True)
            z = torch.randn(5, requires_grad=True)
            loss = fwd(x, y, z)
            torch.compile(lambda: torch.autograd.backward(loss, inputs=[x]))()
            yield x.grad
            x.grad = None

            loss = fwd(x, y, z)
            torch.compile(lambda: torch.autograd.backward(loss, inputs=[y]))()
            yield y.grad

        # Guarded by TensorArg id, mismatch on last MulBackward0
        self.check_output_and_recompiles(fn, 2)

    def test_dynamic_shapes(self):
        def fn():
            model = torch.nn.Sequential(
                torch.nn.Linear(4, 4),
                torch.nn.ReLU(),
                torch.nn.Linear(4, 4),
                torch.nn.ReLU(),
            )
            opt_model = torch.compile(model, dynamic=True)

            for b in range(10, 100, 10):
                x = torch.randn([b, 4])
                result = opt_model(x).sum()
                result.backward()
                yield model[0].weight.grad
                yield model[0].bias.grad
                yield model[2].weight.grad
                yield model[2].bias.grad
                model.zero_grad()

        self.check_output_and_recompiles(fn)

    def test_dynamic_shapes_from_forward(self):
        class ToyModel(nn.Module):
            def __init__(self, in_feat=10, hidden_feat=50, out_feat=5):
                super().__init__()
                self.linear1 = nn.Linear(in_feat, hidden_feat)
                self.linear2 = nn.Linear(hidden_feat, hidden_feat)
                self.linear3 = nn.Linear(hidden_feat, out_feat)
                self.mse_loss = torch.nn.MSELoss()

            def forward(self, inputs, output):
                out1 = self.linear1(inputs)
                out2 = self.linear2(out1)
                out3 = self.linear3(out2)
                return self.mse_loss(out3, output)

        m = ToyModel()
        m = torch.compile(m)

        def run(i):
            torch._dynamo.utils.counters.clear()
            inp = torch.randn(i, 10)
            target = torch.randn(i, 5)
            loss = m(inp, target)
            with compiled_autograd._enable(make_compiler_fn(dynamic=None)):
                loss.backward()

        counters = torch._dynamo.utils.counters
        run(3)
        self.assertEqual(counters["compiled_autograd"]["captures"], 1)
        self.assertEqual(counters["compiled_autograd"]["compiles"], 1)
        run(4)
        self.assertEqual(counters["compiled_autograd"]["captures"], 1)
        self.assertEqual(counters["compiled_autograd"]["compiles"], 1)
        run(5)
        self.assertEqual(counters["compiled_autograd"]["captures"], 0)
        self.assertEqual(counters["compiled_autograd"]["compiles"], 0)
        run(6)
        self.assertEqual(counters["compiled_autograd"]["captures"], 0)
        self.assertEqual(counters["compiled_autograd"]["compiles"], 0)

    def test_dynamic_shapes_eager_node(self):
        # Here, we have no way of marking the symbolic sizes using in SumBackward as dynamic
        def fn():
            model = torch.nn.Sequential(
                torch.nn.Linear(4, 4),
                torch.nn.ReLU(),
                torch.nn.Linear(4, 4),
                torch.nn.ReLU(),
            )
            opt_model = torch.compile(model, dynamic=True)

            for b, s in zip([10, 20, 30], [2, 4, 8]):
                x = torch.randn([b, 4])
                result = opt_model(x)
                view = result.view(s, -1)
                # sum will save dynamic sizes
                loss = view.sum()
                loss.backward()
                yield model[0].weight.grad
                yield model[0].bias.grad
                yield model[2].weight.grad
                yield model[2].bias.grad
                model.zero_grad()

        self.check_output_and_recompiles(fn)

    def test_dynamic_shapes_annotations(self):
        @torch.compile
        def f(x):
            return x.sin().sin()

        with torch._dynamo.compiled_autograd._enable(torch.compile):
            x = torch.randn(2, 3, requires_grad=True)
            torch._dynamo.mark_dynamic(x, 0)
            out = f(x)
            out.sum().backward()

            x = torch.randn(4, 3, requires_grad=True)
            torch._dynamo.mark_dynamic(x, 0)
            out = f(x)
            out.sum().backward()

        # mark_dynamic should not cause ConstraintViolationError
        self.assertEqual(counters["compiled_autograd"]["captures"], 1)

    def test_torch_compile_api_dynamic_shapes(self):
        # Here, we have no way of marking the symbolic sizes using in SumBackward as dynamic
        def fn(call_backward):
            model = torch.nn.Sequential(
                torch.nn.Linear(4, 4),
                torch.nn.ReLU(),
                torch.nn.Linear(4, 4),
                torch.nn.ReLU(),
            )

            for b, s in zip([10, 20, 30], [2, 4, 8]):
                x = torch.randn([b, 4])
                result = model(x)
                view = result.view(s, -1)
                # sum will save dynamic sizes
                loss = view.sum()
                call_backward(loss)
                yield model[0].weight.grad
                yield model[0].bias.grad
                yield model[2].weight.grad
                yield model[2].bias.grad
                model.zero_grad()

        def call_backward(loss):
            loss.backward()

        eager_out = list(fn(call_backward))
        with config.patch(compiled_autograd=True):
            compiled_out = list(fn(torch.compile(call_backward, dynamic=True)))
        self.assertEqual(counters["compiled_autograd"]["captures"], 1)

    def test_accumulate_without_zero(self):
        def fn():
            model = torch.nn.Sequential(
                torch.nn.Linear(4, 4),
                torch.nn.ReLU(),
                torch.nn.Linear(4, 4),
                torch.nn.ReLU(),
            )
            opt_model = torch.compile(model, dynamic=True)

            for _ in range(10):
                x = torch.randn([10, 4])
                result = opt_model(x).sum()
                result.backward()
                yield model[0].weight.grad.clone()
                yield model[0].bias.grad.clone()
                yield model[2].weight.grad.clone()
                yield model[2].bias.grad.clone()

        self.check_output_and_recompiles(fn, count=2)

    def test_inplace_grad_update(self):
        def fn():
            model = torch.nn.Sequential(
                torch.nn.Linear(4, 4),
                torch.nn.ReLU(),
            )
            opt_model = torch.compile(model, dynamic=True)

            for _ in range(10):
                w_grad = torch.rand_like(model[0].weight)
                b_grad = torch.rand_like(model[0].bias)
                model[0].weight.grad = w_grad
                model[0].bias.grad = b_grad

                x = torch.randn([10, 4])
                result = opt_model(x).sum()
                result.backward()
                assert model[0].weight.grad is w_grad
                assert model[0].bias.grad is b_grad
                yield w_grad.clone()
                yield b_grad.clone()

        self.check_output_and_recompiles(fn, count=1)

    @unittest.skipIf(not HAS_GPU, "requires gpu")
    def test_issue106555(self):
        DEVICE = torch.device(GPU_TYPE, 0)
        NUM_FEATURES = 256

        def bias_sigmoid_mul(x1, x2, bias):
            x2 = torch.sigmoid(x2 + bias)
            y = x1 * x2
            return y

        bias_sigmoid_mul_jit = torch.compile(bias_sigmoid_mul)

        class ModuleWithJit(nn.Module):
            def __init__(self) -> None:
                super().__init__()
                self.linear_1 = nn.Linear(NUM_FEATURES, NUM_FEATURES, bias=True)
                self.linear_2 = nn.Linear(NUM_FEATURES, NUM_FEATURES, bias=False)
                self.linear_2_bias = nn.Parameter(torch.zeros(NUM_FEATURES))

            def forward(self, input_tensor):
                x1 = self.linear_1(input_tensor)
                x2 = self.linear_2(input_tensor)
                output = bias_sigmoid_mul_jit(x1, x2, self.linear_2_bias)
                return output

        class Model(nn.Module):
            def __init__(self) -> None:
                super().__init__()
                self.module_with_jit_1 = ModuleWithJit()
                self.module_with_jit_2 = ModuleWithJit()

            def forward(self, x, gradient_checkpointing: bool):
                if gradient_checkpointing:
                    y = torch.utils.checkpoint.checkpoint(
                        self._forward, x, use_reentrant=True
                    )
                else:
                    y = self._forward(x)
                return y

            def _forward(self, x):
                x = x + self.module_with_jit_1(x)
                x = x + self.module_with_jit_2(x.transpose(-2, -3)).transpose(-2, -3)
                return x

        device_interface = get_interface_for_device(GPU_TYPE)
        device_interface.set_device(device=DEVICE)
        torch.manual_seed(1234567890)
        model = Model()
        model.train()
        model.to(device=DEVICE)
        model_parameters = list(model.parameters())

        torch.manual_seed(1234567890)
        input_tensor = torch.randn(1, 128, 256, NUM_FEATURES).to(device=DEVICE)
        input_tensor.requires_grad = True
        target_tensor = torch.randn(1, 128, 256, NUM_FEATURES).to(
            dtype=input_tensor.dtype, device=DEVICE
        )

        for iteration in range(10):
            for param in model_parameters:
                param.grad = None
            output_tensor = model(
                x=input_tensor.clone(),
                gradient_checkpointing=True,
            )
            loss = torch.mean(torch.abs(target_tensor - output_tensor))
            loss.backward()

    def test_keep_graph_simple(self):
        x = torch.tensor([2.0], requires_grad=True)
        y = x**2

        # First backward pass; keep the computation graph
        y.backward(retain_graph=True)
        self.assertEqual(x.grad, torch.Tensor([4]))  # dy/dx at x=2 is 4

        # Note - this will run under both the eager and compiled regime.
        def fn():
            # Reset the gradients
            x.grad = torch.tensor([0.0])
            # Second and Third backward pass; keep the computation graph
            y.backward(retain_graph=True)
            self.assertEqual(x.grad, torch.Tensor([4]))  # dy/dx at x=2 is 4
            return x.grad

        self.check_output_and_recompiles(fn, count=1)

    def test_keep_graph_usage_after_compiled(self):
        x = torch.tensor([2.0], requires_grad=True)
        y = x**2

        # First backward pass; keep the computation graph
        def eager_check():
            y.backward(retain_graph=True)
            self.assertEqual(x.grad, torch.Tensor([4]))  # dy/dx at x=2 is 4
            x.grad = torch.tensor([0.0])

        eager_check()

        for i in range(0, 5):
            with compiled_autograd._enable(compiler_fn):
                eager_check()

            eager_check()

    def test_custom_fn_saved_tensors(self):
        def fn():
            class MySin(torch.autograd.Function):
                @staticmethod
                def forward(ctx, x):
                    ctx.save_for_backward(x)
                    return torch.sin(x)

                @staticmethod
                def backward(ctx, gO):
                    (x,) = ctx.saved_tensors
                    return gO * torch.cos(x)

            for i in [10, 100, 10, 15, 20, 25]:
                x = torch.arange(0.0, i, requires_grad=True)
                out = MySin.apply(x)
                loss = out.sum()
                loss.backward()
                yield x.grad

        self.check_output_and_recompiles(fn)

    def test_custom_fn_saved_multiple_tensors(self):
        def fn():
            class MyFn(torch.autograd.Function):
                @staticmethod
                def forward(ctx, x, y):
                    ctx.save_for_backward(x, y)
                    return torch.sin(x), torch.sin(y)

                @staticmethod
                def backward(ctx, gO_x, gO_y):
                    (x, y) = ctx.saved_tensors
                    return gO_x * torch.cos(x), gO_y * torch.cos(y)

            for i in [10, 100, 10, 15, 20, 25]:
                x = torch.arange(0.0, i, requires_grad=True)
                y = torch.arange(0.0, i, requires_grad=True)
                out1, out2 = MyFn.apply(x, y)
                loss = (out1 * out2).sum()
                loss.backward()
                yield x.grad

        self.check_output_and_recompiles(fn)

    def test_custom_fn_saved_multiple_tensors_dedup(self):
        def fn():
            class MyFn(torch.autograd.Function):
                @staticmethod
                def forward(ctx, x):
                    ctx.save_for_backward(x, x)
                    return torch.sin(x)

                @staticmethod
                def backward(ctx, gO):
                    (x1, x2) = ctx.saved_tensors
                    return gO * torch.cos(x1) * torch.cos(x2)

            for i in [10, 100, 10, 15, 20, 25]:
                x = torch.arange(0.0, i, requires_grad=True)
                out = MyFn.apply(x)
                loss = out.sum()
                loss.backward()
                yield x.grad

        self.check_output_and_recompiles(fn)

    def test_custom_fn_saved_shape_tensor(self):
        def fn():
            class MyFn(torch.autograd.Function):
                @staticmethod
                def forward(ctx, x):
                    ctx.save_for_backward(x)
                    return x

                @staticmethod
                def backward(ctx, gO):
                    (x,) = ctx.saved_tensors
                    return gO * x.shape[0]

            for i in [10, 100, 10, 15, 20, 25]:
                x = torch.arange(0.0, i, requires_grad=True)
                out = MyFn.apply(x)
                loss = out.sum()
                loss.backward()
                yield x.grad

        self.check_output_and_recompiles(fn)

    def test_custom_fn_saved_attr(self):
        def fn():
            class MyFn(torch.autograd.Function):
                @staticmethod
                def forward(ctx, x):
                    ctx.shape = x.shape
                    return x

                @staticmethod
                def backward(ctx, gO):
                    x_shape = ctx.shape[0]
                    return gO * x_shape

            for i in [10, 100, 10, 15, 20, 25]:
                x = torch.arange(0.0, i, requires_grad=True)
                out = MyFn.apply(x)
                loss = out.sum()
                loss.backward()
                yield x.grad

        self.check_output_and_recompiles(
            fn, compiler_fn=make_compiler_fn(fullgraph=False)
        )

    def test_custom_fn_multiple_grads(self):
        def fn():
            class MyFn(torch.autograd.Function):
                @staticmethod
                def forward(ctx, x, y):
                    return x + y, y

                @staticmethod
                def backward(ctx, gO_1, gO_2):
                    return gO_1, gO_2

            for i in [10, 100, 10, 15, 20, 25]:
                x = torch.arange(0.0, i, requires_grad=True)
                y = torch.arange(0.0, i, requires_grad=True)
                out1, out2 = MyFn.apply(x, y)
                loss = (out1 + out2).sum()
                loss.backward()
                yield x.grad
                yield y.grad

        self.check_output_and_recompiles(fn)

    def test_custom_fn_non_variable_input(self):
        def fn():
            class MyFn(torch.autograd.Function):
                @staticmethod
                def forward(ctx, x, y, z):
                    return x * 2, y * 3, z * 4

                @staticmethod
                def backward(ctx, gO_1, gO_2, gO_3):
                    return gO_1, gO_2, gO_3

            for i in [10, 100, 10, 15, 20, 25]:
                x = torch.arange(0.0, i, requires_grad=True)
                y = 1
                z = torch.arange(0.0, i, requires_grad=True)
                out1, out2, out3 = MyFn.apply(x, y, z)
                loss = (out1 + out2 + out3).sum()
                loss.backward()
                yield x
                yield y
                yield z

        self.check_output_and_recompiles(fn)

    @unittest.skipIf(not HAS_GPU, "requires gpu")
    def test_logging_tensor_flaky(self) -> None:
        # when you first run some test using triton and then run test_inputs_aliasing_bytecode_stack_restore
        # resulting in:
        #   - pytest: `TypeError: unsupported operand type(s) for +: 'Tensor' and 'LoggingTensor'`
        #   - python: `TypeError: not all arguments converted during string formatting`

        # 1. some triton involving test
        def fn():
            def _fn(x):
                return x

            x = torch.arange(
                1, 10, requires_grad=True, dtype=torch.float16, device=GPU_TYPE
            )
            out = _fn(x)
            loss = out.sum()
            loss.backward()

        with compiled_autograd._enable(compiler_fn):
            fn()

        logging.getLogger().setLevel(
            logging.WARNING
        )  # triton setup overwrote it to INFO
        # 2. test_inputs_aliasing_bytecode_stack_restore
        from torch.testing._internal.logging_tensor import LoggingTensor

        def forward(inputs):
            add = inputs[0] + 1
            add_1 = add + inputs[1]
            out = add_1.cpu()
            return (out,)

        gm = torch.fx.symbolic_trace(forward)
        print(gm.print_readable())
        torch._dynamo.utils.set_locals_to_steal(gm, ["inputs"])
        compiled_fn = torch.compile(gm)

        inputs = [
            torch.ones(1000000, dtype=torch.float32),
            LoggingTensor(torch.ones(1)),
        ]

        compiled_fn(inputs)

    @unittest.skipIf(not HAS_GPU, "requires gpu")
    def test_custom_fn_output_metadata(self):
        def my_compiler_fn(gm):
            for node in gm.graph.nodes:
                if isinstance(node.target, torch._ops.OpOverload):
                    assert (
                        node.target._name != "aten::_to_copy"
                    ), "there should be no implicit copies (e.g. dtype casting)"

            def inner_compiler(gm_, example_inputs_):
                counters["compiled_autograd"]["compiles"] += 1
                return inductor.compile(gm_, example_inputs_)

            return torch.compile(
                gm, backend=inner_compiler, fullgraph=True, dynamic=True
            )

        def fn():
            class MyFn(torch.autograd.Function):
                @staticmethod
                def forward(ctx, x):
                    return x

                @staticmethod
                def backward(ctx, gO):
                    return gO

            x = torch.arange(
                1, 10, requires_grad=True, dtype=torch.float16, device=GPU_TYPE
            )
            x_view = x.view(3, 3)
            out = MyFn.apply(x_view)
            loss = out.sum()
            loss.backward()
            yield x.dtype
            yield x.device
            yield x.grad

        self.check_output_and_recompiles(fn, count=1)

    def test_custom_fn_with_same_graph(self):
        def fn():
            class MyFn1(torch.autograd.Function):
                @staticmethod
                def forward(ctx, x):
                    return x

                @staticmethod
                def backward(ctx, gO):
                    return gO

            # same as MyFn1, but different autograd function id
            # should not be using same graph as MyFn1
            class MyFn2(torch.autograd.Function):
                @staticmethod
                def forward(ctx, x):
                    return x

                @staticmethod
                def backward(ctx, gO):
                    return gO

            for myfn in [MyFn1, MyFn2, MyFn1, MyFn2]:
                x = torch.arange(0.0, 10, requires_grad=True)
                out = myfn.apply(x)
                loss = out.sum()
                loss.backward()
                yield x.grad

        self.check_output_and_recompiles(
            fn, count=2
        )  # should compile once for MyFn1 and once for MyFn2

    def test_custom_fn_dynamically_defined_class(self):
        def fn():
            def create_class(multiplier: int):
                class DynamicFn(torch.autograd.Function):
                    @staticmethod
                    def forward(ctx, x):
                        return x * multiplier

                    @staticmethod
                    def backward(ctx, gO):
                        return gO * multiplier

                return DynamicFn

            for multiplier in [10, 20, 30]:
                x = torch.arange(0.0, 10, requires_grad=True)
                out = create_class(multiplier).apply(x)
                loss = out.sum()
                loss.backward()
                yield x.grad

        self.check_output_and_recompiles(fn, count=3)

    def test_custom_fn_bw_graph_break(self):
        def fn():
            class MySin(torch.autograd.Function):
                @staticmethod
                def forward(ctx, x):
                    ctx.save_for_backward(x)
                    return torch.sin(x)

                @staticmethod
                def backward(ctx, gO):
                    print("graph break")
                    (x,) = ctx.saved_tensors
                    print("graph break")
                    return gO * torch.cos(x)

            for i in [10, 100, 10, 15, 20, 25]:
                x = torch.arange(0.0, i, requires_grad=True)
                out = MySin.apply(x)
                loss = out.sum()
                loss.backward()
                yield x.grad

        self.check_output_and_recompiles(
            fn, count=[1, 3], compiler_fn=make_compiler_fn(fullgraph=False)
        )

    def test_custom_fn_compiled_fw_graph_break(self):
        def fn():
            class MySin(torch.autograd.Function):
                @staticmethod
                def forward(ctx, x):
                    print("graph break")
                    ctx.save_for_backward(x)
                    return torch.sin(x)

                @staticmethod
                def backward(ctx, gO):
                    (x,) = ctx.saved_tensors
                    return gO * torch.cos(x)

            opt_model = torch.compile(MySin.apply)
            for i in [10, 100, 10, 15, 20, 25]:
                x = torch.arange(0.0, i, requires_grad=True)
                out = opt_model(x)
                loss = out.sum()
                loss.backward()
                yield x.grad

        self.check_output_and_recompiles(
            fn, count=1, compiler_fn=make_compiler_fn(fullgraph=False)
        )
        self.assertEqual(counters["stats"]["unique_graphs"], 4)  # 3 fw, 1 bw

    def test_custom_fn_compiled_fw_bw_graph_break(self):
        def fn():
            class MySin(torch.autograd.Function):
                @staticmethod
                def forward(ctx, x):
                    print("graph break")
                    ctx.save_for_backward(x)
                    return torch.sin(x)

                @staticmethod
                def backward(ctx, gO):
                    print("graph break")
                    (x,) = ctx.saved_tensors
                    return gO * torch.cos(x)

            opt_model = torch.compile(MySin.apply)
            for i in [10, 100, 10, 15, 20, 25]:
                x = torch.arange(0.0, i, requires_grad=True)
                out = opt_model(x)
                loss = out.sum()
                loss.backward()
                yield x.grad

        self.check_output_and_recompiles(
            fn, count=[1, 3], compiler_fn=make_compiler_fn(fullgraph=False)
        )
        self.assertEqual(counters["stats"]["unique_graphs"], 6)  # 3 fw, 3 bw

    def test_mismatch_fake_tensor_mode(self, dynamic_shape=False):
        """
        Repro the failure of training nanogpt with both compiled-autograd
        and _LazyGraphModule. Check https://github.com/pytorch/pytorch/pull/118981
        for more context.
        """
        B = 8
        x = torch.rand(B, 16)
        y = torch.rand(B, 16, requires_grad=True)

        if dynamic_shape:
            torch._dynamo.mark_dynamic(x, 0)
            torch._dynamo.mark_dynamic(y, 0)

        def f():
            y.grad = None
            out = x + y

            # make sure the backward call does not trigger any error when
            # compiling the backward graph
            out.sum().backward()
            return out, y.grad

        self.check_output_and_recompiles(f, compile_fn=True)

    def test_mismatch_fake_tensor_mode_dynamic_shape(self):
        self.test_mismatch_fake_tensor_mode(dynamic_shape=True)

    def test_accumulate_grad_accuracy(self):
        def fn():
            model = torch.nn.Sequential(
                torch.nn.Linear(2, 1, bias=False),
                torch.nn.Linear(1, 2, bias=False),
            )
            x = torch.randn(2, 2)

            out = model(x)
            loss = out.sum()
            torch.manual_seed(0)
            loss.backward()

            yield model[0].weight.grad
            yield model[1].weight.grad

        self.check_output_and_recompiles(fn, 1)

    def test_trace_run_with_rng_state(self):
        def sdpa(xq, xk):
            return F.scaled_dot_product_attention(xq, xk, xk, is_causal=True)

        def g(xq_1, xk_1, xq_2, xk_2):
            # xq: (bs, n_local_heads, seqlen, head_dim)
            # xk: (bs, n_local_heads, cache_len + seqlen, head_dim)
            y1 = sdpa(xq_1, xk_1)
            y2 = torch.utils.checkpoint.checkpoint(
                sdpa, xq_2, xk_2, use_reentrant=False
            )
            y = torch.mul(y1, y2)
            z = torch.matmul(y, y)
            return z

        def f():
            bs = 1
            n_local_heads = 1
            seqlen = 2
            head_dim = 2
            cache_len = 2
            xq_list = [
                torch.ones(
                    (bs, n_local_heads, seqlen, head_dim),
                    requires_grad=True,
                    device="cpu",
                )
                for _ in range(2)
            ]
            xk_list = [
                torch.ones(
                    (bs, n_local_heads, cache_len + seqlen, head_dim),
                    requires_grad=True,
                    device="cpu",
                )
                for _ in range(2)
            ]
            out = torch.compile(g, fullgraph=True)(
                xq_list[0], xk_list[0], xq_list[1], xk_list[1]
            )
            out.sum().backward()
            return out, *[x.grad for x in xq_list + xk_list]

        """
        Walkthrough of what happens with `run_with_rng_state`:
        1. `run_with_rng_state` only shows up in the backward graph (this op is inserted by the partitioner).
        2. The Dynamo graph captured by Compiled Autograd looks like:
        ```
        ===== __compiled_fn_3 =====
        torch/fx/_lazy_graph_module.py class GraphModule(torch.nn.Module):
            def forward(self, L_inputs_ : list):
                ...
                run_with_rng_state = torch.ops.higher_order.run_with_rng_state(
                    getitem_8,
                    torch.ops.aten._scaled_dot_product_flash_attention_for_cpu.default,
                    getitem_3, getitem_4, getitem_4, 0.0, True,
                )
                ...
        ```
        3. We want to preserve this `run_with_rng_state` op when going through AOTAutograd. We do it by having special handling
        in `run_with_rng_state` op's py_functionalize_impl.
        """

        def _run_with_rng_state_op_check(inductor_post_grad_graph):
            # Checks that `run_with_rng_state` op exists in Compiled Autograd's Inductor post-grad graph.
            op_set = {node.target for node in inductor_post_grad_graph.nodes}
            if torch.ops.higher_order.run_and_save_rng_state not in op_set:
                # This is backward graph, so check existence of `run_with_rng_state` op
                self.assertTrue(torch.ops.higher_order.run_with_rng_state in op_set)

        with torch._inductor.config.patch(
            post_grad_custom_post_pass=_run_with_rng_state_op_check
        ):
            compiler_fn = make_compiler_fn(fullgraph=True)

            def make_compiler_fn_with_op_check():
                def _compiler_fn(gm):
                    # Checks that `run_with_rng_state` op exists in Compiled Autograd's Dynamo graph.
                    self.assertTrue(
                        any(
                            node.target is torch.ops.higher_order.run_with_rng_state
                            for node in gm.graph.nodes
                        )
                    )
                    return compiler_fn(gm)

                return _compiler_fn

            compiler_fn_with_op_check = make_compiler_fn_with_op_check()
            self.check_output_and_recompiles(
                f, compiler_fn=compiler_fn_with_op_check, compile_fn=False
            )

    @torch._inductor.config.patch(enable_auto_functionalized_v2=True)
    def test_trace_auto_functionalized_v2(self):
        self.trace_auto_functionalized_base()

    @torch._inductor.config.patch(enable_auto_functionalized_v2=False)
    def test_trace_auto_functionalized(self):
        self.trace_auto_functionalized_base()

    def trace_auto_functionalized_base(self):
        with torch.library._scoped_library("testlib", "FRAGMENT") as lib:
            torch.library.define(
                "testlib::foo",
                "(Tensor(a!) x) -> (Tensor)",
                tags=torch.Tag.pt2_compliant_tag,
                lib=lib,
            )
            torch.library.define(
                "testlib::foo_mutated",
                "(Tensor(a!) x) -> (Tensor)",
                tags=torch.Tag.pt2_compliant_tag,
                lib=lib,
            )

            @torch.library.impl("testlib::foo", "cpu", lib=lib)
            def foo(x):
                x.add_(5)
                return x

            @torch.library.impl("testlib::foo", "Meta", lib=lib)
            def foo_meta(x):
                return x

            @torch.library.impl(
                "testlib::foo_mutated", "CompositeImplicitAutograd", lib=lib
            )
            def foo_mutated(x):
                return torch.ops.testlib.foo(x)

            def _get_custom_policy(must_recompute_list=None):
                def _custom_policy(ctx, func, *args, **kwargs):
                    if must_recompute_list is not None and func in must_recompute_list:
                        return torch.utils.checkpoint.CheckpointPolicy.MUST_RECOMPUTE
                    else:
                        return torch.utils.checkpoint.CheckpointPolicy.PREFER_RECOMPUTE

                return _custom_policy

            def context_fn():
                must_recompute_list = [
                    torch.ops.higher_order.auto_functionalized,
                ]
                return torch.utils.checkpoint.create_selective_checkpoint_contexts(
                    _get_custom_policy(
                        must_recompute_list=must_recompute_list,
                    ),
                )

            def g(x):
                x = torch.matmul(x, x)
                torch.ops.testlib.foo_mutated(x)
                return torch.matmul(x, x)

            def g_cp(x):
                return torch.utils.checkpoint.checkpoint(
                    g, x, use_reentrant=False, context_fn=context_fn
                )

            def f():
                inps = (torch.randn(4, 4, requires_grad=True),)
                output = torch.compile(g_cp, backend="aot_eager", fullgraph=True)(*inps)
                output.sum().backward()
                return output, inps[0].grad

            """
            Walkthrough of what happens with `auto_functionalized`:
            1. `auto_functionalized` op is inserted into the graph during AOTAutograd functionalization.
            We force the op to be recomputed (by using SAC), so it appears in the backward graph.
            2. The AOT backward graph looks like:
            ```
            ===== Backward graph 0 =====
            def forward(self, primals_1: "f32[4, 4][4, 1]cpu", tangents_1: "f32[4, 4][4, 1]cpu"):
                ...
                X = torch.ops.higher_order.auto_functionalized(torch.ops.testlib.foo.default, x = mm)
                ...
                return (add_1,)
            ```
            3. The Compiled Autograd graph looks like:
            ```
            ===== Compiled autograd graph =====
            def forward(self, inputs, sizes, scalars, hooks):
                ...
                X = torch.ops.higher_order.auto_functionalized(torch.ops.testlib.foo.default, x = aot0_mm)
                ...
                return []
            ```
            4. The Dynamo graph captured by Compiled Autograd looks like:
            ```
            ===== __compiled_fn_3 =====
            def forward(self, L_inputs_ : list):
                ...
                X = torch.ops.higher_order.auto_functionalized(torch.ops.testlib.foo.default, x = aot0_mm)
                ...
                return (new_grad,)
            ```
            5. The Compiled Autograd's AOT "forward-only" graph looks like:
            ```
            ===== Forward graph 1 =====
            def forward(self, arg0_1: "f32[][]cpu", arg1_1: "f32[4, 4][4, 1]cpu"):
                ...
                X = torch.ops.higher_order.auto_functionalized(torch.ops.testlib.foo.default, x = mm)
                ...
                return (clone_1,)
            ```
            6. The `auto_functionalized` op should then be lowered using the normal lowering path in Inductor.
            """

            compiler_fn = make_compiler_fn(fullgraph=True, backend="aot_eager")

            def make_compiler_fn_with_op_check():
                def _compiler_fn(gm):
                    auto_functionalize_func = (
                        torch.ops.higher_order.auto_functionalized
                        if not torch._inductor.config.enable_auto_functionalized_v2
                        else torch.ops.higher_order.auto_functionalized_v2
                    )

                    # Checks that `auto_functionalized` op exists in Compiled Autograd's Dynamo graph.
                    self.assertTrue(
                        any(
                            node.target is auto_functionalize_func
                            for node in gm.graph.nodes
                        ),
                        f"{auto_functionalize_func} op not found in {gm.graph}",
                    )
                    return compiler_fn(gm)

                return _compiler_fn

            compiler_fn_with_op_check = make_compiler_fn_with_op_check()
            self.check_output_and_recompiles(
                f, compiler_fn=compiler_fn_with_op_check, compile_fn=False
            )

    @scoped_load_inline
    def test_autograd_cpp_node_non_traceable(self, load_inline):
        cpp_source = """
struct CustomOpAutogradFunction : public torch::autograd::Function<CustomOpAutogradFunction> {
  static constexpr bool is_traceable = false;

  static torch::Tensor forward(
      torch::autograd::AutogradContext* ctx,
      const torch::Tensor& x) {
    return x;
  }

  static torch::autograd::variable_list backward(
      torch::autograd::AutogradContext *ctx,
      torch::autograd::variable_list grad_output) {
    return grad_output;
  }
};

torch::Tensor custom_op_backed_by_autograd_fn(torch::Tensor x) {
  return CustomOpAutogradFunction::apply(x);
}

TORCH_LIBRARY(test_non_traceable_autograd_cpp_node, m) {
    m.def("custom_op_backed_by_autograd_fn", custom_op_backed_by_autograd_fn);
}
        """

        module = load_inline(
            name="test_non_traceable_autograd_cpp_node",
            cpp_sources=cpp_source,
            functions="custom_op_backed_by_autograd_fn",
            verbose=True,
        )

        def fn():
            x = torch.ones(10, 10, requires_grad=True)
            out = module.custom_op_backed_by_autograd_fn(x)
            loss = out.sum()
            loss.backward()
            yield x.grad

        # should not raise
        self.check_output_and_recompiles(
            fn, count=[1, 2], compiler_fn=make_compiler_fn(fullgraph=False)
        )

    @parametrize("is_traceable", (True, False))
    @scoped_load_inline
    def test_autograd_cpp_node_basic(self, load_inline, is_traceable):
        cpp_source = Template(
            """
struct CustomOpAutogradFunction : public torch::autograd::Function<CustomOpAutogradFunction> {
  static constexpr bool is_traceable = $is_traceable;

  static torch::Tensor forward(
      torch::autograd::AutogradContext* ctx,
      const torch::Tensor& x) {
    return x;
  }

  static torch::autograd::variable_list backward(
      torch::autograd::AutogradContext *ctx,
      torch::autograd::variable_list grad_output) {
    return grad_output;
  }
};

torch::Tensor custom_op_backed_by_autograd_fn(torch::Tensor x) {
  return CustomOpAutogradFunction::apply(x);
}

TORCH_LIBRARY(test_autograd_cpp_node_basic_$is_traceable, m) {
    m.def("custom_op_backed_by_autograd_fn", custom_op_backed_by_autograd_fn);
}
        """
        )

        module = load_inline(
            name="test_autograd_cpp_node_basic",
            cpp_sources=cpp_source.substitute(
                is_traceable="true" if is_traceable else "false"
            ),
            functions="custom_op_backed_by_autograd_fn",
            verbose=True,
        )

        def fn():
            for i in [10, 100, 10, 20, 10]:
                x = torch.ones(i, i, requires_grad=True)
                out = module.custom_op_backed_by_autograd_fn(x)
                loss = out.sum()
                loss.backward()
                yield x.grad

        if is_traceable:
            self.check_output_and_recompiles(fn, 1)
        else:
            # compiles for 10 (static) and 100 (dynamic), each with a graph break
            self.check_output_and_recompiles(
                fn, count=[1, 2], compiler_fn=make_compiler_fn(fullgraph=False)
            )

    @parametrize("is_traceable", (True, False))
    @scoped_load_inline
    def test_autograd_cpp_node_id(self, load_inline, is_traceable):
        cpp_source = Template(
            """
struct CustomOpAutogradFunction : public torch::autograd::Function<CustomOpAutogradFunction> {
  static constexpr bool is_traceable = $is_traceable;

  static torch::Tensor forward(
      torch::autograd::AutogradContext* ctx,
      const torch::Tensor& x) {
    return x;
  }

  static torch::autograd::variable_list backward(
      torch::autograd::AutogradContext *ctx,
      torch::autograd::variable_list grad_output) {
    return grad_output;
  }
};

struct CustomOpAutogradFunction2 : public torch::autograd::Function<CustomOpAutogradFunction2> {
  static constexpr bool is_traceable = $is_traceable;

  static torch::Tensor forward(
      torch::autograd::AutogradContext* ctx,
      const torch::Tensor& x) {
    return x;
  }

  static torch::autograd::variable_list backward(
      torch::autograd::AutogradContext *ctx,
      torch::autograd::variable_list grad_output) {
    return grad_output;
  }
};

torch::Tensor custom_op_backed_by_autograd_fn(torch::Tensor x) {
  return CustomOpAutogradFunction::apply(x);
}

torch::Tensor custom_op_backed_by_autograd_fn2(torch::Tensor x) {
  return CustomOpAutogradFunction2::apply(x);
}

TORCH_LIBRARY(test_autograd_cpp_node_id_$is_traceable, m) {
    m.def("custom_op_backed_by_autograd_fn", custom_op_backed_by_autograd_fn);
    m.def("custom_op_backed_by_autograd_fn2", custom_op_backed_by_autograd_fn2);
}
        """
        )

        module = load_inline(
            name="test_autograd_cpp_node_id",
            cpp_sources=cpp_source.substitute(
                is_traceable="true" if is_traceable else "false"
            ),
            functions=[
                "custom_op_backed_by_autograd_fn",
                "custom_op_backed_by_autograd_fn2",
            ],
            verbose=True,
        )

        def same_autograd_fn():
            def fn():
                x = torch.ones(10, 10, requires_grad=True)
                out = module.custom_op_backed_by_autograd_fn(x)
                loss = out.sum()
                loss.backward()
                yield x.grad

            yield from fn()  # compile
            yield from fn()  # reuse
            yield from fn()  # reuse
            yield from fn()  # reuse

        if is_traceable:
            self.check_output_and_recompiles(same_autograd_fn, 1)
        else:
            self.check_output_and_recompiles(
                same_autograd_fn,
                count=[1, 2],
                compiler_fn=make_compiler_fn(fullgraph=False),
            )

        def different_autograd_fn():
            def fn(op):
                x = torch.ones(10, 10, requires_grad=True)
                out = op(x)
                loss = out.sum()
                loss.backward()
                yield x.grad

            op1 = module.custom_op_backed_by_autograd_fn
            op2 = module.custom_op_backed_by_autograd_fn2
            yield from fn(op1)  # compile
            yield from fn(op2)  # compile
            yield from fn(op1)  # reuse
            yield from fn(op2)  # reuse

        if is_traceable:
            self.check_output_and_recompiles(different_autograd_fn, 2)
        else:
            # ????
            self.check_output_and_recompiles(
                same_autograd_fn,
                count=[1, 2],
                compiler_fn=make_compiler_fn(fullgraph=False),
            )

    @parametrize("is_traceable", (True, False))
    @scoped_load_inline
    def test_autograd_cpp_node_saved_basic(self, load_inline, is_traceable):
        cpp_source = Template(
            """
struct CustomOpAutogradFunction : public torch::autograd::Function<CustomOpAutogradFunction> {
  static constexpr bool is_traceable = $is_traceable;

  static torch::Tensor forward(
      torch::autograd::AutogradContext* ctx,
      const torch::Tensor& x,
      const torch::Tensor& y,
      const torch::Tensor& fixed) {
    ctx->save_for_backward({x, y});
    ctx->saved_data["fixed_tensor"] = fixed;
    ctx->saved_data["bool"] = true;
    ctx->saved_data["int"] = 1;
    c10::List<std::string> list({"string"});
    ctx->saved_data["list"] = std::move(list);
    c10::Dict<std::string, double> dict;
    dict.insert("string", 1.0);
    ctx->saved_data["dict"] = std::move(dict);
    return x;
  }

  static torch::autograd::variable_list backward(
      torch::autograd::AutogradContext *ctx,
      torch::autograd::variable_list grad_output) {
    const auto& saved_variables = ctx->get_saved_variables();
    assert(saved_variables.size() == 2);
    torch::Tensor x = saved_variables[0];
    torch::Tensor y = saved_variables[1];
    torch::Tensor fixed = ctx->saved_data["fixed_tensor"].toTensor();
    assert(ctx->saved_data["bool"].isBool());
    c10::SymInt i = ctx->saved_data["int"].toSymInt();
    c10::List<c10::IValue> list = ctx->saved_data["list"].toList();
    assert(list.size() == 1);
    assert(list.get(0).toStringRef() == "string");
    c10::Dict<c10::IValue, c10::IValue> dict = ctx->saved_data["dict"].toGenericDict();
    assert(dict.size() == 1);
    assert(dict.at("string") == 1.0);

    torch::autograd::variable_list grad_inputs(3);
    grad_inputs[0] = x + y + torch::sum(fixed) + i;
    return grad_inputs;
  }
};

torch::Tensor custom_op_backed_by_autograd_fn(const torch::Tensor& x, const torch::Tensor& y, const torch::Tensor& fixed) {
  return CustomOpAutogradFunction::apply(x, y, fixed);
}

TORCH_LIBRARY(test_autograd_cpp_node_saved_basic_$is_traceable, m) {
    m.def("custom_op_backed_by_autograd_fn", custom_op_backed_by_autograd_fn);
}
        """
        )

        module = load_inline(
            name="test_autograd_cpp_node_saved_basic",
            cpp_sources=cpp_source.substitute(
                is_traceable="true" if is_traceable else "false"
            ),
            functions="custom_op_backed_by_autograd_fn",
            verbose=True,
        )

        def fn():
            fixed = torch.ones(2, 2)
            for i in [10, 100, 10, 20, 10]:
                x = torch.ones(i, i, requires_grad=True)
                y = torch.randn(i, i)
                out = module.custom_op_backed_by_autograd_fn(x, y, fixed)
                loss = out.sum()
                loss.backward()
                yield x.grad

        if is_traceable:
            self.check_output_and_recompiles(fn, 1)
        else:
            self.check_output_and_recompiles(
                fn, count=[1, 2], compiler_fn=make_compiler_fn(fullgraph=False)
            )

    @parametrize("is_traceable", (True, False))
    @scoped_load_inline
    def test_autograd_cpp_node_saved_dynamic(self, load_inline, is_traceable):
        cpp_source = Template(
            """
struct CustomOpAutogradFunction : public torch::autograd::Function<CustomOpAutogradFunction> {
  static constexpr bool is_traceable = $is_traceable;

  static torch::Tensor forward(
      torch::autograd::AutogradContext* ctx,
      const torch::Tensor& x) {
    ctx->save_for_backward({x});
    ctx->saved_data["dynamic"] = x.view(-1);
    return x;
  }

  static torch::autograd::variable_list backward(
      torch::autograd::AutogradContext *ctx,
      torch::autograd::variable_list grad_output) {
    const auto& saved_variables = ctx->get_saved_variables();
    assert(saved_variables.size() == 1);
    torch::Tensor x = saved_variables[0];
    torch::Tensor z = ctx->saved_data["dynamic"].toTensor();

    torch::autograd::variable_list grad_inputs(1);
    grad_inputs[0] = x + torch::sum(z);
    return grad_inputs;
  }
};

torch::Tensor custom_op_backed_by_autograd_fn(const torch::Tensor& x) {
  return CustomOpAutogradFunction::apply(x);
}

TORCH_LIBRARY(test_autograd_cpp_node_saved_dynamic_$is_traceable, m) {
    m.def("custom_op_backed_by_autograd_fn", custom_op_backed_by_autograd_fn);
}
        """
        )

        module = load_inline(
            name="test_autograd_cpp_node_saved_dynamic",
            cpp_sources=cpp_source.substitute(
                is_traceable="true" if is_traceable else "false"
            ),
            functions="custom_op_backed_by_autograd_fn",
            verbose=True,
        )

        def fn():
            for i in [10, 100, 10, 20, 10]:
                x = torch.ones(i, i, requires_grad=True)
                out = module.custom_op_backed_by_autograd_fn(x)
                loss = out.sum()
                loss.backward()
                yield x.grad

        # compiles for 10 (static) and 100 (dynamic)
        if is_traceable:
            self.check_output_and_recompiles(fn, 1)
        else:
            self.check_output_and_recompiles(
                fn, count=[1, 2], compiler_fn=make_compiler_fn(fullgraph=False)
            )

    @parametrize("is_traceable", (True, False))
    @scoped_load_inline
    def test_autograd_cpp_node_saved_int(self, load_inline, is_traceable):
        cpp_source = Template(
            """
struct CustomOpAutogradFunction : public torch::autograd::Function<CustomOpAutogradFunction> {
  static constexpr bool is_traceable = $is_traceable;

  static torch::Tensor forward(
      torch::autograd::AutogradContext* ctx,
      const torch::Tensor& x,
      int64_t y) {
    ctx->save_for_backward({x});
    ctx->saved_data["int"] = y;
    ctx->saved_data["symint"] = c10::SymInt(y);
    return x;
  }

  static torch::autograd::variable_list backward(
      torch::autograd::AutogradContext *ctx,
      torch::autograd::variable_list grad_output) {
    const auto& saved_variables = ctx->get_saved_variables();
    assert(saved_variables.size() == 1);
    torch::Tensor x = saved_variables[0];
    c10::SymInt y = ctx->saved_data["int"].toSymInt();
    c10::SymInt ys = ctx->saved_data["symint"].toSymInt();

    torch::autograd::variable_list grad_inputs(2);
    grad_inputs[0] = x + y + ys;
    return grad_inputs;
  }
};

torch::Tensor custom_op_backed_by_autograd_fn(const torch::Tensor& x, int64_t y) {
  return CustomOpAutogradFunction::apply(x, y);
}

TORCH_LIBRARY(test_autograd_cpp_node_saved_int_$is_traceable, m) {
    m.def("custom_op_backed_by_autograd_fn", custom_op_backed_by_autograd_fn);
}
        """
        )

        module = load_inline(
            name="test_autograd_cpp_node_saved_int",
            cpp_sources=cpp_source.substitute(
                is_traceable="true" if is_traceable else "false"
            ),
            functions="custom_op_backed_by_autograd_fn",
            verbose=True,
        )

        def fn():
            for y in [1, 2, 3, 1]:
                x = torch.ones(10, 10, requires_grad=True)
                out = module.custom_op_backed_by_autograd_fn(x, y)
                loss = out.sum()
                loss.backward()
                yield x.grad

        if is_traceable:
            self.check_output_and_recompiles(fn)
        else:
            self.check_output_and_recompiles(
                fn, count=[1, 2], compiler_fn=make_compiler_fn(fullgraph=False)
            )

    @parametrize("is_traceable", (True, False))
    @scoped_load_inline
    def test_autograd_cpp_node_saved_float(self, load_inline, is_traceable):
        cpp_source = Template(
            """
struct CustomOpAutogradFunction : public torch::autograd::Function<CustomOpAutogradFunction> {
  static constexpr bool is_traceable = $is_traceable;

  static torch::Tensor forward(
      torch::autograd::AutogradContext* ctx,
      const torch::Tensor& x,
      double z) {
    ctx->save_for_backward({x});
    ctx->saved_data["float"] = z;
    ctx->saved_data["symfloat"] = c10::SymFloat(z);
    return x;
  }

  static torch::autograd::variable_list backward(
      torch::autograd::AutogradContext *ctx,
      torch::autograd::variable_list grad_output) {
    const auto& saved_variables = ctx->get_saved_variables();
    assert(saved_variables.size() == 1);
    torch::Tensor x = saved_variables[0];
    c10::SymFloat z = ctx->saved_data["float"].toSymFloat();
    c10::SymFloat zs = ctx->saved_data["symfloat"].toSymFloat();

    torch::autograd::variable_list grad_inputs(2);
    grad_inputs[0] = x + z + zs;
    return grad_inputs;
  }
};

torch::Tensor custom_op_backed_by_autograd_fn(const torch::Tensor& x, double z) {
  return CustomOpAutogradFunction::apply(x, z);
}

TORCH_LIBRARY(test_autograd_cpp_node_saved_float_$is_traceable, m) {
    m.def("custom_op_backed_by_autograd_fn", custom_op_backed_by_autograd_fn);
}
        """
        )

        module = load_inline(
            name="test_autograd_cpp_node_saved_float",
            cpp_sources=cpp_source.substitute(
                is_traceable="true" if is_traceable else "false"
            ),
            functions="custom_op_backed_by_autograd_fn",
            verbose=True,
        )

        def fn():
            for z in [1.1, 2.2, 3.3, 1.1]:
                x = torch.ones(10, 10, requires_grad=True)
                out = module.custom_op_backed_by_autograd_fn(x, z)
                loss = out.sum()
                loss.backward()
                yield x.grad

        if is_traceable:
            # compiled autograd and dynamo both support symfloat, but not backend
            self.check_output_and_recompiles(fn, [1, 4])
            # 1 restart analysis due to specialize_float=False
            self.assertEqual(counters["stats"]["unique_graphs"], 3)
        else:
            self.check_output_and_recompiles(
                fn, count=[1, 3], compiler_fn=make_compiler_fn(fullgraph=False)
            )
            self.assertEqual(counters["stats"]["unique_graphs"], 2)

    @parametrize("is_traceable", (True, False))
    @scoped_load_inline
    def test_autograd_cpp_node_data_dependent(self, load_inline, is_traceable):
        cpp_source = Template(
            """
struct CustomOpAutogradFunction : public torch::autograd::Function<CustomOpAutogradFunction> {
  static constexpr bool is_traceable = $is_traceable;
  static int iteration;

  static torch::autograd::variable_list forward(
      torch::autograd::AutogradContext* ctx,
      const torch::Tensor& x,
      const torch::Tensor& y) {
    ctx->save_for_backward({x, y});
    ctx->saved_data["bool"] = true;
    ctx->saved_data["int"] = 1;

    switch (iteration) {
        case 0: {
            break;
        }
        case 1: {
            // recompile
            ctx->saved_data["forces_recompile"] = iteration;
            break;
        }
        case 2: {
            // recompile
            ctx->set_materialize_grads(false);
            break;
        }
        case 3: {
            // reuse
            break;
        }
        default: {
            throw std::runtime_error("unexpected iteration");
        }
    }
    iteration++;
    return {x, y};
  }

  static torch::autograd::variable_list backward(
      torch::autograd::AutogradContext *ctx,
      torch::autograd::variable_list grad_output) {
    const auto& saved_variables = ctx->get_saved_variables();
    assert(saved_variables.size() == 2);
    torch::Tensor x = saved_variables[0];
    torch::Tensor y = saved_variables[1];
    c10::SymInt i = ctx->saved_data["int"].toSymInt();

    torch::autograd::variable_list grad_inputs(2);
    grad_inputs[0] = x + y + i;
    return grad_inputs;
  }
};

int CustomOpAutogradFunction::iteration = 0;

torch::autograd::variable_list custom_op_backed_by_autograd_fn(const torch::Tensor& x, const torch::Tensor& y) {
  return CustomOpAutogradFunction::apply(x, y);
}

void reset() {
    CustomOpAutogradFunction::iteration = 0;
}

TORCH_LIBRARY(test_autograd_cpp_node_data_dependent_$is_traceable, m) {
    m.def("custom_op_backed_by_autograd_fn", custom_op_backed_by_autograd_fn);
    m.def("reset", reset);
}
        """
        )

        module = load_inline(
            name="test_autograd_cpp_node_data_dependent",
            cpp_sources=cpp_source.substitute(
                is_traceable="true" if is_traceable else "false"
            ),
            functions=["custom_op_backed_by_autograd_fn", "reset"],
            verbose=True,
        )

        def fn():
            module.reset()
            for i in [10, 10, 10, 10]:
                x = torch.ones(i, i, requires_grad=True)
                y = torch.randn(i, i)
                (
                    out1,
                    out2,
                ) = module.custom_op_backed_by_autograd_fn(x, y)
                loss = (out1 + out2).sum()
                loss.backward()
                yield x.grad

        if is_traceable:
            self.check_output_and_recompiles(fn, 3)
        else:
            self.check_output_and_recompiles(
                fn, count=[3, 6], compiler_fn=make_compiler_fn(fullgraph=False)
            )

    @unittest.skipIf(not HAS_GPU, "requires gpu")
    def test_free_activation_memory(self):
        script = """
import torch
from torch._dynamo.device_interface import get_interface_for_device
from torch.testing._internal.inductor_utils import GPU_TYPE

def main():
    device_interface = get_interface_for_device(GPU_TYPE)
    assert(device_interface.memory_allocated() == 0)

    # Use an op to check that the memory is freed by the time the op is executed
    def assertion_impl(to_clone):
        mem_allocated = device_interface.memory_allocated()
        assert mem_allocated < 4000000  # some activations should be freed
        return to_clone.clone()

    with torch.library._scoped_library("test_compiled_autograd", "FRAGMENT") as lib:
        lib.define(
            "assertion_op(Tensor x) -> Tensor", tags=(torch.Tag.pt2_compliant_tag,)
        )
        lib.impl("assertion_op", assertion_impl, "CPU")
        lib.impl("assertion_op", lambda x: x.clone(), "Meta")

        # Create a graph that allows inputs stealing
        def forward(activations):
            add = activations[0] + 1
            out = add.cpu()
            cloned_out = torch.ops.test_compiled_autograd.assertion_op(out)
            return (cloned_out,)

        gm = torch.fx.symbolic_trace(forward)
        torch._dynamo.utils.set_locals_to_steal(gm, ["activations"])
        compiled_fn = torch.compile(gm)

        # allocate at least 4,000,000 bytes (1,000,000 * 4 bytes)
        activations = [torch.ones(1000000, dtype=torch.float32, device=GPU_TYPE)]
        assert device_interface.memory_allocated() > 4000000

        out = compiled_fn(activations)
        assert len(activations) == 0

main()
        """
        self.run_as_subprocess(script)

    @unittest.skipIf(not HAS_GPU, "requires gpu")
    def test_free_activation_memory_subclass(self):
        # cover the case when aot inputs have subclasses, resulting in a different runtime wrapper

        script = """
import torch
from torch._dynamo.device_interface import get_interface_for_device
from torch.testing._internal.inductor_utils import GPU_TYPE

def main():
    device_interface = get_interface_for_device(GPU_TYPE)
    assert device_interface.memory_allocated() == 0

    # Use an op to check that the memory is freed by the time the op is executed
    def assertion_impl(to_clone):
        mem_allocated = device_interface.memory_allocated()
        assert mem_allocated < 1200000  # some activations should be freed
        assert mem_allocated > 800000  # currently subclasses don't seem to be freed in inductor
        return to_clone.clone()

    with torch.library._scoped_library("test_compiled_autograd", "FRAGMENT") as lib:
        lib.define(
            "assertion_op(Tensor x) -> Tensor", tags=(torch.Tag.pt2_compliant_tag,)
        )
        lib.impl("assertion_op", assertion_impl, "CPU")
        lib.impl("assertion_op", lambda x: x.clone(), "Meta")
        lib.impl("assertion_op", lambda x: x.clone(), "NestedTensor")

        def fn(inputs):
            _, y = inputs
            out = y.cpu()
            cloned_out = torch.ops.test_compiled_autograd.assertion_op(out)
            return cloned_out

        gm = torch.fx.symbolic_trace(fn)
        torch._dynamo.utils.set_locals_to_steal(gm, ["inputs"])
        compiled_fn = torch.compile(gm)

        from torch.nested._internal.nested_tensor import jagged_from_list

        activations = [
            jagged_from_list(
                [
                    torch.ones((1, 100000), device=GPU_TYPE),  # 400,000 bytes
                    torch.ones((1, 100000), device=GPU_TYPE),  # 400,000 bytes
                ],
                None,
            )[
                0
            ],  # NestedTensor
            torch.ones((1, 100000), device=GPU_TYPE),  # 400,000 bytes
        ]
        # 1,200,000 bytes (3 * 4 * 100,000 bytes)
        assert device_interface.memory_allocated() > 1200000

        out = compiled_fn(activations)
        assert len(activations) == 0

main()
        """
        self.run_as_subprocess(script)

    def test_callback_graph_break_throws_error(self):
        called = [0]

        def callback_final():
            called[0] += 1

        class MyFunc(torch.autograd.Function):
            @staticmethod
            def forward(ctx, input):
                return input

            @staticmethod
            @torch.autograd.function.once_differentiable
            def backward(ctx, grad):
                torch.autograd.Variable._execution_engine.queue_callback(callback_final)
                torch._dynamo.graph_break()
                return grad

        a = torch.rand((3, 3), requires_grad=True)
        with self.assertRaisesRegex(
            AssertionError,
            "only supported when Compiled Autograd is enabled with fullgraph=True",
        ):
            with compiled_autograd._enable(make_compiler_fn(fullgraph=False)):
                b = MyFunc.apply(a)
                b.sum().backward()

    @unittest.skipIf(not HAS_CUDA, "requires cuda")
    def test_cudagraphs_cpu_division(self):
        from torch._dynamo.testing import reduce_to_scalar_loss

        model = torch.nn.Linear(10, 10, dtype=torch.float16).cuda()
        inputs = torch.randn(10, 10, dtype=torch.float16).cuda()
        out = model(inputs)
        loss = reduce_to_scalar_loss(out)

        stderr_msgs = io.StringIO()
        with mock.patch("sys.stderr", stderr_msgs), compiled_autograd._enable(
            compiler_fn
        ):
            torch._inductor.config.triton.cudagraphs = True
            loss.backward()
            torch._inductor.config.triton.cudagraphs = False

        if inductor_config.cpp_wrapper:
            self.assertIn("skipping cudagraphs", stderr_msgs.getvalue())
            self.assertEqual(counters["inductor"]["cudagraph_skips"], 1)
        else:
            self.assertNotIn("skipping cudagraphs", stderr_msgs.getvalue())
            self.assertEqual(counters["inductor"]["cudagraph_skips"], 0)

    def test_cudagraphs_cpu_graph(self):
        from torch._dynamo.testing import reduce_to_scalar_loss

        model = torch.nn.Linear(10, 10, dtype=torch.float16)
        inputs = torch.randn(10, 10, dtype=torch.float16)
        out = model(inputs)
        loss = reduce_to_scalar_loss(out)

        with compiled_autograd._enable(compiler_fn):
            torch._inductor.config.triton.cudagraphs = True
            loss.backward()
            torch._inductor.config.triton.cudagraphs = False

        self.assertEqual(counters["inductor"]["cudagraph_skips"], 1)

    @unittest.skipIf(not HAS_CUDA, "requires cuda")
    def test_cudagraphs_sdpa(self):
        query = torch.rand(
            32, 8, 128, 64, dtype=torch.float16, device="cuda", requires_grad=True
        )
        key = torch.rand(32, 8, 128, 64, dtype=torch.float16, device="cuda")
        value = torch.rand(32, 8, 128, 64, dtype=torch.float16, device="cuda")
        out = torch.nn.functional.scaled_dot_product_attention(query, key, value)

        with config.patch(compiled_autograd=True), inductor_config.patch(
            "triton.cudagraphs", True
        ):
            opt_bwd = torch.compile(lambda: out.sum().backward())
            opt_bwd()

        self.assertEqual(counters["compiled_autograd"]["captures"], 1)
        self.assertEqual(
            counters["inductor"]["cudagraph_skips"],
            2 if inductor_config.cpp_wrapper else 0,
        )

    @unittest.skipIf(not HAS_CUDA, "requires cuda")
    def test_cudagraphs_cpu_scalar_used_in_python_custom_op(self):
        class MyFn(torch.autograd.Function):
            @staticmethod
            def forward(ctx, x):
                cpu_tensor = torch.tensor(5)
                ctx.save_for_backward(x, cpu_tensor)  # visible to c++/autograd
                ctx.cpu_scalar = 5  # opaque to c++/autograd
                return x.sum()

            @staticmethod
            def backward(ctx, gO):
                x, cpu_tensor = ctx.saved_tensors
                expand = gO * torch.ones_like(x)
                return expand * cpu_tensor * ctx.cpu_scalar

        x = torch.randn(10, requires_grad=True, device="cuda")
        out = MyFn.apply(x)
        with config.patch(compiled_autograd=True), inductor_config.patch(
            "triton.cudagraphs", True
        ):
            opt_bwd = torch.compile(lambda: out.backward())
            opt_bwd()

        self.assertEqual(counters["compiled_autograd"]["captures"], 1)
        # Compiled autograd lifts custom autograd.Function bwd instead of tracing it.
        # Must skip since we do not know if the cpu scalar will be used only in ATen/prim ops.
        self.assertEqual(counters["inductor"]["cudagraph_skips"], 1)

    @scoped_load_inline
    @unittest.skipIf(not HAS_CUDA, "requires cuda")
    def test_cudagraphs_cpu_scalar_used_in_cpp_custom_op(self, load_inline):
        cpp_source = """
struct CustomOpAutogradFunction : public torch::autograd::Function<CustomOpAutogradFunction> {
  static constexpr bool is_traceable = true;

  static torch::Tensor forward(
      torch::autograd::AutogradContext* ctx,
      const torch::Tensor& x) {
    const auto& cpu_tensor = torch::tensor(1);
    ctx->save_for_backward({x, cpu_tensor});
    ctx->saved_data["cpu_scalar"] = 1;
    return x;
  }

  static torch::autograd::variable_list backward(
      torch::autograd::AutogradContext *ctx,
      torch::autograd::variable_list grad_output) {
    const auto& saved_variables = ctx->get_saved_variables();
    assert(saved_variables.size() == 2);
    torch::Tensor x = saved_variables[0];
    torch::Tensor cpu_tensor = saved_variables[1];
    int cpu_scalar = ctx->saved_data["cpu_scalar"].toInt();
    auto expand = grad_output[0] * torch::ones_like(x);
    torch::autograd::variable_list grad_inputs(1);
    grad_inputs[0] = expand * cpu_tensor * cpu_scalar;  // autograd engine asserts that tensors are on same device
    return grad_inputs;
  }
};

torch::Tensor custom_op_backed_by_autograd_fn(const torch::Tensor& x) {
  return CustomOpAutogradFunction::apply(x);
}

TORCH_LIBRARY(test_cudagraphs_cpu_scalar_used_in_cpp_custom_op, m) {
    m.def("custom_op_backed_by_autograd_fn", custom_op_backed_by_autograd_fn);
}
        """

        module = load_inline(
            name="test_cudagraphs_cpu_scalar_used_in_cpp_custom_op",
            cpp_sources=cpp_source,
            functions="custom_op_backed_by_autograd_fn",
            verbose=True,
        )

        x = torch.randn(2, 2, requires_grad=True, device="cuda")
        with config.patch(compiled_autograd=True), inductor_config.patch(
            "triton.cudagraphs", True
        ):
            out = torch.ops.test_cudagraphs_cpu_scalar_used_in_cpp_custom_op.custom_op_backed_by_autograd_fn(
                x
            )
            opt_bwd = torch.compile(lambda: out.sum().backward())
            opt_bwd()

        self.assertEqual(counters["compiled_autograd"]["captures"], 1)
        # Compiled autograd's initial capture lifts custom C++ autograd::Function bwd instead of tracing
        # into it. We must skip since we do not know if the cpu scalar will be used only in ATen/prim ops.
        # In the future, we can consider having a cpu scalar movement pass sometime after we trace
        # into the custom C++ autograd::Function (like in AOTDispatcher)
        self.assertEqual(
            counters["inductor"]["cudagraph_skips"],
            2 if inductor_config.cpp_wrapper else 1,
        )

    def test_logs(self):
        logs, ctx = logs_to_string(
            torch._dynamo.compiled_autograd.__name__, "compiled_autograd"
        )
        with compiled_autograd._enable(compiler_fn), ctx():
            torch.randn(4, 4, requires_grad=True).sum().backward()

        self.assertEqual(counters["compiled_autograd"]["captures"], 1)
        self.assertEqual(counters["compiled_autograd"]["compiles"], 1)
        assert "torch::autograd::AccumulateGrad (NodeCall" in logs.getvalue()
        assert (
            "Cache miss due to new autograd node: torch::autograd::GraphRoot"
            not in logs.getvalue()
        )

    def test_logs_aot_bwd_reuse(self):
        @torch.compile(backend="aot_eager")
        def fn(x):
            return x.sum()

        with compiled_autograd._enable(compiler_fn):
            x = torch.randn(4, 4, requires_grad=True)
            y = torch.randn(4, 4, requires_grad=True)
            z = torch.randn(4, 4, requires_grad=True)
            # reuse the same AOT bwd graph 3 times
            out = fn(x) + fn(y) + fn(z)
            out.backward()
        # should not RuntimeError: Node redefined name aot0_expand!

    def test_verbose_logs_graph(self):
        def fn():
            model = torch.nn.Sequential(
                torch.nn.Linear(4, 4),
                torch.nn.ReLU(),
                torch.nn.Linear(4, 4),
                torch.nn.ReLU(),
            )
            x = torch.randn([2, 4])
            result = model(x).sum()
            result.backward()
            yield model[0].weight.grad
            yield model[0].bias.grad
            yield model[2].weight.grad
            yield model[2].bias.grad

        logs, ctx = logs_to_string(
            torch._dynamo.compiled_autograd.__name__, "compiled_autograd_verbose"
        )
        with ctx():
            self.check_output_and_recompiles(fn)

        expected_logs = [
            "torch::autograd::GraphRoot (NodeCall 0)",
            "ReluBackward0 (NodeCall 2)",
            "AddmmBackward0 (NodeCall 3)",
            "ReluBackward0 (NodeCall 5)",
            "TBackward0 (NodeCall 6)",
            "torch::autograd::AccumulateGrad (NodeCall 7)",
            "torch::autograd::AccumulateGrad (NodeCall 9)",
            "TBackward0 (NodeCall 10)",
            "torch::autograd::AccumulateGrad (NodeCall 11)",
            "SumBackward0 (NodeCall 1)",
            "ReluBackward0 (NodeCall 2)",
            "AddmmBackward0 (NodeCall 3)",
            "torch::autograd::AccumulateGrad (NodeCall 11)",
            "TBackward0 (NodeCall 4)",
            "torch::autograd::AccumulateGrad (NodeCall 5)",
            "ReluBackward0 (NodeCall 6)",
            "AddmmBackward0 (NodeCall 7)",
            "torch::autograd::AccumulateGrad (NodeCall 10)",
            "TBackward0 (NodeCall 8)",
            "torch::autograd::AccumulateGrad (NodeCall 9)",
            "torch::autograd::AccumulateGrad (NodeCall 11)",
        ]

        found = 0
        for line in logs.getvalue().split("\n"):
            if found == len(expected_logs):
                break
            if expected_logs[found] in line:
                found += 1

        self.assertEqual(found, len(expected_logs))

    @mock.patch(
        "torch._functorch.aot_autograd.AOT_COUNTER", new_callable=itertools.count
    )
    @mock.patch("torch._dynamo.config.inline_inbuilt_nn_modules", True)
    def test_verbose_logs_aot_id(self, _):
        def fn():
            model = torch.nn.Sequential(
                torch.nn.Linear(4, 4),
                torch.nn.ReLU(),
                torch.nn.Linear(4, 4),
                torch.nn.ReLU(),
            )
            x = torch.randn([2, 4])

            @torch.compile
            def forward(model, x):
                return model(x)

            result = forward(model, x).sum()
            result.backward()
            yield model[0].weight.grad
            yield model[0].bias.grad
            yield model[2].weight.grad
            yield model[2].bias.grad

        logs, ctx = logs_to_string(
            torch._dynamo.compiled_autograd.__name__, "compiled_autograd_verbose"
        )
        with ctx():
            self.check_output_and_recompiles(fn)

        expected_logs = [
            "code: CompiledFunctionBackward (NodeCall 2)",
        ]

        found = 0
        for line in logs.getvalue().split("\n"):
            if found == len(expected_logs):
                break
            if expected_logs[found] in line:
                found += 1

        self.assertEqual(found, len(expected_logs))

    @mock.patch(
        "torch._functorch.aot_autograd.AOT_COUNTER", new_callable=itertools.count
    )
    def test_verbose_logs_aot_dispatcher_nodes(self, _):
        def fn():
            @torch.compile
            def f(x):
                tmp1 = x.sin()
                tmp2 = x.cos()
                torch._dynamo.graph_break()
                return tmp1.sin() + tmp2.cos()

            x = torch.randn(4, requires_grad=True)
            out = f(x)
            out.sum().backward()
            yield x.grad

        logs, ctx = logs_to_string(
            torch._dynamo.compiled_autograd.__name__, "compiled_autograd_verbose"
        )
        with ctx():
            self.check_output_and_recompiles(fn)

        expected_logs = [
            "CompiledFunctionBackward1",
            "aot1_sin_1",
            "aot1_neg",
            "aot0_tangents_2",
            "aot1_cos_1",
            "aot0_tangents_1",
            "CompiledFunctionBackward0",
            "aot0_sin_1",
            "aot0_neg",
            "aot0_mul",
            "aot0_cos_1",
            "aot0_mul_1",
            "aot0_add",
        ]

        self.assertEqual(
            sum(1 for e in expected_logs if e in logs.getvalue()), len(expected_logs)
        )

    @mock.patch(
        "torch._functorch.aot_autograd.AOT_COUNTER", new_callable=itertools.count
    )
    def test_verbose_logs_aot_dispatcher_nodes_hop(self, _):
        @dataclasses.dataclass
        class CustomObj:
            val: torch.Tensor

        def fn(x, obj):
            y = x.sin()
            closure_var = y + 1
            y.register_hook(lambda grad: grad + obj.val + closure_var)
            z = y.sin()
            return z

        opt_fn = torch.compile(fn)

        x = torch.ones(4, requires_grad=True)
        y = torch.ones(4, requires_grad=True)
        obj = CustomObj(torch.tensor(88))
        fn(x, obj).sum().backward()

        logs, ctx = logs_to_string(
            torch._dynamo.compiled_autograd.__name__, "compiled_autograd_verbose"
        )
        with ctx(), compiled_autograd._enable(compiler_fn):
            opt_fn(y, obj).sum().backward()
        self.assertEqual(x.grad, y.grad)

        expected_logs = [
            "CompiledFunctionBackward0",
            "aot0_primals_2",
            "aot0_tangents_2",
            "aot0_tangents_1",
            "aot0_sin",
            "aot0_cos",
            "aot0_mul",
            "aot0_add_1",
            "aot0_trace_wrapped",
            "aot0_cos_1",
            "aot0_mul_1",
        ]

        self.assertEqual(
            sum(1 for e in expected_logs if e in logs.getvalue()), len(expected_logs)
        )

    @skipIfWindows(msg="AssertionError: Scalars are not equal!")
    def test_verbose_logs_cpp(self):
        torch._logging.set_logs(compiled_autograd_verbose=True)

        def fn():
            model = torch.nn.Sequential(
                torch.nn.Linear(4, 4),
                torch.nn.ReLU(),
                torch.nn.Linear(4, 4),
                torch.nn.ReLU(),
            )
            for i in [10, 11, 12]:
                model.zero_grad()
                x = torch.randn([i, 4])
                result = model(x).sum()
                result.backward()
                yield model[0].weight.grad
                yield model[0].bias.grad
                yield model[2].weight.grad
                yield model[2].bias.grad

        logs, ctx = logs_to_string(
            torch._dynamo.compiled_autograd.__name__, "compiled_autograd_verbose"
        )
        with ctx():
            self.check_output_and_recompiles(fn)

        patterns1 = [
            r".*Cache miss due to new autograd node: torch::autograd::GraphRoot \(NodeCall 0\) with key size (\d+), "
            r"previous key sizes=\[\]\n",
        ]

        all_logs = logs.getvalue()

        pattern1 = r"".join(patterns1)
        matches1 = re.findall(pattern1, all_logs)
        self.assertEqual(len(matches1), 1)
        assert isinstance(
            matches1[0], str
        )  # for a single match: matches1=['match'], for multiple matches: matches1=[('match1', 'match2')]...
        self.assertEqual(len(matches1), len(patterns1))

    def test_verbose_logs_dynamic_shapes(self):
        logs, ctx = logs_to_string(
            torch._dynamo.compiled_autograd.__name__, "compiled_autograd_verbose"
        )

        model = torch.nn.Sequential(
            torch.nn.Linear(4, 4),
            torch.nn.ReLU(),
            torch.nn.Linear(4, 4),
            torch.nn.ReLU(),
        )

        for i, j in zip([10, 11, 12], [10, 10, 11]):
            model.zero_grad()
            x = torch.randn([i, 4])
            y = torch.randn([j, 4])
            result = model(x).sum() + model(y).sum()
            with ctx(), compiled_autograd._enable(torch.compile(backend="eager")):
                result.backward()

        self.assertEqual(counters["compiled_autograd"]["captures"], 1)

        actual_logs = logs.getvalue()
        expected_logs = [
            "Cache miss due to new autograd node: torch::autograd::GraphRoot (NodeCall 0) with key size 39, previous key sizes=[]",
        ]
        for expected in expected_logs:
            self.assertTrue(expected in actual_logs)

    def test_verbose_logs_snapshot(self):
        def fn():
            model = torch.nn.Sequential(
                torch.nn.Linear(4, 4),
                torch.nn.ReLU(),
                torch.nn.Linear(4, 4),
                torch.nn.ReLU(),
            )
            x = torch.randn([2, 4])
            result = model(x).sum()
            result.backward()
            yield model[0].weight.grad
            yield model[0].bias.grad
            yield model[2].weight.grad
            yield model[2].bias.grad

        logs, ctx = logs_to_string(
            torch._dynamo.compiled_autograd.__name__, "compiled_autograd_verbose"
        )
        with ctx():
            with compiled_autograd._enable(compiler_fn):
                # unused, verbose level already snapshot with contextmanager
                torch._logging.set_logs(compiled_autograd_verbose=True)
                fn()

        unexpected_logs = [
            "Cache miss due to new autograd node: torch::autograd::GraphRoot (NodeCall 0)"
        ]

        self.assertEqual(sum(1 for e in unexpected_logs if e in logs.getvalue()), 0)

    def test_tensor_subclass_basic(self):
        from torch.testing._internal.two_tensor import TwoTensor, TwoTensorMode

        with torch.library._scoped_library("mylib", "FRAGMENT") as lib:
            lib.define("to_twotensor(Tensor a, Tensor b) -> Tensor")
            lib.define("from_twotensor(Tensor c) -> (Tensor, Tensor)")

            def to_twotensor_backward(ctx, grad):
                return torch.ops.mylib.from_twotensor(grad)

            def from_twotensor_backward(ctx, grad_a, grad_b):
                raise AssertionError("shouldn't get hit")

            torch.library.register_autograd(
                "mylib::to_twotensor", to_twotensor_backward, lib=lib
            )
            torch.library.register_autograd(
                "mylib::from_twotensor", from_twotensor_backward, lib=lib
            )

            @torch.library.register_torch_dispatch(
                "mylib::to_twotensor", TwoTensorMode, lib=lib
            )
            def _(_0, _1, _2, args, kwargs):
                assert not kwargs
                a, b = args
                return TwoTensor(a.clone(), b.clone())

            @torch.library.register_torch_dispatch(
                "mylib::from_twotensor", TwoTensor, lib=lib
            )
            def _(_0, _1, _2, args, kwargs):
                assert not kwargs
                (c,) = args
                return c.a.clone(), c.b.clone()

            @torch.compile(backend="aot_eager", fullgraph=True)
            def fn(x):
                return x * x + 2

            param1 = torch.randn(4, 4, requires_grad=True)
            param2 = torch.randn(4, 4, requires_grad=True)
            with TwoTensorMode():
                x = torch.ops.mylib.to_twotensor(param1, param2)

            inner_compiler_fn = make_compiler_fn(fullgraph=True, backend="aot_eager")
            graphs = []

            def compiler_fn(gm):
                graphs.append(gm)
                return inner_compiler_fn(gm)

            with compiled_autograd._enable(compiler_fn), mock.patch(
                "torch._functorch.aot_autograd.AOT_COUNTER",
                new_callable=itertools.count,
            ):
                res = fn(x)
                res.sum().backward()

            self.assertEqual(param1.grad, 2 * param1)
            self.assertEqual(param2.grad, 2 * param2)
            self.assertEqual(len(graphs), 1)

            graph_code = normalize_gm(graphs[0].print_readable(print_output=False))
            # The graph should have make_subclass calls in it.
            self.assertExpectedInline(
                graph_code,
                """\
class CompiledAutograd0(torch.nn.Module):
    def forward(self, inputs, sizes, scalars, hooks, packed_data):
        getitem = inputs[0]
        getitem_1 = inputs[1]
        getitem_2 = inputs[2]
        getitem_3 = inputs[3]
        getitem_4 = inputs[4];  inputs = None
        getitem_5 = sizes[0]
        getitem_6 = sizes[1]
        getitem_7 = sizes[2]
        getitem_8 = sizes[3]
        getitem_21 = sizes[4]
        getitem_22 = sizes[5]
        getitem_23 = sizes[6]
        getitem_24 = sizes[7];  sizes = None
        unwrap_maybe_dynamic_int = torch__dynamo_external_utils_unwrap_maybe_dynamic_int(getitem_5);  getitem_5 = None
        unwrap_maybe_dynamic_int_1 = torch__dynamo_external_utils_unwrap_maybe_dynamic_int(getitem_6);  getitem_6 = None
        unwrap_maybe_dynamic_int_2 = torch__dynamo_external_utils_unwrap_maybe_dynamic_int(getitem_7);  getitem_7 = None
        unwrap_maybe_dynamic_int_3 = torch__dynamo_external_utils_unwrap_maybe_dynamic_int(getitem_8);  getitem_8 = None
        unwrap_maybe_dynamic_int_16 = torch__dynamo_external_utils_unwrap_maybe_dynamic_int(getitem_21);  getitem_21 = None
        unwrap_maybe_dynamic_int_17 = torch__dynamo_external_utils_unwrap_maybe_dynamic_int(getitem_22);  getitem_22 = None
        unwrap_maybe_dynamic_int_18 = torch__dynamo_external_utils_unwrap_maybe_dynamic_int(getitem_23);  getitem_23 = None
        unwrap_maybe_dynamic_int_19 = torch__dynamo_external_utils_unwrap_maybe_dynamic_int(getitem_24);  getitem_24 = None

        validate_outputs = torch__dynamo_compiled_autograd_ops_validate_outputs([getitem], [((None, None, device(type='cpu'), 6, 0, None), [], True)]);  getitem = None
        getitem_25 = validate_outputs[0];  validate_outputs = None

        sum_backward0 = torch__dynamo_compiled_autograd_ops_SumBackward0([getitem_25], [True], [unwrap_maybe_dynamic_int, unwrap_maybe_dynamic_int_1]);  getitem_25 = unwrap_maybe_dynamic_int = unwrap_maybe_dynamic_int_1 = None
        getitem_26 = sum_backward0[0];  sum_backward0 = None
        validate_outputs_1 = torch__dynamo_compiled_autograd_ops_validate_outputs([getitem_26], [((None, None, device(type='cpu'), 6, 0, None), [unwrap_maybe_dynamic_int_2, unwrap_maybe_dynamic_int_3], True)]);  getitem_26 = unwrap_maybe_dynamic_int_2 = unwrap_maybe_dynamic_int_3 = None
        getitem_27 = validate_outputs_1[0];  validate_outputs_1 = None

        getitem_28 = hooks[0];  getitem_28 = None
        call_aot_bwd_prologue = torch__dynamo_compiled_autograd_call_aot_bwd_prologue((getitem_1, getitem_2), [], getitem_27);  getitem_1 = getitem_2 = getitem_27 = None
        aot0_primals_1 = call_aot_bwd_prologue[0]
        aot0_primals_2 = call_aot_bwd_prologue[1]
        aot0_tangents_1 = call_aot_bwd_prologue[2]
        aot0_tangents_2 = call_aot_bwd_prologue[3];  call_aot_bwd_prologue = None

        aot0_mul_2 = torch.ops.aten.mul.Tensor(aot0_tangents_1, aot0_primals_1);  aot0_tangents_1 = aot0_primals_1 = None
        aot0_mul_3 = torch.ops.aten.mul.Tensor(aot0_tangents_2, aot0_primals_2);  aot0_tangents_2 = aot0_primals_2 = None

        aot0_add_2 = torch.ops.aten.add.Tensor(aot0_mul_2, aot0_mul_2);  aot0_mul_2 = None
        aot0_add_3 = torch.ops.aten.add.Tensor(aot0_mul_3, aot0_mul_3);  aot0_mul_3 = None

        make_subclass = torch__dynamo_compiled_autograd_make_subclass(aot0_add_2, aot0_add_3);  aot0_add_2 = aot0_add_3 = None

        getitem_33 = hooks[1];  hooks = None
        call_backward = torch__dynamo_external_utils_call_backward(getitem_33, (), make_subclass);  getitem_33 = make_subclass = None
        getitem_36 = call_backward[0]
        getitem_37 = call_backward[1];  call_backward = None
        validate_outputs_2 = torch__dynamo_compiled_autograd_ops_validate_outputs([getitem_36, getitem_37], [((None, None, device(type='cpu'), 6, 0, None), [unwrap_maybe_dynamic_int_16, unwrap_maybe_dynamic_int_17], False), ((None, None, device(type='cpu'), 6, 0, None), [unwrap_maybe_dynamic_int_18, unwrap_maybe_dynamic_int_19], False)]);  getitem_36 = getitem_37 = unwrap_maybe_dynamic_int_16 = unwrap_maybe_dynamic_int_17 = unwrap_maybe_dynamic_int_18 = unwrap_maybe_dynamic_int_19 = None
        getitem_39 = validate_outputs_2[0]

        accumulate_grad__default_1 = torch.ops.inductor.accumulate_grad_.default(getitem_4, getitem_39);  getitem_4 = getitem_39 = accumulate_grad__default_1 = None

        getitem_40 = validate_outputs_2[1];  validate_outputs_2 = None

        accumulate_grad__default = torch.ops.inductor.accumulate_grad_.default(getitem_3, getitem_40);  getitem_3 = getitem_40 = accumulate_grad__default = None

        _exec_final_callbacks_stub = torch__dynamo_external_utils__exec_final_callbacks_stub();  _exec_final_callbacks_stub = None
        return []
""",  # noqa: B950
            )

    # https://github.com/pytorch/pytorch/issues/138920
    def test_compiled_autograd_does_not_specialize_on_bw_symints(self):
        class Mod(torch.nn.Module):
            def __init__(self, a, b, c):
                super().__init__()
                self.a = a
                self.c = c
                self.b = b
                self.lin1 = torch.nn.Linear(b * a, b * c, device="cpu")

            def forward(self, x):
                x = x.view(-1, self.a * self.b)
                y = self.lin1(x)
                y = y.view(-1, self.c, self.b).contiguous()
                y = torch.flatten(y, start_dim=1)
                return y

        class Mod2(torch.nn.Module):
            def __init__(self, a, b, c):
                super().__init__()
                self.mod = Mod(a, b, c)

            def forward(self, s, tensor_dict):
                args = tensor_dict[s]
                x = torch.cat(list(args))
                out = self.mod(x)
                return out

        class Mod3(torch.nn.Module):
            def __init__(self, mods):
                super().__init__()
                self.mods = mods

            def forward(self, strs, tensor_dict, x):
                outs = [x]
                for i, m in enumerate(self.mods):
                    s = strs[i]
                    print("graph break")
                    out = m(s, tensor_dict)
                    outs.append(out)
                return torch.cat(outs).sum(0)

        def gen_tensor_dict(sizes):
            tensor_dict = {
                "a": [torch.randn(sizes[0], 48, device="cpu") for _ in range(4)],
                "b": [torch.randn(sizes[1], 48, device="cpu") for _ in range(7)],
            }
            return tensor_dict

        mods = [
            Mod2(192, 1, 48),
            Mod2(336, 1, 48),
        ]
        m = Mod3(mods)

        strs = ["a", "b"]

        m = torch.compile(m)

        graphs = []

        def compiler_fn(gm):
            def inner_compiler(gm_, example_inputs_):
                graphs.append(gm_)
                return gm_

            return torch.compile(
                gm, backend=inner_compiler, fullgraph=True, dynamic=True
            )

        x = torch.zeros(100, 48, device="cpu")
        tensor_dict = gen_tensor_dict([101, 102])
        out = m(strs, tensor_dict, x)

        with torch._dynamo.compiled_autograd._enable(compiler_fn) as ctx:
            out.sum().backward()

        x = torch.zeros(103, 48, device="cpu")
        tensor_dict = gen_tensor_dict([104, 105])
        out = m(strs, tensor_dict, x)

        with torch._dynamo.compiled_autograd._enable(compiler_fn) as ctx:
            out.sum().backward()

        # This test is a bit fragile (I failed to create a better repro).
        # The important bit is that the second CA graph has not specialized the value
        # of aot4_sym_size_int_ to a constant.
        # This happens via suppressing any dynamic shape guards that CA generates
        # when it runs make_fx.
        # Suppressing these guards is strictly better than the current state,
        # because we ignore all of these guards anyway in CA.
        # Once we stop using make_fx in CA, we won't have to worry about this specialization.
        view_nodes = graphs[1].graph.find_nodes(
            op="call_function", target=torch.ops.aten.reshape.default
        )
        # First 2 view nodes have a first argument that is a SymInt, not an int burned into the graph
        self.assertTrue(isinstance(view_nodes[0].args[1][0], torch.fx.Node))
        self.assertTrue(isinstance(view_nodes[1].args[1][0], torch.fx.Node))

    @unittest.skipIf(not HAS_CUDA, "requires cuda")
    def test_flex_attention(self):
        def _squared(score, b, h, m, n):
            """Joint graph needed for correctness"""
            return score * score

        def fn():
            @torch.compile(backend="aot_eager")
            def fwd_bwd(x: torch.Tensor):
                flex_attention(x, x, x, score_mod=_squared).sum().backward()

            for a, b in zip([12, 24, 12], [64, 128, 64]):
                v = torch.zeros(
                    1,
                    1,
                    a * b,
                    b,
                    dtype=torch.bfloat16,
                    device="cuda",
                    requires_grad=True,
                )
                fwd_bwd(v)
                yield v.grad

        self.check_output_and_recompiles(
            fn, count=2, compiler_fn=make_compiler_fn(backend="aot_eager")
        )

    def test_saved_tensor_unpack_hook_ordering(self):
        def f(x, y):
            return x * y

        pack_count = 0
        unpack_count = 0

        def pack_hook(x):
            nonlocal pack_count
            pack_count += 1
            return x

        def unpack_hook(x):
            nonlocal unpack_count
            unpack_count += 1
            return x

        def tensor_hook(_):
            self.assertEqual(unpack_count, 0)

        x = torch.ones(4, requires_grad=True)
        y = torch.ones(4, requires_grad=False)
        with torch.autograd.graph.saved_tensors_hooks(
            pack_hook, unpack_hook
        ), compiled_autograd._enable(make_compiler_fn(fullgraph=False)):
            out_test = f(x, y)
            self.assertEqual(pack_count, 1)
            self.assertEqual(unpack_count, 0)
            loss = out_test.sum()
            loss.register_hook(
                tensor_hook
            )  # scheduled to fire before any saved activations
            loss.backward()
            self.assertEqual(pack_count, 1)
            self.assertEqual(unpack_count, 1)

    @parametrize("reentrant", (True, False))
    def test_checkpointing_simple(self, reentrant):
        def fn():
            def _fn(x):
                y = x.sin()
                z = y.cos()
                return (y * z).sum()

            inp = torch.rand(10, 10, requires_grad=True)
            out = torch.utils.checkpoint.checkpoint(_fn, inp, use_reentrant=reentrant)
            out.backward()
            yield inp.grad

        if reentrant:
            self.check_output_and_recompiles(
                fn, count=[1, 3], compiler_fn=make_compiler_fn(fullgraph=False)
            )
        else:
            # dynamo issues, just run the CA graph directly for now
            def check(gm):
                graph_code = normalize_gm(gm.print_readable(print_output=False))
                self.assertExpectedInline(
                    graph_code,
                    """\
class CompiledAutograd0(torch.nn.Module):
    def forward(self, inputs, sizes, scalars, hooks, packed_data):
        getitem = inputs[0]
        getitem_1 = inputs[1];  inputs = None
        getitem_2 = sizes[0]
        getitem_3 = sizes[1]
        getitem_4 = sizes[2]
        getitem_5 = sizes[3]
        getitem_6 = sizes[4]
        getitem_7 = sizes[5]
        getitem_8 = sizes[6]
        getitem_9 = sizes[7]
        getitem_10 = sizes[8]
        getitem_11 = sizes[9]
        getitem_12 = sizes[10]
        getitem_13 = sizes[11];  sizes = None
        unwrap_maybe_dynamic_int = torch__dynamo_external_utils_unwrap_maybe_dynamic_int(getitem_2);  getitem_2 = None
        unwrap_maybe_dynamic_int_1 = torch__dynamo_external_utils_unwrap_maybe_dynamic_int(getitem_3);  getitem_3 = None
        unwrap_maybe_dynamic_int_2 = torch__dynamo_external_utils_unwrap_maybe_dynamic_int(getitem_4);  getitem_4 = None
        unwrap_maybe_dynamic_int_3 = torch__dynamo_external_utils_unwrap_maybe_dynamic_int(getitem_5);  getitem_5 = None
        unwrap_maybe_dynamic_int_4 = torch__dynamo_external_utils_unwrap_maybe_dynamic_int(getitem_6);  getitem_6 = None
        unwrap_maybe_dynamic_int_5 = torch__dynamo_external_utils_unwrap_maybe_dynamic_int(getitem_7);  getitem_7 = None
        unwrap_maybe_dynamic_int_6 = torch__dynamo_external_utils_unwrap_maybe_dynamic_int(getitem_8);  getitem_8 = None
        unwrap_maybe_dynamic_int_7 = torch__dynamo_external_utils_unwrap_maybe_dynamic_int(getitem_9);  getitem_9 = None
        unwrap_maybe_dynamic_int_8 = torch__dynamo_external_utils_unwrap_maybe_dynamic_int(getitem_10);  getitem_10 = None
        unwrap_maybe_dynamic_int_9 = torch__dynamo_external_utils_unwrap_maybe_dynamic_int(getitem_11);  getitem_11 = None
        unwrap_maybe_dynamic_int_10 = torch__dynamo_external_utils_unwrap_maybe_dynamic_int(getitem_12);  getitem_12 = None
        unwrap_maybe_dynamic_int_11 = torch__dynamo_external_utils_unwrap_maybe_dynamic_int(getitem_13);  getitem_13 = None

        validate_outputs = torch__dynamo_compiled_autograd_ops_validate_outputs([getitem], [((None, None, device(type='cpu'), 6, 0, None), [], False)]);  getitem = None
        getitem_14 = validate_outputs[0];  validate_outputs = None

        sum_backward0 = torch__dynamo_compiled_autograd_ops_SumBackward0([getitem_14], [True], [unwrap_maybe_dynamic_int, unwrap_maybe_dynamic_int_1]);  getitem_14 = unwrap_maybe_dynamic_int = unwrap_maybe_dynamic_int_1 = None
        getitem_15 = sum_backward0[0];  sum_backward0 = None
        validate_outputs_1 = torch__dynamo_compiled_autograd_ops_validate_outputs([getitem_15], [((None, None, device(type='cpu'), 6, 0, None), [unwrap_maybe_dynamic_int_2, unwrap_maybe_dynamic_int_3], False)]);  getitem_15 = unwrap_maybe_dynamic_int_2 = unwrap_maybe_dynamic_int_3 = None
        getitem_16 = validate_outputs_1[0];  validate_outputs_1 = None

        getitem_17 = hooks[0]
        getitem_18 = packed_data[0]
        getitem_19 = hooks[1]
        getitem_20 = packed_data[1]
        call_hook = torch__dynamo_external_utils_call_hook(getitem_17, getitem_18, hook_type = 'unpack_hook');  getitem_17 = getitem_18 = None
        call_hook_1 = torch__dynamo_external_utils_call_hook(getitem_19, getitem_20, hook_type = 'unpack_hook');  getitem_19 = getitem_20 = None
        mul_backward0 = torch__dynamo_compiled_autograd_ops_MulBackward0([getitem_16], [True, True], call_hook, 6, call_hook_1, 6);  getitem_16 = call_hook = call_hook_1 = None
        getitem_21 = mul_backward0[0]
        getitem_22 = mul_backward0[1];  mul_backward0 = None
        validate_outputs_2 = torch__dynamo_compiled_autograd_ops_validate_outputs([getitem_21, getitem_22], [((None, None, device(type='cpu'), 6, 0, None), [unwrap_maybe_dynamic_int_4, unwrap_maybe_dynamic_int_5], False), ((None, None, device(type='cpu'), 6, 0, None), [unwrap_maybe_dynamic_int_6, unwrap_maybe_dynamic_int_7], False)]);  getitem_21 = getitem_22 = unwrap_maybe_dynamic_int_4 = unwrap_maybe_dynamic_int_5 = unwrap_maybe_dynamic_int_6 = unwrap_maybe_dynamic_int_7 = None
        getitem_23 = validate_outputs_2[0]
        getitem_24 = validate_outputs_2[1];  validate_outputs_2 = None

        getitem_25 = hooks[2]
        getitem_26 = packed_data[2]
        call_hook_2 = torch__dynamo_external_utils_call_hook(getitem_25, getitem_26, hook_type = 'unpack_hook');  getitem_25 = getitem_26 = None
        cos_backward0 = torch__dynamo_compiled_autograd_ops_CosBackward0([getitem_24], [True], call_hook_2);  getitem_24 = call_hook_2 = None
        getitem_27 = cos_backward0[0];  cos_backward0 = None
        validate_outputs_3 = torch__dynamo_compiled_autograd_ops_validate_outputs([getitem_27], [((None, None, device(type='cpu'), 6, 0, None), [unwrap_maybe_dynamic_int_8, unwrap_maybe_dynamic_int_9], False)]);  getitem_27 = unwrap_maybe_dynamic_int_8 = unwrap_maybe_dynamic_int_9 = None
        getitem_28 = validate_outputs_3[0];  validate_outputs_3 = None
        add = torch.add(getitem_23, getitem_28);  getitem_23 = getitem_28 = None

        getitem_29 = hooks[3];  hooks = None
        getitem_30 = packed_data[3];  packed_data = None
        call_hook_3 = torch__dynamo_external_utils_call_hook(getitem_29, getitem_30, hook_type = 'unpack_hook');  getitem_29 = getitem_30 = None
        sin_backward0 = torch__dynamo_compiled_autograd_ops_SinBackward0([add], [True], call_hook_3);  add = call_hook_3 = None
        getitem_31 = sin_backward0[0];  sin_backward0 = None
        validate_outputs_4 = torch__dynamo_compiled_autograd_ops_validate_outputs([getitem_31], [((None, None, device(type='cpu'), 6, 0, None), [unwrap_maybe_dynamic_int_10, unwrap_maybe_dynamic_int_11], False)]);  getitem_31 = unwrap_maybe_dynamic_int_10 = unwrap_maybe_dynamic_int_11 = None
        getitem_32 = validate_outputs_4[0];  validate_outputs_4 = None

        accumulate_grad__default = torch.ops.inductor.accumulate_grad_.default(getitem_1, getitem_32);  getitem_1 = getitem_32 = accumulate_grad__default = None
        _exec_final_callbacks_stub = torch__dynamo_external_utils__exec_final_callbacks_stub();  _exec_final_callbacks_stub = None
        return []
""",  # noqa: B950
                )

            self.check_output_and_recompiles(
                fn,
                count=[1, 0],
                compiler_fn=make_compiler_fn(backend="ca_eager", gm_hook=check),
            )

    @unittest.skipIf(not HAS_CUDA, "requires cuda")
    def test_cpu_offloading(self):
        def fn():
            def pack(x):
                return x.cpu()

            def unpack(x):
                return x.cuda()

            class MyMatMul(torch.autograd.Function):
                @staticmethod
                def forward(ctx, x):
                    ctx.save_for_backward(x)
                    return torch.matmul(x, x)

                @staticmethod
                def backward(ctx, grad_out):
                    (x,) = ctx.saved_tensors
                    return grad_out * x

            with torch.autograd.graph.saved_tensors_hooks(pack, unpack):
                for i in [10, 100, 10, 20, 30]:
                    x = torch.randn(i, requires_grad=True).cuda()
                    MyMatMul.apply(x).sum().backward()
                    yield x.grad

        i = 0

        def check(gm):
            nonlocal i
            if i == 0:
                i += 1
                return

            graph_code = normalize_gm(gm.print_readable(print_output=False))
            self.assertExpectedInline(
                graph_code,
                """\
class CompiledAutograd1(torch.nn.Module):
    def forward(self, inputs, sizes, scalars, hooks, packed_data):
        getitem = inputs[0]
        getitem_1 = inputs[1];  inputs = None
        getitem_2 = sizes[0];  getitem_2 = None
        getitem_3 = sizes[1]
        getitem_4 = sizes[2];  sizes = None

        validate_outputs = torch__dynamo_compiled_autograd_ops_validate_outputs([getitem], [((None, None, device(type='cuda', index=0), 6, 0, None), [], False)]);  getitem = None
        getitem_5 = validate_outputs[0];  validate_outputs = None

        sum_backward0 = torch__dynamo_compiled_autograd_ops_SumBackward0([getitem_5], [True], []);  getitem_5 = None
        getitem_6 = sum_backward0[0];  sum_backward0 = None
        validate_outputs_1 = torch__dynamo_compiled_autograd_ops_validate_outputs([getitem_6], [((None, None, device(type='cuda', index=0), 6, 0, None), [], False)]);  getitem_6 = None
        getitem_7 = validate_outputs_1[0];  validate_outputs_1 = None

        getitem_8 = hooks[0]
        getitem_9 = packed_data[0];  packed_data = None
        getitem_10 = hooks[1];  hooks = None
        call_hook = torch__dynamo_external_utils_call_hook(getitem_8, getitem_9, hook_type = 'unpack_hook');  getitem_8 = getitem_9 = None
        call_backward = torch__dynamo_external_utils_call_backward(getitem_10, (call_hook,), getitem_7);  getitem_10 = call_hook = getitem_7 = None
        getitem_12 = call_backward[0];  call_backward = None
        validate_outputs_2 = torch__dynamo_compiled_autograd_ops_validate_outputs([getitem_12], [((None, None, device(type='cuda', index=0), 6, 0, None), [getitem_3], False)]);  getitem_12 = getitem_3 = None
        getitem_13 = validate_outputs_2[0];  validate_outputs_2 = None

        to_copy_backward0 = torch__dynamo_compiled_autograd_ops_ToCopyBackward0([getitem_13], [True], (None, None, device(type='cpu'), 6, 0, None));  getitem_13 = None
        getitem_14 = to_copy_backward0[0];  to_copy_backward0 = None
        validate_outputs_3 = torch__dynamo_compiled_autograd_ops_validate_outputs([getitem_14], [((None, None, device(type='cpu'), 6, 0, None), [getitem_4], False)]);  getitem_14 = getitem_4 = None
        getitem_15 = validate_outputs_3[0];  validate_outputs_3 = None

        accumulate_grad__default = torch.ops.inductor.accumulate_grad_.default(getitem_1, getitem_15);  getitem_1 = getitem_15 = accumulate_grad__default = None
        _exec_final_callbacks_stub = torch__dynamo_external_utils__exec_final_callbacks_stub();  _exec_final_callbacks_stub = None
        return []
""",  # noqa: B950
            )

        self.check_output_and_recompiles(
            fn, compiler_fn=make_compiler_fn(gm_hook=check)
        )

    @skipIfWindows(msg="temp dir not compatible")
    def test_disk_offloading(self):
        with tempfile.TemporaryDirectory() as d:

            def fn():
                pack_count = 0

                def pack(x):
                    nonlocal pack_count
                    path = f"{d}/{pack_count}.pt"
                    torch.save(x, path)
                    return path

                def unpack(path):
                    x = torch.load(path)
                    return x

                class MyMatMul(torch.autograd.Function):
                    @staticmethod
                    def forward(ctx, x):
                        ctx.save_for_backward(x)
                        return torch.matmul(x, x)

                    @staticmethod
                    def backward(ctx, grad_out):
                        (x,) = ctx.saved_tensors
                        return grad_out * x

                with torch.autograd.graph.saved_tensors_hooks(pack, unpack):
                    for i in [10, 100, 10, 20, 30]:
                        x = torch.randn(i, requires_grad=True)
                        MyMatMul.apply(x).sum().backward()
                        yield x.grad

            i = 0

            def check(gm):
                nonlocal i
                if i == 0:
                    i += 1
                    return

                graph_code = normalize_gm(gm.print_readable(print_output=False))
                self.assertExpectedInline(
                    graph_code,
                    """\
class CompiledAutograd1(torch.nn.Module):
    def forward(self, inputs, sizes, scalars, hooks, packed_data):
        getitem = inputs[0]
        getitem_1 = inputs[1];  inputs = None
        getitem_2 = sizes[0];  getitem_2 = None
        getitem_3 = sizes[1];  sizes = None

        validate_outputs = torch__dynamo_compiled_autograd_ops_validate_outputs([getitem], [((None, None, device(type='cpu'), 6, 0, None), [], False)]);  getitem = None
        getitem_4 = validate_outputs[0];  validate_outputs = None

        sum_backward0 = torch__dynamo_compiled_autograd_ops_SumBackward0([getitem_4], [True], []);  getitem_4 = None
        getitem_5 = sum_backward0[0];  sum_backward0 = None
        validate_outputs_1 = torch__dynamo_compiled_autograd_ops_validate_outputs([getitem_5], [((None, None, device(type='cpu'), 6, 0, None), [], False)]);  getitem_5 = None
        getitem_6 = validate_outputs_1[0];  validate_outputs_1 = None

        getitem_7 = hooks[0]
        getitem_8 = packed_data[0];  packed_data = None
        getitem_9 = hooks[1];  hooks = None
        call_hook = torch__dynamo_external_utils_call_hook(getitem_7, getitem_8, hook_type = 'unpack_hook');  getitem_7 = getitem_8 = None
        call_backward = torch__dynamo_external_utils_call_backward(getitem_9, (call_hook,), getitem_6);  getitem_9 = call_hook = getitem_6 = None
        getitem_11 = call_backward[0];  call_backward = None
        validate_outputs_2 = torch__dynamo_compiled_autograd_ops_validate_outputs([getitem_11], [((None, None, device(type='cpu'), 6, 0, None), [getitem_3], False)]);  getitem_11 = getitem_3 = None
        getitem_12 = validate_outputs_2[0];  validate_outputs_2 = None

        accumulate_grad__default = torch.ops.inductor.accumulate_grad_.default(getitem_1, getitem_12);  getitem_1 = getitem_12 = accumulate_grad__default = None
        _exec_final_callbacks_stub = torch__dynamo_external_utils__exec_final_callbacks_stub();  _exec_final_callbacks_stub = None
        return []
""",  # noqa: B950
                )

            # 1 graph break on torch.load -> 2 dynamo graphs
            self.check_output_and_recompiles(
                fn,
                count=[1, 2],
                compiler_fn=make_compiler_fn(fullgraph=False, gm_hook=check),
            )

    @skipIfWindows(msg="node name demangling inconsistent on windows")
    def test_backward_hook_relative_ordering_partial(self):
        # test backward hooks for cases that CA matches eager

        def fn():
            order = []

            class MyModule(nn.Module):
                def __init__(self):
                    super().__init__()
                    self.linear = torch.nn.Linear(10, 10, bias=False)

                def forward(self, x):
                    return self.linear(x)

            x = torch.randn(10, 10)
            module = MyModule()

            def make_pre_hook(id):
                return lambda _: order.append(f"pre_hook_{id}")

            def make_post_hook(id):
                return lambda _1, _2: order.append(f"post_hook_{id}")

            count = 0

            def register_hooks_on_all_nodes(nodes):
                nonlocal count
                for node, _ in nodes:
                    if node is None:
                        continue
                    count += 1
                    id = f"{node.name()}_{count}"
                    node.register_prehook(make_pre_hook(id))
                    node.register_hook(make_post_hook(id))
                    register_hooks_on_all_nodes(node.next_functions)

            loss = module(x).sum()
            register_hooks_on_all_nodes(((loss.grad_fn, None),))

            def make_tensor_pre_hook(id):
                return lambda _: order.append(f"tensor_pre_hook_{id}")

            def make_post_acc_grad_hook(id):
                return lambda _: order.append(f"post_acc_grad_hook_{id}")

            module.linear.weight.register_hook(make_tensor_pre_hook("weight"))

            module.linear.weight.register_post_accumulate_grad_hook(
                make_post_acc_grad_hook("weight")
            )

            loss.backward()
            yield tuple(order)

        self.check_output_and_recompiles(fn)

    def test_checkpointing_sac(self):
        # circular import
        from torch.utils.checkpoint import (
            checkpoint,
            CheckpointPolicy,
            create_selective_checkpoint_contexts,
        )

        def fn():
            class mlp(nn.Module):
                def __init__(self):
                    super().__init__()
                    self.layer1 = nn.Linear(10, 10)
                    self.layer2 = nn.Linear(10, 10)
                    self.layer3 = nn.Linear(10, 10)
                    self.layer4 = nn.Linear(10, 10)

                def forward(self, x):
                    x = self.layer1(x)
                    x = self.layer2(x)
                    x = self.layer3(x)
                    x = self.layer4(x)
                    return x

            recompute_list = [torch.ops.aten.addmm.default]

            def recompute_policy(ctx, op, *args, **kwargs):
                if op in recompute_list:
                    return CheckpointPolicy.MUST_RECOMPUTE
                else:
                    return CheckpointPolicy.PREFER_SAVE

            def context_fn():
                return create_selective_checkpoint_contexts(recompute_policy)

            model = mlp()
            input = torch.randn(1, 10)

            out = checkpoint(model, input, use_reentrant=False, context_fn=context_fn)
            out.sum().backward()
            yield model.layer1.weight.grad
            yield model.layer1.bias.grad
            yield model.layer2.weight.grad
            yield model.layer2.bias.grad
            yield model.layer3.weight.grad
            yield model.layer3.bias.grad
            yield model.layer4.weight.grad
            yield model.layer4.bias.grad

        self.check_output_and_recompiles(
            fn, count=[1, 5], compiler_fn=make_compiler_fn(fullgraph=False)
        )

    def test_dont_dce_side_effects(self):
        class SideEffectfulBackward(torch.autograd.Function):
            @staticmethod
            def forward(ctx, x):
                return x

            @staticmethod
            def backward(ctx, gO):
                torch.randn(10, 10)
                return gO

        x = torch.randn(10, 10, requires_grad=True)

        # https://github.com/pytorch/pytorch/issues/147171
        torch._inductor.config.fallback_random = True

        @torch.compile(backend="aot_eager")
        def fn(x):
            return SideEffectfulBackward.apply(x).sum()

        gm = None

        def extract(ca_gm):
            nonlocal gm
            gm = ca_gm
            return ca_gm

        with compiled_autograd._enable(extract):
            fn(x).backward()

        self.assertTrue("aten.randn" in str(gm))

    def test_aot_bwd_gm_runnable(self):
        # This test ensures that the bw_module saved in
        # CompiledFunction._lazy_backward_info is executable,
        # by ensuring post grad passes have not ran on it.

        post_grad_graphs = []

        def post_grad_pass(graph):
            nonlocal post_grad_graphs
            post_grad_graphs.append(graph)
            return graph

        x = torch.randn(10, 10, requires_grad=True)
        y = torch.randn(10, 10, requires_grad=True)
        # forces symints to be saved for backward
        # and forces aot compilation of the backward
        torch._dynamo.mark_dynamic(x, 0)
        torch._dynamo.mark_dynamic(y, 1)

        @torch.compile
        def fn(x, y):
            return torch.matmul(x, y).sum()

        with inductor_config.patch(post_grad_custom_post_pass=post_grad_pass):
            loss = fn(x, y)
            self.assertEqual(len(post_grad_graphs), 2)  # 1 fwd and 1 bwd

        self.assertTrue(loss.grad_fn.name(), "CompiledFunctionBackward")
        self.assertIsNot(
            post_grad_graphs[1],
            loss.grad_fn._forward_cls._lazy_backward_info.bw_module.graph,
        )

        with compiled_autograd._enable(lambda gm: gm):
            loss.backward()

    def test_anomaly_mode_already_nan(self):
        def fn():
            with torch.autograd.detect_anomaly():
                a = torch.randn(5, 5, requires_grad=True)
                a.grad = torch.full((5, 5), float("nan"))
                b = torch.randn(5, 5)
                out = torch.matmul(a, b)
                loss = out.sum()
                with torch._dynamo.compiled_autograd._enable(lambda gm: gm):
                    loss.backward()

        with self.assertRaisesRegex(
            AssertionError, "already having NaN gradient. This is not supported."
        ):
            fn()

    def test_anomaly_mode_backward(self):
        def fn():
            class MyFn(torch.autograd.Function):
                @staticmethod
                def forward(ctx, x):
                    return x

                @staticmethod
                def backward(ctx, gO):
                    return torch.full(gO.size(), float("nan"))

            with torch.autograd.detect_anomaly():
                a = torch.randn(5, 5, requires_grad=True)
                out = MyFn.apply(a)
                loss = out.sum()
                with torch._dynamo.compiled_autograd._enable(lambda gm: gm):
                    loss.backward()

        with self.assertRaisesRegex(
            RuntimeError, "Compiled Autograd returned NaN gradients for parameters"
        ):
            fn()

    def test_anomaly_mode_grad(self):
        def fn():
            class MyFn(torch.autograd.Function):
                @staticmethod
                def forward(ctx, x):
                    return x

                @staticmethod
                def backward(ctx, gO):
                    return torch.full(gO.size(), float("nan"))

            with torch.autograd.detect_anomaly():
                a = torch.randn(5, 5, requires_grad=True)
                out = MyFn.apply(a)
                loss = out.sum()
                with torch._dynamo.compiled_autograd._enable(lambda gm: gm):
                    torch.autograd.grad(loss, inputs=a)

        with self.assertRaisesRegex(
            RuntimeError, "Compiled Autograd returned NaN gradients for output nodes"
        ):
            fn()

<<<<<<< HEAD
    def test_ddp_cpp_reducer_error(self):
        store = FakeStore()
        dist.init_process_group(backend="fake", rank=0, world_size=2, store=store)
        try:
            model = torch.nn.Sequential(nn.Linear(10, 10), nn.ReLU(), nn.Linear(10, 10))
            model = DDP(model)
            inputs = torch.randn(10, 10)
            loss = model(inputs).sum()
            with compiled_autograd._enable(compiler_fn), self.assertRaisesRegex(
                RuntimeError,
                (
                    "Compiled autograd is not compatible with C++ DDP Reducer, "
                    'please use torch._dynamo.config.optimize_ddp="python_reducer"'
                ),
            ):
                loss.backward()

        finally:
            dist.destroy_process_group()

    @config.patch(optimize_ddp="python_reducer")
    def test_ddp_python_reducer(self):
        store = FakeStore()
        dist.init_process_group(backend="fake", rank=0, world_size=2, store=store)
        try:
            model = torch.nn.Sequential(nn.Linear(10, 10), nn.ReLU(), nn.Linear(10, 10))
            model = DDP(model)
            inputs = torch.randn(10, 10)
            loss = model(inputs).sum()
            with compiled_autograd._enable(compiler_fn):
                # no error expected
                loss.backward()
            self.assertEqual(counters["compiled_autograd"]["captures"], 1)
        finally:
            dist.destroy_process_group()
=======
    def test_higher_order_gradients(self):
        def f(x):
            return x**3

        def fn(fwd_compiler, ca_compiler):
            torch.manual_seed(123)
            x = torch.tensor(2.0, requires_grad=True)
            first, second, third, fourth = None, None, None, None
            try:
                with compiled_autograd._enable(ca_compiler):
                    first = torch.autograd.grad(
                        fwd_compiler(f)(x), x, create_graph=True
                    )[0]
                    second = torch.autograd.grad(first, x, create_graph=True)[0]
                    third = torch.autograd.grad(second, x, create_graph=True)[0]
                    fourth = torch.autograd.grad(third, x, create_graph=True)[0]
            except RuntimeError as e:
                assert "does not currently support higher order gradients" in str(e)
                return (first, second, third, fourth)

            return (first, second, third, fourth)

        def eager():
            return torch.compile(backend="eager")

        def aot_eager():
            return torch.compile(backend="aot_eager")

        # Without AOTAutograd, no problem
        first, second, third, fourth = fn(eager(), eager())
        self.assertEqual(counters["compiled_autograd"]["captures"], 4)
        self.assertEqual(first, 12)  # 3x^2
        self.assertEqual(second, 12)  # 6x
        self.assertEqual(third, 6)  # 6
        self.assertEqual(fourth, 0)
        # and should cache hit
        counters.clear()
        _ = fn(eager(), eager())
        self.assertEqual(counters["compiled_autograd"]["captures"], 0)
        torch._dynamo.reset()

        # With AOTAutograd, can't create_graph
        first, second, third, fourth = fn(aot_eager(), aot_eager())
        self.assertIsNone(second)

        first, second, third, fourth = fn(aot_eager(), eager())
        self.assertIsNone(second)

        first, second, third, fourth = fn(eager(), aot_eager())
        self.assertIsNone(third)
>>>>>>> 63371a0f


def load_test_module(name):
    testdir = Path(__file__).absolute().parent.parent
    with mock.patch("sys.path", [*sys.path, str(testdir)]):
        return SourceFileLoader(
            name, str(testdir / f"{name.replace('.', '/')}.py")
        ).load_module()


def make_wrapped(fn, ctxs):
    @functools.wraps(fn)
    def wrapped(self):
        torch._dynamo.reset()
        stack = contextlib.ExitStack()
        for ctx in ctxs:
            stack.enter_context(ctx)
        out = fn(self)
        stack.close()
        return out

    return wrapped


def lookup_backend(test_name):
    if test_name in xfail_by_backend["inductor"]:
        return "aot_eager"
    elif test_name in xfail_by_backend["aot_eager"]:
        return "eager"
    elif test_name in xfail_by_backend["eager"]:
        return "ca_eager"
    else:
        assert test_name not in xfail_by_backend["ca_eager"]
        return "inductor"


def wrap_test_class(orig_cls):
    dct = orig_cls.__dict__.copy()
    for name in list(dct.keys()):
        fn = dct[name]
        if not callable(fn) or name in skipped_tests:
            continue
        elif (
            xfail_re.match(name)
            or name in xfail_by_backend["ca_eager"]
            or name in xfail_divergence_from_eager
        ):
            dct[name] = unittest.expectedFailure
        elif name.startswith("test_"):
            backend = lookup_backend(name)
            if not HAS_CUDA and backend == "inductor":
                continue
            ctxs = [
                compiled_autograd._enable(
                    make_compiler_fn(
                        backend=backend,
                        fullgraph=name not in known_graph_breaks_tests,
                    )
                ),
                test_contexts.get(name, contextlib.nullcontext()),
            ]
            dct[name] = make_wrapped(fn, ctxs)

    cls = type(
        orig_cls.__name__ + "WithCompiledAutograd",
        orig_cls.__bases__,
        dct,
    )
    cls.__file__ = __file__
    return cls


known_graph_breaks_tests = {
    "test_hook_none",  # uses assert in hook
    "test_post_accumulate_grad_hook_e2e",  # optim.Adam manually graph breaks
    "test_tensor_hooks_inplace",  # uses assert in hook
    "test_tensor_hooks_inplace_over_view",  # uses assert in hook
    "test_grad_fn_prehooks",  # uses assert in hook
    "test_grad_fn_prehooks_multiple_outputs",  # uses assert in hook
    "test_grad_fn_prehooks_remove_hooks",  # uses handle.remove() in hook
    "test_tensor_hooks_inplace_multiple_outputs",  # uses assert in hook
    "test_hooks",  # uses assert in hook
    "test_accumulate_grad_posthooks_can_observe_tensor_prehook",  # allclose
    "test_saved_tensors_hook_version_counter_not_shared",  # assertEqual
    "test_post_accumulate_grad_hook_returns_not_None",  # throws
    "test_custom_function_cycle",  # assertEqual
    "test_mark_non_differentiable_mixed",  # assertTrue
    "test_materialize_grads",  # assertEqual
    "test_return_leaf",  # assertEqual
    "test_save_none_for_backward",  # assertIsNone
    "test_saved_variables_deprecated",  # warnings.warn
    "test_autograd_node_isinstance",  # assertIsInstance
    "test_set_materialize_non_diff_grads",  # assertIsNone
    "test_backward_dict_grad_for_nontensor",  # torch/_custom_op/autograd.py in skip files
    "test_backward_dict_invalid_keys",  # torch/_custom_op/autograd.py in skip files
    "test_backward_dict_requires_keys_for_input_optional_tensors",  # torch/_custom_op/autograd.py in skip files
    "test_backward_dict_requires_keys_for_input_tensors",  # torch/_custom_op/autograd.py in skip files
    "test_backward_grads_are_tensor_or_none",  # torch/_custom_op/autograd.py in skip files
    "test_backward_impl_on_existing_op",  # torch/_custom_op/autograd.py in skip files
    "test_backward_returns_dict",  # torch/_custom_op/autograd.py in skip files
    "test_backward_tensorlist_input_requires_list_grads",  # torch/_custom_op/autograd.py in skip files
    "test_backward_tensorlist_input_requires_list_grads_none_or_Tensor",  # torch/_custom_op/autograd.py in skip files
    "test_backward_tensorlist_input_requires_list_grads_with_same_numel",  # torch/_custom_op/autograd.py in skip files
    "test_save_for_backward_inputs_are_namedtuple",  # torch/_custom_op/autograd.py in skip files
    "test_reentrant_with_leaf_variable_hook",  # reentrant .backward
    "test_reentrant_with_non_leaf_variable_hook",  # reentrant .backward
    "test_reentrant_child_error",  # reentrant .backward
    "test_deep_reentrant",  # reentrant .backward
    "test_reentrant_priority",  # reentrant .backward
    "test_simple_reentrant",  # reentrant .backward
    "test_checkpoint_detects_non_determinism",  # unpack hook in skip files
    "test_checkpoint_valid_reset_on_error",  # unpack hook in skip files
    "test_checkpointing_non_reentrant_autocast_cpu",  # unpack hook in skip files
    "test_checkpointing_non_reentrant_autocast_gpu",  # unpack hook in skip files
    "test_checkpointing_without_reentrant_arbitrary_input_output",  # unpack hook in skip files
    "test_checkpointing_without_reentrant_correct_grad",  # unpack hook in skip files
    "test_checkpointing_without_reentrant_custom_function_works",  # unpack hook in skip files
    "test_checkpointing_without_reentrant_dataparallel",  # _get_device_index in skip files
    "test_checkpointing_without_reentrant_detached_tensor_use_reentrant_True",  # reentrant .backward
    "test_checkpointing_without_reentrant_parameter_used_in_an_out",  # unpack hook in skip files
    "test_checkpointing_without_reentrant_with_context_fn",  # unpack hook in skip files
    "test_save_on_cpu_and_checkpoint",  # unpack hook in skip files
    "test_saved_tensor_hooks_custom_error_propagation",  # CustomError
    "test_access_saved_tensor_twice_without_recomputation_works",  # unpack hook in skip files
    "test_saved_tensor_hooks_extra_enter_during_bw_no_leak",  # ctx in skip files
    "test_saved_tensor_hooks_extra_exit_during_bw_no_crash",  # ctx in skip files
    "test_checkpointing",  # reentrant .backward
    "test_checkpointing_without_reentrant_input_requires_grad_False",  # reentrant .backward
    "test_checkpointing_without_reentrant_input_requires_grad_True",  # reentrant .backward
    "test_checkpointing_without_reentrant_memory_savings",  # reentrant .backward
    "test_dtensor_basic",  # torch._dynamo.exc.Unsupported: Failed to convert args/kwargs to proxy
    "test_dtensor_contiguous_dtensor_noncontiguous_local_as_tangent",  # subclass constructor
    "test_retain_grad",  # retains_grad_hooks
    "test_retain_grad_cycle",  # retains_grad_hooks
    "test_retain_grad_inplace",  # retains_grad_hooks
    "test_retain_grad_inplace_over_view",  # retains_grad_hooks
    "test_retains_grad_can_always_observe_tensor_prehook",  # retains_grad_hooks
    "test_retains_grad_inplace_multiple_outputs",  # retains_grad_hooks
    "test_hook_edge_case_when_called_with_grad",  # retains_grad_hooks
    "test_multi_grad_all_hooks",  # retains_grad_hooks
    "test_prehook_ordering",  # retains_grad_hooks
    "test_will_engine_execute_node",  # retains_grad_hooks
    "test_backward_to_node",  # retains_grad_hooks
    "test_backward_with_nonleaf_inputs",  # retains_grad_hook on non-leaf input
    "test_create_graph_and_full_backward_hook_cycle",  # _pack_with_none
    "test_full_backward_hook_double_backward",  # _pack_with_none
    "test_grad_mode_restored_reentrant",  # assertTrue
    "test_multi_grad_any_hooks",  # register_multi_grad_hook
    "test_saved_variable_packing_unpacking_did_not_save_original_with_hooks",  # register_hooks
    "test_graph_save_on_cpu",  # dynamo disabled
    "test_nested_checkpoint_early_stop_False",  # dynamo disable
    "test_nested_checkpoint_early_stop_True",  # dynamo disable
    "test_nested_checkpoint_kwargs_early_stop_False",  # dynamo disable
    "test_nested_checkpoint_kwargs_early_stop_True",  # dynamo disable
    "test_nested_checkpoint_non_tensor_inputs_and_outputs_early_stop_False",  # dynamo disable
    "test_nested_checkpoint_non_tensor_inputs_and_outputs_early_stop_True",  # dynamo disable
    "test_nested_checkpoint_reentrant_backwards_early_stop_False",  # dynamo disable
    "test_nested_checkpoint_reentrant_backwards_early_stop_True",  # dynamo disable
    "test_nested_checkpoint_same_graph_early_stop_False",  # dynamo disable
    "test_nested_checkpoint_same_graph_early_stop_True",  # dynamo disable
    "test_nested_checkpoint_set_early_stop",  # dynamo disable
    "test_nested_checkpoint_two_children_early_stop_False",  # dynamo disable
    "test_nested_checkpoint_two_children_early_stop_True",  # dynamo disable
}

test_contexts = {
    "test_setitem_mask": config.patch(capture_dynamic_output_shape_ops=True),
    "test_index_backward_does_not_save_tensor": config.patch(
        capture_dynamic_output_shape_ops=True
    ),
}

# These groups of tests aren't supported yet
xfail_re = re.compile(r"^test_(sparse|profiler|gradcheck|named_tensor)")

# Tests fail at different stages, we categorize them wrt to their backends
# We run only the last passing backend in this order:
# ca_eager -> eager -> aot_eager -> inductor
xfail_by_backend = {
    "ca_eager": {  # xfail
        "test_callback_propagates_errors_from_device_thread",  # fullgraph for queue_callback, but graph break for RuntimeError
        "test_reentrant_with_callbacks_both_depths",  # queue_callback
        "test_reentrant_with_callbacks_depth_0",  # queue_callback
        "test_reentrant_with_callbacks_depth_1",  # queue_callback
        "test_current_graph_task_execution_order",  # nodes are already freed by the time dynamo traces the lifted hook
        "test_autograd_inplace_views_cross_dtype",  # view_fn not supported by compiled autograd
        "test_current_node",  # TorchDispatchMode not yet implemented for compiled autograd
        "test_nested_checkpoint_set_early_stop_no_recompution_needed",  # TorchDispatchMode not yet implemented
        "test_post_accumulate_grad_hook_ordering",  # accuracy error
        "test_current_graph_task_id",  # autograd state already cleared once dynamo is called
        "test_custom_function_forward_mode_forward_is_no_op",  # forward AD
        "test_custom_function_forward_mode_inplace_checks",  # forward AD
        "test_custom_function_forward_mode_view_checks",  # forward AD
        "test_custom_function_forward_mode_wrong_formula",  # forward AD
        "test_node_post_hook_registered_during_unpack_hook",  # 'NoneType' object has no attribute 'register_hook'
        "test_custom_function_error",  # forward AD
        "test_custom_function_save_for_forward",  # forward AD
        "test_dont_materialize_grads",  # undefined grad
        "test_no_grad_copy",  # setting static member in lifted backward
        "test_no_grad_copy_sparse",  # setting static member in lifted backward
        "test_node_ordering_when_none_returned",  # torch._dynamo.exc.Unsupported: TypeError <built-in method clone
        "test_save_output_nr",  # output_nr grad passed as None
        # IndexError: list index out of range (NB: x.grad = y where both x and y are input tensors)
        "test_grad_nonleaf_register_hook",
        "test_backward_twice_without_saved_values",  # https://github.com/pytorch/pytorch/issues/129938
        # Category: Higher Order Gradients
        "test_default_saved_tensors_hooks_double_backward",  # wrong when pack hook returns non-leaf
        "test_saved_variable_packing_unpacking_saved_original_with_hooks",  # wrong when pack hook returns non-leaf
        "test_nested_anomaly_detect_nan",  # nested anomaly
        "test_select_sum",  # batched gradients
        "test_custom_autograd_no_early_free",  # batched gradients
        "test_grad_batched_grad",  # batched gradients
        # Uncategorized
        "test_lobpcg",  # NaNs
        "test_autograd_simple_views_python",  # gradient is None
        "test_function_returns_undefined_tensor",  # gradient is None
        "test_input_buffer_accum",  # add(sparse, dense)
        "test_return_duplicate",  # batched gradients
        "test_return_duplicate_inplace",  # batched gradients
        "test_naughty_autograd_function_stashing_ctx",  # error not raised
        "test_unrelated_inputs",  # batched gradients
        "test_nested_checkpoint_early_stop_False",  # unpack hook grad_fn semantics
        "test_nested_checkpoint_early_stop_True",  # unpack hook grad_fn semantics
        "test_nested_checkpoint_two_children_early_stop_False",  # unpack hook grad_fn semantics
        "test_nested_checkpoint_two_children_early_stop_True",  # unpack hook grad_fn semantics
    },
    "eager": {  # will be run without torch.compiling the CA graph
        "test_setup_context_when_forward_has_default_args",  # autograd.Function with class methods
        "test_accumulate_grad_tensor_reference",  # Out of bounds: frame_state_entry.stride[i] is None
        "test_custom_function_exception",  # torch.no_grad(), torch._dynamo.exc.Unsupported: missing: WITH_EXCEPT_START
        "test_to_sparse_backward",  # Out of bounds: frame_state_entry.stride[i] is None
        "test_custom_function_non_tensor_inputs_outputs",  # gradient batching rule not implemented for aten::sym_size.int
        "test_setitem",  # CopySlices accuracy error
        "test_checkpointing_without_reentrant_saved_object_identity",  # same as https://github.com/pytorch/pytorch/issues/136193
        "test_dtensor_different_gradient_placement",  # Dynamo failed to run FX node with fake tensors
        "test_dtensor_noncontiguous_output",  # Dynamo failed to run FX node with fake tensors
        "test_dtensor_partial_placement_graph_output",  # Dynamo failed to run FX node with fake tensors
        "test_unwrap_async_collective_tensor_tangent",  # AttributeError: 'PlainTensorMeta' object has no attribute 'attrs'
        "test_graph_save_on_cpu",  # torch.save should no-op and be recorded in the graph
        "test_saving_variable_to_disk",  # torch.save should no-op and be recorded in the graph
        "test_nested_checkpoint_early_stop_False",  # AOT backward higher order gradients
    },
    "aot_eager": {  # will be run with torch.compile(backend="eager")
        # Category: FakeTensor
        "test_wrapped_number_saved_tensors_hooks",  # Proxy tensor should carryover is_wrapped_number_ of its original
        "test_scalar_grad_mixed_device",  # Fake Tensors aren't propagating device properly for 0-dim grads
        "test_grad",  # AOT backward higher order gradients
        "test_grad_materialize_grads",  # AOT backward higher order gradients
    },
    "inductor": {},  # will be run with torch.compile(backend="aot_eager")
    # tests not present in this dict will be run with torch.compile(backend="inductor")
}

# These tests fail due to difference in semantics that we won't fix
xfail_divergence_from_eager = {
    "test_invalid_gradients",  # can't give autograd error due to inaccurate output metadata of lifted backward
    "test_autograd_node_isinstance",  # backward ctx is a fake cls and not directly a Node instance
    "test_backward_hook_relative_ordering",  # compiled autograd collects breadth first, and module backward hook not supported
    "test_checkpointing_without_reentrant_custom_function_works",  # ctx.saved_tensors are cached by CA
    "test_anomaly_mode_no_check_nan",  # different error messages
    "test_anomaly_grad_warnings",  # different error messages
    "test_anomaly_detect_nan",  # fake tensor errors on NaN
    "test_once_differentiable",  # different node name: CompiledFunctionBackward
    "test_function",  # different node name: CompiledFunctionBackward
    "test_inplace_on_view_backward",  # different node name: CompiledFunctionBackward
    "test_nested_anomaly_printstack_cleanup",  # anomaly NaN error message different
    "test_not_implemented_grad",  # Dynamo changes the types of exceptions
}

skipped_tests = set()

if not HAS_CUDA:
    # Found Tesla M60 which is too old to be supported by the triton GPU compiler
    skipped_tests.add("test_type_conversions")

if IS_S390X:
    skipped_tests.add("test_deep_reentrant")

test_autograd = load_test_module("test_autograd")
test_custom_ops = load_test_module("test_custom_ops")

TestAutogradWithCompiledAutograd = wrap_test_class(test_autograd.TestAutograd)
TestNestedCheckpointWithCompiledAutograd = wrap_test_class(
    test_autograd.TestNestedCheckpoint
)
TestCustomOpWithCompiledAutograd = wrap_test_class(test_custom_ops.TestCustomOp)
if torch.distributed.is_available() and HAS_CUDA:
    test_dtensor = load_test_module("distributed/tensor/test_dtensor_compile")
    TestDTensorCompileWithCompiledAutograd = wrap_test_class(
        test_dtensor.TestDTensorCompile
    )

xfail_hops = {
    # AssertionError: Tensor-likes are not close!
    "auto_functionalize",
    # BypassAOTAutogradCache: Cannot cache a graph with compiled autograd enabled
    "invoke_subgraph",
    # AssertionError: assert type(args[1].realize()) is TensorVariable
    "map",
}


class TestCompiledAutogradOpInfo(TestCase):
    def setUp(self) -> None:
        super(TestCase, self).setUp()
        reset()

    def tearDown(self) -> None:
        super(TestCase, self).tearDown()
        reset()

    @ops(
        list(filter(lambda op: op.name not in xfail_hops, hop_db)),
        allowed_dtypes=(torch.float,),
    )
    def test_hops_in_bwd(self, device, dtype, op):
        def create_bwd_fn_closure(op_args, op_kwargs):
            op_out_ref = []

            class Foo(torch.autograd.Function):
                @staticmethod
                def forward(ctx, x):
                    return x

                @staticmethod
                def backward(ctx, grad):
                    out = op.op(*op_args, **op_kwargs)
                    op_out_ref.append(out)
                    return grad

            def fn(x):
                return Foo.apply(x).sum()

            return fn, op_out_ref

        # Note: requires_grad=False because aot dispatch is already covered elsewhere
        for inp in op.sample_inputs(device, dtype, requires_grad=False):
            input = inp.input if isinstance(inp.input, tuple) else (inp.input,)
            eager_args = (*input, *inp.args)
            eager_kwargs = inp.kwargs
            compiled_args = deepcopy(eager_args)
            compiled_kwargs = deepcopy(eager_kwargs)

            # 1. Run eager
            torch.manual_seed(123)
            dummy = torch.randn(2, 2, dtype=dtype, device=device, requires_grad=True)
            fn, op_out_ref = create_bwd_fn_closure(compiled_args, compiled_kwargs)
            fn(dummy).backward()
            self.assertEqual(len(op_out_ref), 1)
            expected = op_out_ref[0]

            # 2. Run under CA
            torch.manual_seed(123)
            dummy = torch.randn(2, 2, dtype=dtype, device=device, requires_grad=True)
            fn, op_out_ref = create_bwd_fn_closure(compiled_args, compiled_kwargs)
            with compiled_autograd._enable(make_compiler_fn(backend="aot_eager")):
                fn(dummy).backward()
            self.assertEqual(len(op_out_ref), 1)
            actual = op_out_ref[0]

            self.assertEqual(expected, actual)


instantiate_device_type_tests(TestCompiledAutogradOpInfo, globals(), only_for=("cpu",))
instantiate_parametrized_tests(TestCompiledAutograd)

if __name__ == "__main__":
    if HAS_CPU:
        run_tests(needs="filelock")<|MERGE_RESOLUTION|>--- conflicted
+++ resolved
@@ -4113,7 +4113,57 @@
         ):
             fn()
 
-<<<<<<< HEAD
+    def test_higher_order_gradients(self):
+        def f(x):
+            return x**3
+
+        def fn(fwd_compiler, ca_compiler):
+            torch.manual_seed(123)
+            x = torch.tensor(2.0, requires_grad=True)
+            first, second, third, fourth = None, None, None, None
+            try:
+                with compiled_autograd._enable(ca_compiler):
+                    first = torch.autograd.grad(
+                        fwd_compiler(f)(x), x, create_graph=True
+                    )[0]
+                    second = torch.autograd.grad(first, x, create_graph=True)[0]
+                    third = torch.autograd.grad(second, x, create_graph=True)[0]
+                    fourth = torch.autograd.grad(third, x, create_graph=True)[0]
+            except RuntimeError as e:
+                assert "does not currently support higher order gradients" in str(e)
+                return (first, second, third, fourth)
+
+            return (first, second, third, fourth)
+
+        def eager():
+            return torch.compile(backend="eager")
+
+        def aot_eager():
+            return torch.compile(backend="aot_eager")
+
+        # Without AOTAutograd, no problem
+        first, second, third, fourth = fn(eager(), eager())
+        self.assertEqual(counters["compiled_autograd"]["captures"], 4)
+        self.assertEqual(first, 12)  # 3x^2
+        self.assertEqual(second, 12)  # 6x
+        self.assertEqual(third, 6)  # 6
+        self.assertEqual(fourth, 0)
+        # and should cache hit
+        counters.clear()
+        _ = fn(eager(), eager())
+        self.assertEqual(counters["compiled_autograd"]["captures"], 0)
+        torch._dynamo.reset()
+
+        # With AOTAutograd, can't create_graph
+        first, second, third, fourth = fn(aot_eager(), aot_eager())
+        self.assertIsNone(second)
+
+        first, second, third, fourth = fn(aot_eager(), eager())
+        self.assertIsNone(second)
+
+        first, second, third, fourth = fn(eager(), aot_eager())
+        self.assertIsNone(third)
+
     def test_ddp_cpp_reducer_error(self):
         store = FakeStore()
         dist.init_process_group(backend="fake", rank=0, world_size=2, store=store)
@@ -4125,8 +4175,8 @@
             with compiled_autograd._enable(compiler_fn), self.assertRaisesRegex(
                 RuntimeError,
                 (
-                    "Compiled autograd is not compatible with C++ DDP Reducer, "
-                    'please use torch._dynamo.config.optimize_ddp="python_reducer"'
+                    r"Compiled autograd is not compatible with C\+\+ DDP Reducer, "
+                    r'please use torch._dynamo.config.optimize_ddp="python_reducer"'
                 ),
             ):
                 loss.backward()
@@ -4149,58 +4199,6 @@
             self.assertEqual(counters["compiled_autograd"]["captures"], 1)
         finally:
             dist.destroy_process_group()
-=======
-    def test_higher_order_gradients(self):
-        def f(x):
-            return x**3
-
-        def fn(fwd_compiler, ca_compiler):
-            torch.manual_seed(123)
-            x = torch.tensor(2.0, requires_grad=True)
-            first, second, third, fourth = None, None, None, None
-            try:
-                with compiled_autograd._enable(ca_compiler):
-                    first = torch.autograd.grad(
-                        fwd_compiler(f)(x), x, create_graph=True
-                    )[0]
-                    second = torch.autograd.grad(first, x, create_graph=True)[0]
-                    third = torch.autograd.grad(second, x, create_graph=True)[0]
-                    fourth = torch.autograd.grad(third, x, create_graph=True)[0]
-            except RuntimeError as e:
-                assert "does not currently support higher order gradients" in str(e)
-                return (first, second, third, fourth)
-
-            return (first, second, third, fourth)
-
-        def eager():
-            return torch.compile(backend="eager")
-
-        def aot_eager():
-            return torch.compile(backend="aot_eager")
-
-        # Without AOTAutograd, no problem
-        first, second, third, fourth = fn(eager(), eager())
-        self.assertEqual(counters["compiled_autograd"]["captures"], 4)
-        self.assertEqual(first, 12)  # 3x^2
-        self.assertEqual(second, 12)  # 6x
-        self.assertEqual(third, 6)  # 6
-        self.assertEqual(fourth, 0)
-        # and should cache hit
-        counters.clear()
-        _ = fn(eager(), eager())
-        self.assertEqual(counters["compiled_autograd"]["captures"], 0)
-        torch._dynamo.reset()
-
-        # With AOTAutograd, can't create_graph
-        first, second, third, fourth = fn(aot_eager(), aot_eager())
-        self.assertIsNone(second)
-
-        first, second, third, fourth = fn(aot_eager(), eager())
-        self.assertIsNone(second)
-
-        first, second, third, fourth = fn(eager(), aot_eager())
-        self.assertIsNone(third)
->>>>>>> 63371a0f
 
 
 def load_test_module(name):
