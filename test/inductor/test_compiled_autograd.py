--- conflicted
+++ resolved
@@ -4209,19 +4209,17 @@
         ):
             dct[name] = unittest.expectedFailure
         elif name.startswith("test_"):
+            backend = lookup_backend(name)
+            if not HAS_CUDA and backend == "inductor":
+                continue
             ctxs = [
-<<<<<<< HEAD
-                compiled_autograd._enable(make_compiler_fn(fullgraph=fullgraph)),
-                test_specific_contexts.get(name, contextlib.nullcontext()),
-=======
                 compiled_autograd._enable(
                     make_compiler_fn(
-                        backend=lookup_backend(name),
+                        backend=backend,
                         fullgraph=name not in known_graph_breaks_tests,
                     )
                 ),
                 test_contexts.get(name, contextlib.nullcontext()),
->>>>>>> 20ba8fe7
             ]
             dct[name] = make_wrapped(fn, ctxs)
 
@@ -4310,9 +4308,24 @@
     "test_full_backward_hook_double_backward",  # _pack_with_none
     "test_grad_mode_restored_reentrant",  # assertTrue
     "test_multi_grad_any_hooks",  # register_multi_grad_hook
+    "test_saved_variable_packing_unpacking_did_not_save_original_with_hooks",  # register_hooks
+    "test_graph_save_on_cpu",  # dynamo disabled
+    "test_nested_checkpoint_early_stop_False",  # dynamo disable
+    "test_nested_checkpoint_early_stop_True",  # dynamo disable
+    "test_nested_checkpoint_kwargs_early_stop_False",  # dynamo disable
+    "test_nested_checkpoint_kwargs_early_stop_True",  # dynamo disable
+    "test_nested_checkpoint_non_tensor_inputs_and_outputs_early_stop_False",  # dynamo disable
+    "test_nested_checkpoint_non_tensor_inputs_and_outputs_early_stop_True",  # dynamo disable
+    "test_nested_checkpoint_reentrant_backwards_early_stop_False",  # dynamo disable
+    "test_nested_checkpoint_reentrant_backwards_early_stop_True",  # dynamo disable
+    "test_nested_checkpoint_same_graph_early_stop_False",  # dynamo disable
+    "test_nested_checkpoint_same_graph_early_stop_True",  # dynamo disable
+    "test_nested_checkpoint_set_early_stop",  # dynamo disable
+    "test_nested_checkpoint_two_children_early_stop_False",  # dynamo disable
+    "test_nested_checkpoint_two_children_early_stop_True",  # dynamo disable
 }
 
-test_specific_contexts = {
+test_contexts = {
     "test_setitem_mask": config.patch(capture_dynamic_output_shape_ops=True),
     "test_index_backward_does_not_save_tensor": config.patch(
         capture_dynamic_output_shape_ops=True
@@ -4334,6 +4347,7 @@
         "test_current_graph_task_execution_order",  # nodes are already freed by the time dynamo traces the lifted hook
         "test_autograd_inplace_views_cross_dtype",  # view_fn not supported by compiled autograd
         "test_current_node",  # TorchDispatchMode not yet implemented for compiled autograd
+        "test_nested_checkpoint_set_early_stop_no_recompution_needed",  # TorchDispatchMode not yet implemented
         "test_post_accumulate_grad_hook_ordering",  # accuracy error
         "test_current_graph_task_id",  # autograd state already cleared once dynamo is called
         "test_custom_function_forward_mode_forward_is_no_op",  # forward AD
@@ -4367,6 +4381,10 @@
         "test_return_duplicate_inplace",  # batched gradients
         "test_naughty_autograd_function_stashing_ctx",  # error not raised
         "test_unrelated_inputs",  # batched gradients
+        "test_nested_checkpoint_early_stop_False",  # unpack hook grad_fn semantics
+        "test_nested_checkpoint_early_stop_True",  # unpack hook grad_fn semantics
+        "test_nested_checkpoint_two_children_early_stop_False",  # unpack hook grad_fn semantics
+        "test_nested_checkpoint_two_children_early_stop_True",  # unpack hook grad_fn semantics
     },
     "eager": {  # will be run without torch.compiling the CA graph
         "test_setup_context_when_forward_has_default_args",  # autograd.Function with class methods
@@ -4375,25 +4393,14 @@
         "test_to_sparse_backward",  # Out of bounds: frame_state_entry.stride[i] is None
         "test_custom_function_non_tensor_inputs_outputs",  # gradient batching rule not implemented for aten::sym_size.int
         "test_setitem",  # CopySlices accuracy error
-        "test_save_on_cpu_and_checkpoint",  # https://github.com/pytorch/pytorch/issues/147565
-        "test_checkpoint_detects_non_determinism",  # different error
-        "test_checkpointing_non_reentrant_autocast_cpu",  # saved != recompute
-        "test_checkpointing_non_reentrant_autocast_gpu",  # saved != recompute
         "test_checkpointing_without_reentrant_saved_object_identity",  # same as https://github.com/pytorch/pytorch/issues/136193
-        "test_saved_variable_packing_unpacking_did_not_save_original_with_hooks",  # register_hooks multiple times
-        "test_saved_variable_saved_original_inplace_detach",  # RuntimeError not raised
-        "test_access_saved_tensor_twice_without_recomputation_works",  # saved != recompute
-        "test_checkpointing_without_reentrant_dataparallel",  # https://github.com/pytorch/pytorch/issues/127115
-        "test_checkpointing",  # takes very very long
-        "test_checkpointing_without_reentrant_input_requires_grad_False",  # takes very very long
-        "test_checkpointing_without_reentrant_input_requires_grad_True",  # takes very very long
-        "test_checkpointing_without_reentrant_memory_savings",  # takes very very long
         "test_dtensor_different_gradient_placement",  # Dynamo failed to run FX node with fake tensors
         "test_dtensor_noncontiguous_output",  # Dynamo failed to run FX node with fake tensors
         "test_dtensor_partial_placement_graph_output",  # Dynamo failed to run FX node with fake tensors
         "test_unwrap_async_collective_tensor_tangent",  # AttributeError: 'PlainTensorMeta' object has no attribute 'attrs'
         "test_graph_save_on_cpu",  # torch.save should no-op and be recorded in the graph
         "test_saving_variable_to_disk",  # torch.save should no-op and be recorded in the graph
+        "test_nested_checkpoint_early_stop_False",  # AOT backward higher order gradients
     },
     "aot_eager": {  # will be run with torch.compile(backend="eager")
         # Category: FakeTensor
@@ -4435,6 +4442,9 @@
 test_custom_ops = load_test_module("test_custom_ops")
 
 TestAutogradWithCompiledAutograd = wrap_test_class(test_autograd.TestAutograd)
+TestNestedCheckpointWithCompiledAutograd = wrap_test_class(
+    test_autograd.TestNestedCheckpoint
+)
 TestCustomOpWithCompiledAutograd = wrap_test_class(test_custom_ops.TestCustomOp)
 if torch.distributed.is_available() and HAS_CUDA:
     test_dtensor = load_test_module("distributed/tensor/test_dtensor_compile")
