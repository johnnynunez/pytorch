# Owner(s): ["module: functorch"]
import contextlib
import functools
import unittest

import torch
import torch.utils._pytree as pytree
from functorch.experimental import control_flow
from functorch.experimental.control_flow import cond
from torch._dynamo.testing import normalize_gm
from torch._higher_order_ops.associative_scan import (
    _fake_associative_scan,
    associative_scan,
)
from torch._higher_order_ops.scan import _fake_scan, scan
from torch._higher_order_ops.while_loop import while_loop
from torch._subclasses.functional_tensor import (
    CppFunctionalizeAPI,
    FunctionalTensor,
    FunctionalTensorMode,
    PythonFunctionalizeAPI,
)
from torch.fx.experimental.proxy_tensor import make_fx
from torch.testing._internal.common_cuda import SM70OrLater
from torch.testing._internal.common_quantization import skipIfNoDynamoSupport
from torch.testing._internal.common_utils import (
    decorateIf,
    instantiate_parametrized_tests,
    IS_WINDOWS,
    parametrize,
    requires_cuda,
    run_tests,
    skipIfCrossRef,
    skipIfRocm,
    skipIfTorchDynamo,
    TEST_WITH_CROSSREF,
    TEST_WITH_TORCHDYNAMO,
    TestCase,
)


# TODO: pull these helpers from AOTAutograd later
def to_fun(t):
    if isinstance(t, torch.Tensor):
        return FunctionalTensor.to_functional(t)
    return t


def from_fun(t):
    if not isinstance(t, FunctionalTensor):
        # quick sanity assert
        if isinstance(t, torch.Tensor):
            assert not torch._is_functional_tensor(t)
        return t
    torch._sync(t)
    return torch._from_functional_tensor(t.elem)


def to_fun_old(t):
    if isinstance(t, torch.Tensor) and not torch._is_functional_tensor(t):
        out = torch._to_functional_tensor(t)
        torch._mirror_autograd_meta_to(t, out)
        return out
    return t


def from_fun_old(t):
    # quick sanity assert
    if isinstance(t, torch.Tensor):
        assert torch._is_functional_tensor(t)
        torch._sync(t)
        return torch._from_functional_tensor(t)
    return t


def _fake_map(f, x, *args):
    from functorch.experimental.control_flow import _stack_pytree, _unstack_pytree

    x_pytrees = _unstack_pytree(x)
    zs = []
    for xp in x_pytrees:
        zs.append(f(xp, *args))
    return _stack_pytree(zs)


def _fake_while_loop(cond_fn, body_fn, operands):
    while cond_fn(*operands):
        operands = body_fn(*operands)
    return operands


def compile_mode_helper(fct, compile_mode):
    if compile_mode == "compile":
        return torch.compile(fct, fullgraph=True, dynamic=False)
    elif compile_mode == "compile_dynamic_shape":
        return torch.compile(fct, fullgraph=True, dynamic=True)
    elif compile_mode == "eager":
        return torch.compile(fct, fullgraph=True, backend="eager")
    else:
        return fct


ALIAS_FN = [
    lambda x: x,
    lambda x: x.view(-1),
    lambda x: x.reshape(-1),
    lambda x: x.squeeze(0),
    lambda x: x.unsqueeze(0),
    lambda x: x.transpose(0, 1),
    lambda x: x.flatten(),
    lambda x: x.expand(1, *x.size()),
]


def get_scan_combine_fn(name, associative=True, parameters=None):
    def add(x: torch.Tensor, y: torch.Tensor):
        return x + y

    def adds(x: torch.Tensor, y: torch.Tensor):
        return x + x, y + y

    def mul(x: torch.Tensor, y: torch.Tensor):
        return x * y

    def div(x: torch.Tensor, y: torch.Tensor):
        return x / y

    def s5_operator(x: torch.Tensor, y: torch.Tensor):
        A_i, Bu_i = x
        A_j, Bu_j = y
        return A_j * A_i, A_j * Bu_i + Bu_j

    def different_input_size_operator(x: torch.Tensor, y: torch.Tensor):
        x_o, dA_o, dB_o, C_o, y_o = x
        x_n, dA_n, dB_n, C_n, y_n = y

        x_new = x_n + x_o
        y_new = torch.einsum("bdn,bn->bd", x_new, C_n)

        return x_new, dA_n + 0.0, dB_n + 0.0, C_n + 0.0, y_new

    def tuple_fct(x, y):
        return (x[0] + y[0], x[1] * y[1])

    def complex_pointwise(x, y):
        return {
            "i": x["i"] * y["i"],
            "j": (
                [x["j"][0][0] * y["j"][0][0]],
                [{"o": x["j"][1][0]["o"] + y["j"][1][0]["o"]}],
            ),
        }

    def non_pointwise(x: torch.Tensor, y: torch.Tensor):
        W = torch.diag(torch.ones(2, device=x.device))
        return x @ W + y @ W

    def RNN(x: torch.Tensor, y: torch.Tensor):
        c_new = y @ parameters[0] + parameters[1]
        h_new = torch.tanh(c_new + x @ parameters[2] + parameters[3])
        return h_new, h_new.clone()

    def fct_c1_no_grad(x: torch.Tensor, y: torch.Tensor):
        h_new = torch.tanh(x[0] + x[1] + y)
        c2 = x[1] + y
        with torch.no_grad():
            c1 = x[0] + y
        return (c1, c2), h_new

    if name == "add":
        fct = add
    elif name == "adds":
        fct = adds
    elif name == "mul":
        fct = mul
    elif name == "div":
        fct = div
    elif name == "s5_operator":
        fct = s5_operator
    elif name == "different_input_size_operator":
        fct = different_input_size_operator
    elif name == "tuple_fct":
        fct = tuple_fct
    elif name == "complex_pointwise":
        fct = complex_pointwise
    elif name == "non_pointwise":
        fct = non_pointwise
    elif name == "RNN":
        fct = RNN
    elif name == "fct_c1_no_grad":
        fct = fct_c1_no_grad
    else:
        raise ValueError("Combine_fn name unknown!")

    if not associative:
        return lambda x, y: (fct(x, y), fct(x, y))
    else:
        return fct


def _while_loop_tests():
    def simple(x):
        def cond_fn(x):
            return x.sum() < 10

        def body_fn(x):
            return (x + 1,)

        return while_loop(cond_fn, body_fn, (x,))

    def simple_with_mutation(x):
        def cond_fn(x):
            y = x.clone().add_(1).add_(-1)
            return y.sum() < 10

        def body_fn(x):
            y = x.clone().add_(1).add_(-1)
            return (y + 1,)

        return while_loop(cond_fn, body_fn, (x,))

    def nested(out_iter, it, y):
        def cond_fn(out_iter, it, y):
            return it.sum() < 10

        def body_fn(out_iter, it, y):
            return (out_iter.clone(), it + y, y + 1)

        def outer_cond_fn(out_iter, it, y):
            return out_iter.sum() < 2

        def outer_body_fn(out_iter, it, y):
            out_iter, it, y = while_loop(cond_fn, body_fn, (out_iter, it, y))
            return (out_iter + 1, it, y)

        return while_loop(outer_cond_fn, outer_body_fn, (out_iter, it, y))

    class Nested(torch.nn.Module):
        def forward(self, ci, cj, a, b):
            def cond_fn(i1, j1, x1, y1):
                return i1 > 0

            def body_fn(i1, j1, x1, y1):
                def cond_fn_nested(i2, j2, x2, y2):
                    return j2 > 0

                def body_fn_nested(i2, j2, x2, y2):
                    return i2.clone(), j2 - 1, x2 + 3.14, y2 - 2.71

                i1, j1, x1, y1 = while_loop(
                    cond_fn_nested, body_fn_nested, [i1, j1, x1, y1]
                )
                return i1 - 1, j1.clone(), x1 * 2, y1 / 2

            return while_loop(cond_fn, body_fn, (ci, cj, a, b))

    class SimpleWithLinear(torch.nn.Module):
        def __init__(self) -> None:
            super().__init__()
            self.linear = torch.nn.Linear(2, 2)
            self.dec = torch.nn.Buffer(torch.tensor(1))

        def forward(self, iter, x):
            def cond_fn(it, x):
                return it - self.dec > 0

            def body_fn(it, x):
                return it - 1, self.linear(x)

            return while_loop(cond_fn, body_fn, (iter, x))

    class SimpleWithPytreeCarry(torch.nn.Module):
        def forward(self, it, pytree_input):
            def cond_fn(it, pytree_input):
                return it > 0

            def body_fn(it, pytree_input):
                x = pytree_input[0][0]
                y = pytree_input[1]["x"]
                z = pytree_input[1]["y"]
                new_x = y.sin()
                new_y = z.cos()
                new_z = x + 1
                return it - 1, ([new_x], {"x": new_y, "y": new_z})

            return while_loop(cond_fn, body_fn, (it, pytree_input))

    class NestedWithLinear(torch.nn.Module):
        def __init__(self) -> None:
            super().__init__()
            self.mod = SimpleWithLinear()
            self.outer_linear = torch.nn.Linear(2, 2)
            self.dec = torch.nn.Buffer(torch.tensor(1))

        def forward(self, iter, x):
            def cond_fn(it, x):
                return it - self.dec > 0

            def body_fn(it, x):
                return it - 1, self.outer_linear(self.mod(it, x)[1])

            return while_loop(cond_fn, body_fn, (iter, x))

    class PytreeIntCarry(torch.nn.Module):
        def forward(self, x):
            a = x.shape[0]
            b = x.shape[1]

            def cond_fn(shapes, const_int_dict, x):
                a, b = shapes
                c1, c2, c3 = const_int_dict["int_carry"]
                return c1 * c2 * c3 < a * b

            def body_fn(shapes, const_int_dict, x):
                a, b = shapes
                c1, c2, c3 = const_int_dict["int_carry"]
                return (
                    [a + 1, b + 1],
                    {"int_carry": (c1 + 1, c2 + 1, c3 + 1)},
                    x + 1,
                )

            carry = ([a, b], {"int_carry": (2, 2, 3)}, x.sin())
            out_shapes, out_it, out_x = while_loop(cond_fn, body_fn, carry)
            out_inc = pytree.tree_map(lambda x: x + 1, out_it)
            out_add = pytree.tree_map(lambda x: x + out_x, out_it)
            return (out_shapes, out_inc, out_add, out_x)

    class IntCarry(torch.nn.Module):
        def forward(self, x):
            def cond_fn(it, x):
                return it < x.shape[0]

            def body_fn(it, x):
                x_clone = x.clone()
                # Need these checks to select from x
                torch._check(it >= 0)
                torch._check(it < x.shape[0])
                x_clone.select(0, it).copy_(x_clone.select(0, it) + it)
                return it + 1, x_clone

            # We invoke the hop directly to avoid triggering dyanmo tracing
            out_it, out_x = torch.ops.higher_order.while_loop(
                cond_fn, body_fn, (0, x), tuple()
            )
            # We need torch._check to use it in torch.ones call
            torch._check(out_it > 0)
            return (
                out_it + 1,
                out_it + out_x,
                out_it < x.shape[0],
                torch.ones(out_it * 2),
            )

    class ConstAndSymIntOutput(torch.nn.Module):
        def forward(self, t):
            a = t.shape[0]
            b = t.shape[1]

            def cond_fn(a, b, c1, c2, c3, c0, u0, x):
                return c1 * c2 * c3 < a * b

            def body_fn(a, b, c1, c2, c3, c0, u0, x):
                return b, c1, c2, c3, a, 0, u0 + 1, x + 1

            carry = (a, b, 1, 1, 1, a + 1, t.sum().to(torch.int64).item(), t.sin())
            out_it = torch.ops.higher_order.while_loop(cond_fn, body_fn, carry, tuple())
            out_inc = pytree.tree_map(lambda x: x + 1, out_it)
            out_add = pytree.tree_map(lambda x: x + t, out_it)
            return out_inc, out_add

    nested2 = Nested()
    simple_with_linear = SimpleWithLinear()
    simple_with_pytree_carry = SimpleWithPytreeCarry()
    nested_with_linear = NestedWithLinear()
    int_carry = IntCarry()
    pytree_int_carry = PytreeIntCarry()
    const_and_symint_output = ConstAndSymIntOutput()

    x = torch.zeros(1)
    y = torch.zeros(1)
    z = torch.zeros(1)
    return {
        "simple": (simple, (x,)),
        "nested": (nested, (x, y, z)),
        "nested2": (
            nested2,
            (torch.tensor(2), torch.tensor(2), torch.ones(2, 2), torch.ones(2, 2)),
        ),
        "simple_with_mutation": (simple_with_mutation, (x,)),
        "simple_with_linear": (
            simple_with_linear,
            (torch.tensor(3), torch.randn(2, 2)),
        ),
        "nested_with_linear": (
            nested_with_linear,
            (torch.tensor(3), torch.randn(2, 2)),
        ),
        "simple_with_pytree_carry": (
            simple_with_pytree_carry,
            (
                torch.tensor(3),
                ([torch.randn(3, 3)], {"x": torch.randn(3, 3), "y": torch.randn(3, 3)}),
            ),
        ),
        "int_carry": (int_carry, (torch.randn(2, 3, requires_grad=True),)),
        "pytree_int_carry": (
            pytree_int_carry,
            (torch.randn(2, 3, requires_grad=True),),
        ),
        "const_and_symint_output": (
            const_and_symint_output,
            (torch.randn(2, 3, requires_grad=True),),
        ),
    }


WHILE_LOOP_TESTS = _while_loop_tests()


def collect_meta_for_filtered_nodes(
    gm: torch.fx.GraphModule, node_names, meta_field_name
):
    ret = []
    for mod in gm.modules():
        for node in mod.graph.nodes:
            if node.name in node_names:
                for field_name in meta_field_name:
                    ret.append(node.meta.get(field_name))
    return ret


def reduce_func(*operands):
    acc = 0
    for operand in operands:
        acc += operand
    return acc


class ReduceObj:
    def __call__(self, *operands):
        return reduce_func(*operands)


class ReduceMod(torch.nn.Module):
    def _reduce(self, *operands):
        return reduce_func(*operands)

    def forward(self, *operands):
        return self._reduce(*operands)


@unittest.skipIf(IS_WINDOWS, "Windows not supported for this test")
@skipIfNoDynamoSupport
class TestControlFlow(TestCase):
    def setUp(self):
        torch._dynamo.reset()
        super().setUp()

    def check_autograd(self, result, result_exp, params):
        params_flatten = pytree.tree_leaves(params)
        result_flatten = pytree.tree_leaves(result)
        result_exp_flatten = pytree.tree_leaves(result_exp)
        grad_exp_init = [torch.ones_like(el) for el in result_exp_flatten]
        expected_grads = torch.autograd.grad(
            result_exp_flatten, params_flatten, grad_exp_init
        )
        grad_init = [torch.ones_like(el) for el in result_flatten]
        grads = torch.autograd.grad(result_flatten, params_flatten, grad_init)
        self.assertEqual(grads, expected_grads, atol=6e-05, rtol=6e-06)

    def test_cond_no_trace(self):
        def true_fn(x):
            return x.sin()

        def false_fn(x):
            return x.cos()

        x = torch.randn(4)
        result = cond(False, true_fn, false_fn, [x])
        self.assertEqual(result, torch.cos(x))

    @unittest.skipIf(not torch.cuda.is_available(), "Test requires CUDA.")
    def test_cond_gpu(self):
        def true_fn(x):
            return x.sin()

        def false_fn(x):
            return x.cos()

        x = torch.randn(4, device="cuda")
        pred = torch.tensor(False, device="cuda")
        result = cond(pred, true_fn, false_fn, [x])
        self.assertEqual(result, torch.cos(x))

    def test_cond_autograd_simple(self):
        def true_fn(x):
            return x.sin()

        def false_fn(x):
            return x.cos()

        for pred, fn in zip(
            [torch.tensor(False), torch.tensor(True)], [false_fn, true_fn]
        ):
            x = torch.randn(4, requires_grad=True)
            result = cond(pred, true_fn, false_fn, (x,))
            self.assertEqual(result, fn(x))

            grad_out = torch.ones_like(result)
            grads = torch.autograd.grad(result, (x,), grad_out)
            expected_grads = torch.autograd.grad(fn(x), (x,), grad_out)
            self.assertEqual(expected_grads, grads)

        def f(pred, x):
            result = cond(pred, true_fn, false_fn, (x,))
            grad_out = torch.ones_like(result)
            return torch.autograd.grad(result, (x,), grad_out)

        gm = make_fx(f)(pred, x)

        self.assertExpectedInline(
            gm.code.strip(),
            """\
def forward(self, pred_1, x_1):
    true_graph_0 = self.true_graph_0
    false_graph_0 = self.false_graph_0
    cond = torch.ops.higher_order.cond(pred_1, true_graph_0, false_graph_0, (x_1,));  true_graph_0 = false_graph_0 = None
    getitem = cond[0];  cond = None
    ones_like = torch.ops.aten.ones_like.default(getitem, pin_memory = False);  getitem = None
    true_graph_1 = self.true_graph_1
    false_graph_1 = self.false_graph_1
    cond_1 = torch.ops.higher_order.cond(pred_1, true_graph_1, false_graph_1, (x_1, ones_like));  pred_1 = true_graph_1 = false_graph_1 = x_1 = ones_like = None
    getitem_1 = cond_1[0];  cond_1 = None
    return (getitem_1,)""",  # noqa: B950
        )

    def test_cond_autograd_complex(self):
        def true_fn(x):
            return torch.abs((x**2).sin())

        def false_fn(x):
            return (x + 42).cos()

        for pred, fn in zip(
            [torch.tensor(False), torch.tensor(True)], [false_fn, true_fn]
        ):
            x = torch.randn(4, requires_grad=True)
            result = cond(pred, true_fn, false_fn, (x,))
            self.assertEqual(result, fn(x))

            grad_out = torch.ones_like(result)
            grads = torch.autograd.grad(result, (x,), grad_out)
            expected_grads = torch.autograd.grad(fn(x), (x,), grad_out)
            self.assertEqual(expected_grads, grads)

        def f(pred, x):
            result = cond(pred, true_fn, false_fn, (x,))
            grad_out = torch.ones_like(result)
            return torch.autograd.grad(result, (x,), grad_out)

        gm = make_fx(f)(pred, x)
        self.assertExpectedInline(
            gm.code.strip(),
            """\
def forward(self, pred_1, x_1):
    true_graph_0 = self.true_graph_0
    false_graph_0 = self.false_graph_0
    cond = torch.ops.higher_order.cond(pred_1, true_graph_0, false_graph_0, (x_1,));  true_graph_0 = false_graph_0 = None
    getitem = cond[0];  cond = None
    ones_like = torch.ops.aten.ones_like.default(getitem, pin_memory = False);  getitem = None
    true_graph_1 = self.true_graph_1
    false_graph_1 = self.false_graph_1
    cond_1 = torch.ops.higher_order.cond(pred_1, true_graph_1, false_graph_1, (x_1, ones_like));  pred_1 = true_graph_1 = false_graph_1 = x_1 = ones_like = None
    getitem_1 = cond_1[0];  cond_1 = None
    return (getitem_1,)""",  # noqa: B950
        )

    @skipIfTorchDynamo("Skip due to graph break when run with dynamo")
    def test_cond_autograd_nested(self):
        class Nested(torch.nn.Module):
            def forward(self, p0, p1, p2, a, b, c):
                def true_fn(x0, y0, z0):
                    def true_true_fn(x1, y1, z1):
                        return (x1 - y1 * z1) * 3.14

                    def true_false_fn(x1, y1, z1):
                        def true_false_true_fn(x2, y2, z2):
                            return (x2 * y2 * z2) / 2.71

                        def true_false_false_fn(x2, y2, z2):
                            return (x2 + y2 + z2) * 1.23

                        return torch.cond(
                            p2, true_false_true_fn, true_false_false_fn, [x1, y1, z1]
                        )

                    return torch.cond(p1, true_true_fn, true_false_fn, [x0, y0, z0])

                def false_fn(x0, y0, z0):
                    def false_true_fn(x1, y1, z1):
                        def false_true_true_fn(x2, y2, z2):
                            return (x2 - y2 - z2) + 1.23

                        def false_true_false_fn(x2, y2, z2):
                            return (x2 / y2 / z2) - 3.14

                        return torch.cond(
                            p2, false_true_true_fn, false_true_false_fn, [x1, y1, z1]
                        )

                    def false_false_fn(x1, y1, z1):
                        return (x1 - y1 * z1) / 2.71

                    return torch.cond(p1, false_true_fn, false_false_fn, [x0, y0, z0])

                return torch.cond(p0, true_fn, false_fn, [a, b, c])

        nn_module = Nested()

        def true_fn(x):
            return nn_module(
                torch.tensor(False), torch.tensor(True), torch.tensor(False), x, x, x
            )

        def false_fn(x):
            return nn_module(
                torch.tensor(True), torch.tensor(False), torch.tensor(True), x, x, x
            )

        x = torch.randn(4, requires_grad=True)

        for pred, fn in zip(
            [torch.tensor(False), torch.tensor(True)], [false_fn, true_fn]
        ):
            result = cond(pred, true_fn, false_fn, (x,))
            self.assertEqual(result, fn(x))

            grad_out = torch.ones_like(result)
            grads = torch.autograd.grad(result, (x,), grad_out)
            expected_grads = torch.autograd.grad(fn(x), (x,), grad_out)
            self.assertEqual(expected_grads, grads)

    @skipIfTorchDynamo("Skip due to graph break when run with dynamo")
    def test_cond_autograd_mixed_require_grad(self):
        def true_fn(x, y, z):
            return x * y * z

        def false_fn(x, y, z):
            return x + y + z

        x = torch.randn(4, requires_grad=True)
        y = torch.randn(4, requires_grad=False)

        for pred, fn in zip(
            [torch.tensor(False), torch.tensor(True)], [false_fn, true_fn]
        ):
            result = cond(pred, true_fn, false_fn, (x, y, x))
            self.assertEqual(result, fn(x, y, x))

            grad_out = torch.ones_like(result)
            grads = torch.autograd.grad(result, (x,), grad_out)
            expected_grads = torch.autograd.grad(fn(x, y, x), (x,), grad_out)
            self.assertEqual(expected_grads, grads)

        def f(pred, x, y, z):
            result = cond(pred, true_fn, false_fn, (x, y, z))
            grad_out = torch.ones_like(result)
            return torch.autograd.grad(result, (x,), grad_out)

        gm = make_fx(f)(pred, x, y, x)
        self.assertExpectedInline(
            gm.code.strip(),
            """\
def forward(self, pred_1, x_1, y_1, z_1):
    true_graph_0 = self.true_graph_0
    false_graph_0 = self.false_graph_0
    cond = torch.ops.higher_order.cond(pred_1, true_graph_0, false_graph_0, (z_1, y_1));  true_graph_0 = false_graph_0 = None
    getitem = cond[0];  cond = None
    ones_like = torch.ops.aten.ones_like.default(getitem, pin_memory = False);  getitem = None
    true_graph_1 = self.true_graph_1
    false_graph_1 = self.false_graph_1
    cond_1 = torch.ops.higher_order.cond(pred_1, true_graph_1, false_graph_1, (z_1, y_1, ones_like));  pred_1 = true_graph_1 = false_graph_1 = z_1 = y_1 = ones_like = None
    getitem_1 = cond_1[0]
    getitem_2 = cond_1[1];  cond_1 = getitem_2 = None
    return (getitem_1,)""",  # noqa: B950
        )

    @skipIfTorchDynamo("Skip due to graph break when run with dynamo")
    def test_cond_autograd_grad_through_cond(self):
        nn_module = torch.nn.Linear(4, 4)

        def true_fn(x):
            return nn_module(x)

        def false_fn(X):
            return x * nn_module(x)

        x = torch.randn(4, requires_grad=True)

        for pred, fn in zip(
            [torch.tensor(False), torch.tensor(True)], [false_fn, true_fn]
        ):
            result = cond(pred, true_fn, false_fn, (x,))
            self.assertEqual(result, fn(x))

            grad_out = torch.ones_like(result)
            grads = torch.autograd.grad(result, (nn_module.weight,), grad_out)
            expected_grads = torch.autograd.grad(
                fn(
                    x,
                ),
                (nn_module.weight,),
                grad_out,
            )
            self.assertEqual(expected_grads, grads)

        def f(pred, x):
            result = cond(pred, true_fn, false_fn, (x,))
            grad_out = torch.ones_like(result)
            return torch.autograd.grad(result, (nn_module.weight,), grad_out)

        # need to set _allow_non_fake_inputs = True because model parameters don't
        # get fakified.
        gm = make_fx(f, tracing_mode="symbolic", _allow_non_fake_inputs=True)(pred, x)
        self.assertExpectedInline(
            gm.code.strip(),
            """\
def forward(self, pred_1, x_1):
    sym_size_int = torch.ops.aten.sym_size.int(x_1, 0)
    true_graph_0 = self.true_graph_0
    false_graph_0 = self.false_graph_0
    _param_constant0 = self._param_constant0
    _param_constant1 = self._param_constant1
    _tensor_constant0 = self._tensor_constant0
    cond = torch.ops.higher_order.cond(pred_1, true_graph_0, false_graph_0, (_param_constant0, _param_constant1, x_1, sym_size_int, _tensor_constant0));  true_graph_0 = false_graph_0 = _param_constant0 = _param_constant1 = _tensor_constant0 = None
    getitem = cond[0];  cond = None
    ones_like = torch.ops.aten.ones_like.default(getitem, pin_memory = False);  getitem = None
    true_graph_1 = self.true_graph_1
    false_graph_1 = self.false_graph_1
    _param_constant0_1 = self._param_constant0
    _param_constant1_1 = self._param_constant1
    _tensor_constant0_1 = self._tensor_constant0
    cond_1 = torch.ops.higher_order.cond(pred_1, true_graph_1, false_graph_1, (_param_constant0_1, _param_constant1_1, x_1, sym_size_int, _tensor_constant0_1, ones_like));  pred_1 = true_graph_1 = false_graph_1 = _param_constant0_1 = _param_constant1_1 = x_1 = sym_size_int = _tensor_constant0_1 = ones_like = None
    getitem_1 = cond_1[0];  getitem_1 = None
    getitem_2 = cond_1[1]
    getitem_3 = cond_1[2];  getitem_3 = None
    getitem_4 = cond_1[3];  getitem_4 = None
    getitem_5 = cond_1[4];  cond_1 = getitem_5 = None
    return (getitem_2,)""",  # noqa: B950
        )

    def test_cond_in_forloop(self):
        def for_loop_fake(x):
            for i in range(3):
                x = x * x + 1
            return x

        def for_loop_test(x):
            for i in range(3):
                pred = i < 3

                def true_fn(x):
                    return x * x + 1

                def false_fn(x):
                    return x

                x = cond(pred, true_fn, false_fn, (x,))

            return x

        x = torch.ones(4, requires_grad=True)
        x_new = for_loop_test(x)
        x_exp = for_loop_fake(x)

        self.assertEqual(x_new, x_exp)

        grad_out = torch.ones_like(x_new)
        grads = torch.autograd.grad(x_new, (x,), grad_out)
        expected_grads = torch.autograd.grad(x_exp, (x,), grad_out)
        self.assertEqual(expected_grads, grads)

        def f(x):
            x_new = for_loop_test(x)
            grad_out = torch.ones_like(x_new)
            return torch.autograd.grad(x_new, (x,), grad_out)

        gm = make_fx(f, tracing_mode="symbolic")(x)
        self.assertExpectedInline(
            gm.code.strip(),
            """\
def forward(self, x_1):
    mul = torch.ops.aten.mul.Tensor(x_1, x_1)
    add = torch.ops.aten.add.Tensor(mul, 1);  mul = None
    mul_1 = torch.ops.aten.mul.Tensor(add, add)
    add_1 = torch.ops.aten.add.Tensor(mul_1, 1);  mul_1 = None
    mul_2 = torch.ops.aten.mul.Tensor(add_1, add_1)
    add_2 = torch.ops.aten.add.Tensor(mul_2, 1);  mul_2 = None
    ones_like = torch.ops.aten.ones_like.default(add_2, pin_memory = False);  add_2 = None
    mul_3 = torch.ops.aten.mul.Tensor(ones_like, add_1)
    mul_4 = torch.ops.aten.mul.Tensor(ones_like, add_1);  ones_like = add_1 = None
    add_3 = torch.ops.aten.add.Tensor(mul_4, mul_3);  mul_4 = mul_3 = None
    mul_5 = torch.ops.aten.mul.Tensor(add_3, add)
    mul_6 = torch.ops.aten.mul.Tensor(add_3, add);  add_3 = add = None
    add_4 = torch.ops.aten.add.Tensor(mul_6, mul_5);  mul_6 = mul_5 = None
    mul_7 = torch.ops.aten.mul.Tensor(add_4, x_1)
    mul_8 = torch.ops.aten.mul.Tensor(add_4, x_1);  add_4 = x_1 = None
    add_5 = torch.ops.aten.add.Tensor(mul_8, mul_7);  mul_8 = mul_7 = None
    return (add_5,)""",  # noqa: B950
        )

    @skipIfTorchDynamo("Skip due to graph break when run with dynamo")
    def test_cond_autograd_pytree_not_all_inputs_used(self):
        def true_fn(x):
            return x["t"][0] + x["t"][1]["b"]

        def false_fn(x):
            return x["t"][0] * (x["t"][2][0] / x["t"][1]["b"])

        a = torch.randn(4, requires_grad=True)
        b = torch.randn(4, requires_grad=True)
        c = torch.randn(4, requires_grad=True)

        for pred, fn in zip(
            [torch.tensor(False), torch.tensor(True)], [false_fn, true_fn]
        ):
            result = cond(pred, true_fn, false_fn, ({"t": [a, {"b": b}, (c,)]},))
            self.assertEqual(result, fn({"t": [a, {"b": b}, (c,)]}))

            grad_out = torch.ones_like(result)
            if pred:
                with self.assertRaisesRegex(Exception, r"."):
                    grads = torch.autograd.grad(result, (a, b, c), grad_out)
                    expected_grads = torch.autograd.grad(
                        fn({"t": [a, {"b": b}, (c,)]}), (a, b, c), grad_out
                    )
                    self.assertEqual(expected_grads, grads)

        def f(pred, a, b, c):
            result = cond(pred, true_fn, false_fn, ({"t": [a, {"b": b}, (c,)]},))
            grad_out = torch.ones_like(result)
            return torch.autograd.grad(result, (a, b), grad_out)

        gm = make_fx(f, tracing_mode="symbolic", _allow_non_fake_inputs=True)(
            pred, a, b, c
        )
        self.assertExpectedInline(
            gm.code.strip(),
            """\
def forward(self, pred_1, a_1, b_1, c_1):
    sym_size_int = torch.ops.aten.sym_size.int(a_1, 0)
    sym_size_int_1 = torch.ops.aten.sym_size.int(b_1, 0)
    sym_size_int_2 = torch.ops.aten.sym_size.int(c_1, 0)
    true_graph_0 = self.true_graph_0
    false_graph_0 = self.false_graph_0
    cond = torch.ops.higher_order.cond(pred_1, true_graph_0, false_graph_0, (a_1, b_1, sym_size_int, sym_size_int_1, c_1, sym_size_int_2));  true_graph_0 = false_graph_0 = None
    getitem = cond[0];  cond = None
    ones_like = torch.ops.aten.ones_like.default(getitem, pin_memory = False);  getitem = None
    true_graph_1 = self.true_graph_1
    false_graph_1 = self.false_graph_1
    cond_1 = torch.ops.higher_order.cond(pred_1, true_graph_1, false_graph_1, (a_1, b_1, sym_size_int, sym_size_int_1, c_1, sym_size_int_2, ones_like));  pred_1 = true_graph_1 = false_graph_1 = a_1 = b_1 = sym_size_int = sym_size_int_1 = c_1 = sym_size_int_2 = ones_like = None
    getitem_1 = cond_1[0]
    getitem_2 = cond_1[1]
    getitem_3 = cond_1[2];  getitem_3 = None
    getitem_4 = cond_1[3];  getitem_4 = None
    getitem_5 = cond_1[4];  getitem_5 = None
    getitem_6 = cond_1[5];  cond_1 = getitem_6 = None
    return (getitem_1, getitem_2)""",  # noqa: B950
        )
        # Forward
        self.assertExpectedInline(
            gm.true_graph_0.code.strip(),
            """\
def forward(self, arg0_1, arg1_1, arg2_1, arg3_1, arg4_1, arg5_1):
    add = torch.ops.aten.add.Tensor(arg0_1, arg1_1);  arg0_1 = arg1_1 = None
    return (add,)""",
        )
        # Backward
        self.assertExpectedInline(
            gm.true_graph_1.code.strip(),
            """\
def forward(self, arg0_1, arg1_1, arg2_1, arg3_1, arg4_1, arg5_1, arg6_1):
    add = torch.ops.aten.add.Tensor(arg0_1, arg1_1);  arg0_1 = arg1_1 = add = None
    zeros_like = torch.ops.aten.zeros_like.default(arg4_1, pin_memory = False);  arg4_1 = None
    return [arg6_1, arg6_1, None, None, zeros_like, None]""",
        )

    def test_cond_autograd_pytree_input(self):
        # TODO: This is an unexpected behavior for cond
        # Without this additional multiplication,
        # the output of the backward graph would alias the
        # inputs, as the gradients are just 1s and thus get optimized
        def true_fn(x):
            return (x["t"][0] * 2.0) + x["t"][1]["b"] * x["t"][2][0]

        def false_fn(x):
            return x["t"][0] * (x["t"][2][0] / x["t"][1]["b"])

        a = torch.randn(4, requires_grad=True)
        b = torch.randn(4, requires_grad=True)
        c = torch.randn(4, requires_grad=True)

        for pred, fn in zip(
            [torch.tensor(False), torch.tensor(True)], [false_fn, true_fn]
        ):
            result = cond(pred, true_fn, false_fn, ({"t": [a, {"b": b}, (c,)]},))
            self.assertEqual(result, fn({"t": [a, {"b": b}, (c,)]}))

            grad_out = torch.ones_like(result)
            grads = torch.autograd.grad(result, (a, b), grad_out)
            expected_grads = torch.autograd.grad(
                fn({"t": [a, {"b": b}, (c,)]}), (a, b), grad_out
            )
            self.assertEqual(expected_grads, grads)

        def f(pred):
            result = cond(pred, true_fn, false_fn, ({"t": [a, {"b": b}, (c,)]},))
            grad_out = torch.ones_like(result)
            return torch.autograd.grad(result, (a, b), grad_out)

        # need to set _allow_non_fake_inputs = True because model parameters don't
        # get fakified.
        gm = make_fx(f, tracing_mode="symbolic", _allow_non_fake_inputs=True)(pred)
        self.assertExpectedInline(
            gm.code.strip(),
            """\
def forward(self, pred_1):
    true_graph_0 = self.true_graph_0
    false_graph_0 = self.false_graph_0
    _tensor_constant0 = self._tensor_constant0
    _tensor_constant1 = self._tensor_constant1
    _tensor_constant2 = self._tensor_constant2
    cond = torch.ops.higher_order.cond(pred_1, true_graph_0, false_graph_0, (_tensor_constant0, _tensor_constant1, _tensor_constant2));  true_graph_0 = false_graph_0 = _tensor_constant0 = _tensor_constant1 = _tensor_constant2 = None
    getitem = cond[0];  cond = None
    ones_like = torch.ops.aten.ones_like.default(getitem, pin_memory = False);  getitem = None
    true_graph_1 = self.true_graph_1
    false_graph_1 = self.false_graph_1
    _tensor_constant0_1 = self._tensor_constant0
    _tensor_constant1_1 = self._tensor_constant1
    _tensor_constant2_1 = self._tensor_constant2
    cond_1 = torch.ops.higher_order.cond(pred_1, true_graph_1, false_graph_1, (_tensor_constant0_1, _tensor_constant1_1, _tensor_constant2_1, ones_like));  pred_1 = true_graph_1 = false_graph_1 = _tensor_constant0_1 = _tensor_constant1_1 = _tensor_constant2_1 = ones_like = None
    getitem_1 = cond_1[0]
    getitem_2 = cond_1[1]
    getitem_3 = cond_1[2];  cond_1 = getitem_3 = None
    return (getitem_1, getitem_2)""",  # noqa: B950
        )

    def test_cond_autograd_different_pytree_output(self):
        def true_fn(x):
            return x["t"][0], {"r": x["t"][2][0] / x["t"][1]["b"]}, [x["t"][2][0]]

        def false_fn(x):
            return {"res": [x["t"][0] * x["t"][1]["b"], x["t"][2][0]]}

        a = torch.randn(4, requires_grad=True)
        b = torch.randn(4, requires_grad=True)
        c = torch.randn(4, requires_grad=True)

        for pred, fn in zip(
            [torch.tensor(False), torch.tensor(True)], [false_fn, true_fn]
        ):
            with self.assertRaisesRegex(
                torch._dynamo.exc.UncapturedHigherOrderOpError,
                "Cond doesn't work unless it is captured completely with torch.compile",
            ):
                cond(pred, true_fn, false_fn, ({"t": [a, {"b": b}, (c,)]},))

    @skipIfTorchDynamo("Skip due to graph break when run with dynamo")
    def test_cond_autograd_same_pytree_output(self):
        def true_fn(x):
            return {"res": [x["t"][0].clone(), (x["t"][2][0].clone(),)]}

        def false_fn(x):
            return {"res": [x["t"][1]["b"].clone(), (x["t"][2][0].clone(),)]}

        a = torch.randn(4, requires_grad=True)
        b = torch.randn(4, requires_grad=True)
        c = torch.randn(4, requires_grad=True)

        for pred, fn in zip(
            [torch.tensor(False), torch.tensor(True)], [false_fn, true_fn]
        ):
            result = cond(pred, true_fn, false_fn, ({"t": [a, {"b": b}, (c,)]},))
            result_exp = fn({"t": [a, {"b": b}, (c,)]})
            self.assertEqual(result, result_exp)

            result_flat, _ = pytree.tree_flatten(result)
            result_exp_flat, _ = pytree.tree_flatten(result_exp)

            grad_out = [torch.ones_like(g) for g in result_flat]
            expected_grads = torch.autograd.grad(result_exp_flat, (c,), grad_out)
            grads = torch.autograd.grad(result_flat, (c,), grad_out)
            self.assertEqual(expected_grads, grads)

        def f(pred):
            result = cond(pred, true_fn, false_fn, ({"t": [a, {"b": b}, (c,)]},))
            return result

        gm = make_fx(f, tracing_mode="real", _allow_non_fake_inputs=True)(pred)
        self.assertExpectedInline(
            gm.code.strip(),
            """\
def forward(self, pred_1):
    true_graph_0 = self.true_graph_0
    false_graph_0 = self.false_graph_0
    _tensor_constant0 = self._tensor_constant0
    _tensor_constant1 = self._tensor_constant1
    _tensor_constant2 = self._tensor_constant2
    cond = torch.ops.higher_order.cond(pred_1, true_graph_0, false_graph_0, (_tensor_constant0, _tensor_constant1, _tensor_constant2));  pred_1 = true_graph_0 = false_graph_0 = _tensor_constant0 = _tensor_constant1 = _tensor_constant2 = None
    getitem = cond[0]
    getitem_1 = cond[1];  cond = None
    return {'res': [getitem, (getitem_1,)]}""",  # noqa: B950
        )

    @skipIfTorchDynamo("Skip due to graph break when run with dynamo")
    def test_cond_autograd_torch_nn_module(self):
        nn_module_true = torch.nn.Linear(4, 4)

        def true_fn(x):
            return nn_module_true(torch.abs((x**2).sin()))

        nn_module_false = torch.nn.GRUCell(4, 4)

        def false_fn(x):
            return nn_module_false((x + 42).cos())

        for pred, fn in zip(
            [torch.tensor(False), torch.tensor(True)], [false_fn, true_fn]
        ):
            x = torch.randn(4, requires_grad=True)
            result = cond(pred, true_fn, false_fn, (x,))
            self.assertEqual(result, fn(x))

            grad_out = torch.ones_like(result)
            grads = torch.autograd.grad(result, (x,), grad_out)
            expected_grads = torch.autograd.grad(fn(x), (x,), grad_out)
            self.assertEqual(expected_grads, grads)

        def f(pred, x):
            result = cond(pred, true_fn, false_fn, (x,))
            grad_out = torch.ones_like(result)
            return torch.autograd.grad(result, (x,), grad_out)

        gm = make_fx(f)(pred, x)
        self.assertExpectedInline(
            gm.code.strip(),
            """\
def forward(self, pred_1, x_1):
    true_graph_0 = self.true_graph_0
    false_graph_0 = self.false_graph_0
    _param_constant0 = self._param_constant0
    _param_constant1 = self._param_constant1
    _param_constant2 = self._param_constant2
    _param_constant3 = self._param_constant3
    _param_constant4 = self._param_constant4
    _param_constant5 = self._param_constant5
    cond = torch.ops.higher_order.cond(pred_1, true_graph_0, false_graph_0, (x_1, _param_constant0, _param_constant1, _param_constant2, _param_constant3, _param_constant4, _param_constant5));  true_graph_0 = false_graph_0 = _param_constant0 = _param_constant1 = _param_constant2 = _param_constant3 = _param_constant4 = _param_constant5 = None
    getitem = cond[0];  cond = None
    ones_like = torch.ops.aten.ones_like.default(getitem, pin_memory = False);  getitem = None
    true_graph_1 = self.true_graph_1
    false_graph_1 = self.false_graph_1
    _param_constant0_1 = self._param_constant0
    _param_constant1_1 = self._param_constant1
    _param_constant2_1 = self._param_constant2
    _param_constant3_1 = self._param_constant3
    _param_constant4_1 = self._param_constant4
    _param_constant5_1 = self._param_constant5
    cond_1 = torch.ops.higher_order.cond(pred_1, true_graph_1, false_graph_1, (x_1, _param_constant0_1, _param_constant1_1, _param_constant2_1, _param_constant3_1, _param_constant4_1, _param_constant5_1, ones_like));  pred_1 = true_graph_1 = false_graph_1 = x_1 = _param_constant0_1 = _param_constant1_1 = _param_constant2_1 = _param_constant3_1 = _param_constant4_1 = _param_constant5_1 = ones_like = None
    getitem_1 = cond_1[0]
    getitem_2 = cond_1[1];  getitem_2 = None
    getitem_3 = cond_1[2];  getitem_3 = None
    getitem_4 = cond_1[3];  getitem_4 = None
    getitem_5 = cond_1[4];  getitem_5 = None
    getitem_6 = cond_1[5];  getitem_6 = None
    getitem_7 = cond_1[6];  cond_1 = getitem_7 = None
    return (getitem_1,)""",  # noqa: B950
        )

    def test_cond_autograd_user_nn_module(self):
        class User_nn_module(torch.nn.Module):
            def __init__(self) -> None:
                super().__init__()

            def forward(self, input):
                return input * input

        nn_module_true = User_nn_module()

        def true_fn(x):
            return nn_module_true(torch.abs((x**2).sin()))

        nn_module_false = torch.nn.ReLU(inplace=False)

        def false_fn(x):
            return nn_module_false((x + 42).cos())

        for pred, fn in zip(
            [torch.tensor(False), torch.tensor(True)], [false_fn, true_fn]
        ):
            x = torch.randn(4, requires_grad=True)
            result = cond(pred, true_fn, false_fn, (x,))
            self.assertEqual(result, fn(x))

            grad_out = torch.ones_like(result)
            grads = torch.autograd.grad(result, (x,), grad_out)
            expected_grads = torch.autograd.grad(fn(x), (x,), grad_out)
            self.assertEqual(expected_grads, grads)

        def f(pred, x):
            result = cond(pred, true_fn, false_fn, (x,))
            grad_out = torch.ones_like(result)
            return torch.autograd.grad(result, (x,), grad_out)

        gm = make_fx(f)(pred, x)
        self.assertExpectedInline(
            gm.code.strip(),
            """\
def forward(self, pred_1, x_1):
    true_graph_0 = self.true_graph_0
    false_graph_0 = self.false_graph_0
    cond = torch.ops.higher_order.cond(pred_1, true_graph_0, false_graph_0, (x_1,));  true_graph_0 = false_graph_0 = None
    getitem = cond[0];  cond = None
    ones_like = torch.ops.aten.ones_like.default(getitem, pin_memory = False);  getitem = None
    true_graph_1 = self.true_graph_1
    false_graph_1 = self.false_graph_1
    cond_1 = torch.ops.higher_order.cond(pred_1, true_graph_1, false_graph_1, (x_1, ones_like));  pred_1 = true_graph_1 = false_graph_1 = x_1 = ones_like = None
    getitem_1 = cond_1[0];  cond_1 = None
    return (getitem_1,)""",  # noqa: B950
        )

    def test_cond_autograd_inner_fn(self):
        def true_fn(x):
            return torch.abs((x**2).sin())

        def false_fn(x):
            def inner_fn(x):
                return x**2

            return torch.abs(inner_fn(x).sin())

        x = torch.randn(4, requires_grad=True)
        pred = torch.tensor(False)
        fn = false_fn
        result_false = cond(pred, true_fn, false_fn, (x,))
        self.assertEqual(result_false, fn(x))

        grad_out = torch.ones_like(result_false)
        grads_false = torch.autograd.grad(result_false, (x,), grad_out)
        expected_grads = torch.autograd.grad(fn(x), (x,), grad_out)
        self.assertEqual(expected_grads, grads_false)

        pred = torch.tensor(True)
        fn = true_fn
        result_true = cond(pred, true_fn, false_fn, (x,))
        self.assertEqual(result_true, fn(x))
        self.assertEqual(result_false, result_true)

        grad_out = torch.ones_like(result_true)
        grads_true = torch.autograd.grad(result_true, (x,), grad_out)
        expected_grads = torch.autograd.grad(fn(x), (x,), grad_out)
        self.assertEqual(expected_grads, grads_true)
        self.assertEqual(grads_false, grads_true)

        def f(pred, x):
            result = cond(pred, true_fn, false_fn, (x,))
            grad_out = torch.ones_like(result)
            return torch.autograd.grad(result, (x,), grad_out)

        gm = make_fx(f)(pred, x)
        self.assertExpectedInline(
            gm.code.strip(),
            """\
def forward(self, pred_1, x_1):
    true_graph_0 = self.true_graph_0
    false_graph_0 = self.false_graph_0
    cond = torch.ops.higher_order.cond(pred_1, true_graph_0, false_graph_0, (x_1,));  true_graph_0 = false_graph_0 = None
    getitem = cond[0];  cond = None
    ones_like = torch.ops.aten.ones_like.default(getitem, pin_memory = False);  getitem = None
    true_graph_1 = self.true_graph_1
    false_graph_1 = self.false_graph_1
    cond_1 = torch.ops.higher_order.cond(pred_1, true_graph_1, false_graph_1, (x_1, ones_like));  pred_1 = true_graph_1 = false_graph_1 = x_1 = ones_like = None
    getitem_1 = cond_1[0];  cond_1 = None
    return (getitem_1,)""",  # noqa: B950
        )

    def test_cond_autograd_inner_tensor(self):
        def true_fn(x):
            return torch.abs((x**2).sin())

        def false_fn(x):
            y = torch.ones(4, requires_grad=False) * 42
            return (x * y).cos()

        for pred, fn in zip(
            [torch.tensor(False), torch.tensor(True)], [false_fn, true_fn]
        ):
            x = torch.randn(4, requires_grad=True)
            result = cond(pred, true_fn, false_fn, (x,))
            self.assertEqual(result, fn(x))

            grad_out = torch.ones_like(result)
            grads = torch.autograd.grad(result, (x,), grad_out)
            expected_grads = torch.autograd.grad(fn(x), (x,), grad_out)
            self.assertEqual(expected_grads, grads)

        def f(pred, x):
            result = cond(pred, true_fn, false_fn, (x,))
            grad_out = torch.ones_like(result)
            return torch.autograd.grad(result, (x,), grad_out)

        gm = make_fx(f)(pred, x)
        self.assertExpectedInline(
            gm.code.strip(),
            """\
def forward(self, pred_1, x_1):
    true_graph_0 = self.true_graph_0
    false_graph_0 = self.false_graph_0
    cond = torch.ops.higher_order.cond(pred_1, true_graph_0, false_graph_0, (x_1,));  true_graph_0 = false_graph_0 = None
    getitem = cond[0];  cond = None
    ones_like = torch.ops.aten.ones_like.default(getitem, pin_memory = False);  getitem = None
    true_graph_1 = self.true_graph_1
    false_graph_1 = self.false_graph_1
    cond_1 = torch.ops.higher_order.cond(pred_1, true_graph_1, false_graph_1, (x_1, ones_like));  pred_1 = true_graph_1 = false_graph_1 = x_1 = ones_like = None
    getitem_1 = cond_1[0];  cond_1 = None
    return (getitem_1,)""",  # noqa: B950
        )

    @unittest.skipIf(not torch.cuda.is_available(), "Test requires CUDA.")
    def test_cond_autograd_gpu(self):
        def true_fn(x):
            return x.sin()

        def false_fn(x):
            return x.cos()

        for pred, fn in zip(
            [torch.tensor(False, device="cuda"), torch.tensor(True, device="cuda")],
            [false_fn, true_fn],
        ):
            x = torch.randn(4, requires_grad=True, device="cuda")
            result = cond(pred, true_fn, false_fn, (x,))
            self.assertEqual(result, fn(x))

            grad_out = torch.ones_like(result)
            grads = torch.autograd.grad(result, (x,), grad_out)
            expected_grads = torch.autograd.grad(fn(x), (x,), grad_out)
            self.assertEqual(expected_grads, grads)

    def _test_cond_autograd(self, cond_fct, pred_fn, true_fn, false_fn, operands):
        from torch.fx.passes.shape_prop import _extract_tensor_metadata, TensorMetadata

        # This is a helper function that extracts the metadata from the tensor and
        # sets the requries_grad flag to false. This is needed as we compare the
        # metadata of the operands and the gradients
        def _extract_tensor_metadata_except_requires_grad(arg):
            metadata = _extract_tensor_metadata(arg)
            metadata = TensorMetadata(
                metadata.shape,
                metadata.dtype,
                False,
                metadata.stride,
                metadata.memory_format,
                metadata.is_quantized,
                metadata.qparams,
            )
            return metadata

        # Comparison of FWD path
        cond_outputs = cond_fct(pred_fn(*operands), true_fn, false_fn, operands)
        operands_forced_grad = [o.clone().detach() for o in operands]
        for o in operands_forced_grad:
            o.requires_grad = True
        cond_outputs_exp = (
            true_fn(*operands_forced_grad)
            if pred_fn(*operands_forced_grad)
            else false_fn(*operands_forced_grad)
        )
        self.assertEqual(cond_outputs, cond_outputs_exp)

        # Comparison of BWD path
        cond_inputs = [o for o in operands if o.requires_grad]
        cond_inputs_exp = [o for o in operands_forced_grad if o.requires_grad]

        # Check if at least some operators require grads
        if len(cond_inputs) > 0:
            grad_inputs = torch.autograd.grad(
                cond_outputs, cond_inputs, allow_unused=True, retain_graph=True
            )
            grad_inputs_exp = torch.autograd.grad(
                cond_outputs_exp,
                cond_inputs_exp,
                allow_unused=True,
                materialize_grads=True,
            )

            grad_exp_masked = [
                g for g, o in zip(grad_inputs_exp, operands) if o.requires_grad
            ]
            self.assertEqual(grad_exp_masked, grad_inputs)

            # Extraction and comparison of Metadata of operands and gradients
            operands_metadata = [
                _extract_tensor_metadata_except_requires_grad(o) for o in cond_inputs
            ]
            grad_metadata = [
                _extract_tensor_metadata_except_requires_grad(o) for o in grad_inputs
            ]
            self.assertTrue(
                all(op == g for op, g in zip(operands_metadata, grad_metadata))
            )

        return cond_outputs, cond_inputs

    # TODO: The compile_mode = `compile_dynamic_shape` raises the Error
    # torch._inductor.exc.LoweringException: NotImplementedError: get_size() is not
    # implemented by <class 'torch._inductor.ir.NoneAsConstantBuffer'>!
    @skipIfTorchDynamo("don't test compile on compile")
    @unittest.skipIf(not SM70OrLater, "triton")
    @unittest.skipIf(not torch.cuda.is_available(), "Test requires CUDA.")
    @parametrize("compile_mode", ["compile_dynamic_shape"])
    @parametrize("scalar", [False])
    @unittest.expectedFailure
    def test_cond_autograd_zeros_unused_branch_complex_compile_fail(
        self, compile_mode, scalar
    ):
        device = torch.device("cuda")
        cond_fct = compile_mode_helper(torch.cond, compile_mode)

        autograd = [False, True, True, True, True]

        if scalar:
            # These operands work
            x = torch.randn((), device=device, requires_grad=bool(autograd[0]))
            w1 = torch.randn((), device=device, requires_grad=bool(autograd[1]))
            b1 = torch.randn((), device=device, requires_grad=bool(autograd[2]))
            w2 = torch.randn((), device=device, requires_grad=bool(autograd[3]))
            b2 = torch.randn((), device=device, requires_grad=bool(autograd[4]))
        else:
            # These operands do not work
            x = torch.randn(4, 5, device=device, requires_grad=bool(autograd[0]))
            w1 = torch.randn(2, 4, device=device, requires_grad=bool(autograd[1]))
            b1 = torch.randn(2, 1, device=device, requires_grad=bool(autograd[2]))
            w2 = torch.randn(2, 4, device=device, requires_grad=bool(autograd[3]))
            b2 = torch.randn(1, 5, device=device, requires_grad=bool(autograd[4]))

        operands = [x, w1, b1, w2, b2]

        def true_fn(x, w1, b1, w2, b2):
            if scalar:
                # This works
                return ((w1 * x + b1),)
            else:
                # This does not work
                return ((w1 @ x + b1).sum(),)

        def false_fn(x, w1, b1, w2, b2):
            if scalar:
                # This works
                return ((w2 * x + b2),)
            else:
                # This does not work
                return ((w2 @ x + b2).sum(),)

        def pred_fn(x, w1, b1, w2, b2):
            return x.mean() > 0

        cond_outputs, cond_inputs = self._test_cond_autograd(
            cond_fct, pred_fn, true_fn, false_fn, operands
        )

    @unittest.skipIf(not torch.cuda.is_available(), "Test requires CUDA.")
    def test_map_gpu(self):
        def f(x, y):
            return x + y

        xs = torch.ones(3, 2, 2, device="cuda")
        y = torch.ones(2, device="cuda")
        res = control_flow.map(f, xs, y)
        expected = _fake_map(f, xs, y)
        self.assertEqual(expected, res)

    @unittest.skipIf(not torch.cuda.is_available(), "Test requires CUDA.")
    def test_while_loop_gpu(self):
        def cond_fn(x):
            return x.sum() < 10

        def body_fn(x):
            return (x + 1,)

        x = torch.zeros(1, device="cuda")
        res = while_loop(cond_fn, body_fn, (x,))
        expected = _fake_while_loop(cond_fn, body_fn, (x,))
        self.assertEqual(expected, res)

    def test_map_illegal_inputs(self):
        def f(x, y):
            return x[0] + x[1] + y

        with self.assertRaisesRegex(
            RuntimeError,
            r"Mapped xs can only consist of tensors\. Got xs \[3, tensor\(\[1\., 1\.\]\)\]\.",
        ):
            _ = control_flow.map(f, (3, torch.ones(2)), torch.ones(2))

        with self.assertRaisesRegex(
            RuntimeError, r"Leading dimensions of mapped xs cannot be 0\."
        ):
            _ = control_flow.map(
                f, (torch.ones(0, 1, 2), torch.ones(0, 1, 2)), torch.ones(2)
            )

        with self.assertRaisesRegex(
            RuntimeError,
            r"Leading dimensions of mapped xs must be consistent\. "
            r"Got shapes \[torch\.Size\(\[3, 4, 5\]\), torch\.Size\(\[4, 4, 5\]\)\]\.",
        ):
            _ = control_flow.map(
                f, (torch.ones(3, 4, 5), torch.ones(4, 4, 5)), torch.ones(5)
            )

    @torch._dynamo.config.patch(capture_scalar_outputs=True)
    def test_map_illegal_outputs(self):
        def f(x, y):
            return x.item()

        def f1(x, y):
            return y.size()

        def f2(x, y):
            return None

        x = torch.ones([3])
        y = torch.ones([1, 2, 3])
        with self.assertRaisesRegex(
            RuntimeError, "map doesn't work unless it is captured completely"
        ):
            control_flow.map(f, x, y)

        with self.assertRaisesRegex(
            RuntimeError, "Expect outputs of map only contains tensors"
        ):
            control_flow.map(f1, x, y)

        # return None is OK
        control_flow.map(f2, x, y)

    def test_map_list_in_out(self):
        def f(x, y):
            return [[x[0][0] + y]]

        xs = [[torch.ones(3, 2, 2)]]
        y = torch.ones(2)
        res = control_flow.map(f, xs, y)
        expected = _fake_map(f, xs, y)
        self.assertEqual(len(res), 1)
        self.assertEqual(len(res[0]), 1)
        self.assertEqual(expected, res)

    def test_map_dict_in_out(self):
        def f(x, y):
            return {"c": x["a"]["b"] + y}

        xs = {"a": {"b": torch.ones(3, 2, 2)}}
        y = torch.ones(2)
        res = control_flow.map(f, xs, y)
        expected = _fake_map(f, xs, y)
        self.assertEqual(len(res), 1)
        self.assertTrue("c" in res)
        self.assertEqual(expected, res)

    def test_map_autograd_simple(self):
        def f(x, y):
            return x.sin().cos() * y.cos().sin()

        xs = torch.ones(3, 2, 2, requires_grad=True)
        y = torch.ones(2, requires_grad=True)
        res = control_flow.map(f, xs, y)
        expected_res = _fake_map(f, xs, y)
        grad_out = torch.ones_like(res)
        grads = torch.autograd.grad(res, (xs, y), grad_out)
        expected_grads = torch.autograd.grad(expected_res, (xs, y), grad_out)
        self.assertEqual(expected_res, res)
        self.assertEqual(expected_grads, grads)

    def test_map_autograd_simple_partial_grad(self):
        def f(x, y):
            return x.sin().cos() * y.cos().sin()

        xs = torch.ones(3, 2, 2, requires_grad=True)
        # Disable the gradient computation for y
        y = torch.ones(2, requires_grad=False)
        res = control_flow.map(f, xs, y)
        expected_res = _fake_map(f, xs, y)
        grad_out = torch.ones_like(res)
        grads = torch.autograd.grad(res, (xs,), grad_out)
        expected_grads = torch.autograd.grad(expected_res, (xs,), grad_out)
        self.assertEqual(expected_res, res)
        self.assertEqual(expected_grads, grads)

    def test_map_autograd_no_grad_output(self):
        def f(x, y):
            return x[0].sin().cos() + y, y.cos().sin()

        xs = [torch.ones(3, 2, 2, requires_grad=True), torch.ones(3, 3)]
        # Disable the gradient computation for y
        y = torch.ones(2, requires_grad=False)
        res = control_flow.map(f, xs, y)
        expected_res = _fake_map(f, xs, y)
        grad_out = torch.ones_like(res[0])
        grads = torch.autograd.grad(res[0], (xs[0],), grad_out)
        expected_grads = torch.autograd.grad(expected_res[0], (xs[0],), grad_out)
        self.assertEqual(expected_res, res)
        self.assertEqual(expected_grads, grads)

    def test_map_autograd_nested_list(self):
        import torch.utils._pytree as pytree

        def f(x, y):
            a, b = x
            c, d = a
            return [[b.sin() * c.cos()], d.sin() * y.cos()]

        def fwbw(map_op, f, x, y):
            z = map_op(f, x, y)
            flat_x = pytree.tree_leaves(x)
            flat_z = pytree.tree_leaves(z)
            grads = torch.autograd.grad(
                flat_z, flat_x, [torch.ones_like(z) for z in flat_z]
            )
            return z, grads

        x = [
            [
                torch.randn(3, 2, 2, requires_grad=True),
                torch.randn(3, 2, 1, requires_grad=True),
            ],
            torch.ones(3, 1, 2, requires_grad=True),
        ]
        y = torch.ones(1, requires_grad=True)
        true_outs = fwbw(control_flow.map, f, x, y)
        fake_outs = fwbw(_fake_map, f, x, y)
        self.assertEqual(true_outs, fake_outs)

    def test_scan_y_less_ndim_then_dim(self):
        def combine_fn(carry, x):
            return carry @ x, (carry @ x).sum()

        init = torch.randn(4, 3)
        xs = torch.randn(3, 3, 2)
        dim = 2
        out = scan(combine_fn, init, xs, dim=dim)
        exp_out = _fake_scan(combine_fn, init, xs, dim=dim)
        self.assertEqual(out, exp_out)

    # TODO: provide an implementation for all compile modes and re-enable all test
    @skipIfTorchDynamo("don't test compile on compile")
    @requires_cuda
    @parametrize("reverse", [False, True])
    @parametrize("compile_mode", ["none", "eager"])
    @parametrize("device", [torch.device("cpu"), torch.device("cuda")])
    @parametrize("autograd", [False, True])
    def test_scan_compile(self, reverse, compile_mode, device, autograd):
        def add2(x: torch.Tensor, y: torch.Tensor):
            return x * y, x + y

        x = torch.randn(3, 10, 2, device=device, requires_grad=autograd)

        scan_fct = compile_mode_helper(scan, compile_mode)

        for op, op_pt, init in [
            (
                get_scan_combine_fn("add", False),
                torch.cumsum,
                torch.zeros(10, 2, device=device, requires_grad=autograd),
            ),
            (
                get_scan_combine_fn("mul", False),
                torch.cumprod,
                torch.ones(10, 2, device=device, requires_grad=autograd),
            ),
        ]:
            result = scan_fct(op, init, x, dim=0, reverse=reverse)
            result_exp = _fake_scan(op, init=init, xs=x, dim=0, reverse=reverse)
            self.assertEqual(result, result_exp)
            if not reverse:
                result_exp_PT = op_pt(x, 0)
                self.assertEqual(result[1], result_exp_PT)

            if autograd:
                self.check_autograd(result, result_exp, (init, x))

        # Jax Examples
        x = torch.arange(0, 4, device=device, dtype=torch.int64)
        init = torch.zeros(1, device=device, dtype=torch.int64)
        cumsum1 = scan_fct(
            get_scan_combine_fn("add", False),
            init,
            x,
            dim=0,
            reverse=reverse,
        )
        cumsum_exp = _fake_scan(
            get_scan_combine_fn("add", False),
            init=init,
            xs=x,
            dim=0,
            reverse=reverse,
        )
        if not reverse:
            self.assertEqual(
                cumsum1[1],
                torch.tensor([[0.0], [1.0], [3.0], [6.0]], dtype=torch.int64),
            )
            self.assertEqual(cumsum1[0], torch.tensor([6.0], dtype=torch.int64))
        else:
            self.assertEqual(
                cumsum1[1],
                torch.tensor([[6.0], [6.0], [5.0], [3.0]], dtype=torch.int64),
            )
            self.assertEqual(cumsum1[0], torch.tensor([6.0], dtype=torch.int64))
        self.assertEqual(cumsum1, cumsum_exp)

        # Different carry computation as output computation
        x = torch.arange(1, 5, device=device, dtype=torch.int64)
        init = torch.ones(1, device=device, dtype=torch.int64)
        result = scan_fct(add2, init, x, dim=0, reverse=reverse)
        result_exp = _fake_scan(add2, init=init, xs=x, dim=0, reverse=reverse)
        if not reverse:
            self.assertEqual(
                result[1],
                torch.tensor([[2.0], [3.0], [5.0], [10.0]], dtype=torch.int64),
            )
            self.assertEqual(result[0], torch.tensor([24.0], dtype=torch.int64))
        else:
            self.assertEqual(
                result[1],
                torch.tensor([[25.0], [14.0], [7.0], [5.0]], dtype=torch.int64),
            )
            self.assertEqual(result[0], torch.tensor([24.0], dtype=torch.int64))
        self.assertEqual(result, result_exp)

        # Non associative operation
        x = torch.arange(
            0, 5, device=device, dtype=torch.float32, requires_grad=autograd
        )
        init = torch.ones(1, device=device, dtype=torch.float32, requires_grad=autograd)
        result = scan_fct(
            get_scan_combine_fn("div", False),
            init,
            x,
            dim=0,
            reverse=reverse,
        )
        result_exp = _fake_scan(
            get_scan_combine_fn("div", False),
            init=init,
            xs=x,
            dim=0,
            reverse=reverse,
        )
        self.assertEqual(result, result_exp)

        if autograd:
            self.check_autograd(result, result_exp, (init, x))

    # TODO: provide an implementation for all compile modes and re-enable all test
    @skipIfTorchDynamo("don't test compile on compile")
    @requires_cuda
    @parametrize("reverse", [False, True])
    @parametrize("compile_mode", ["none", "eager"])
    @parametrize("device", [torch.device("cpu"), torch.device("cuda")])
    @parametrize(
        "dtype",
        [
            torch.float16,
            torch.float32,
            torch.int32,
            torch.int64,
            torch.complex64,
        ],
    )
    def test_scan_dtype(self, reverse, compile_mode, device, dtype):
        scan_fct = compile_mode_helper(scan, compile_mode)

        # Check all outputs and carries on the correct device and with torch.float32
        x = torch.randn(3, 10, 2, device=device).to(dtype=dtype)
        op, init = (
            get_scan_combine_fn("adds"),
            torch.zeros(10, 2, device=device, dtype=dtype),
        )
        result = scan_fct(op, init, x, dim=0, reverse=reverse)
        result_exp = _fake_scan(op, init=init, xs=x, dim=0, reverse=reverse)
        self.assertEqual(result, result_exp)
        self.assertEqual(
            [[r.device.type for r in res] for res in result],
            [[device.type for _ in res] for res in result],
        )
        self.assertEqual(
            [[r.dtype for r in res] for res in result],
            [[dtype for _ in res] for res in result],
        )

        # Check all outputs and carries on the correct device and
        # carry.dtype torch.float32 and output.dtype torch.float16
        x = torch.randn(3, 10, 2, device=device).to(dtype=dtype)
        op, init = (
            get_scan_combine_fn("adds"),
            torch.zeros(10, 2, device=device, dtype=torch.float32),
        )
        result = scan_fct(op, init, x, dim=0, reverse=reverse)
        result_exp = _fake_scan(op, init=init, xs=x, dim=0, reverse=reverse)
        self.assertEqual(result, result_exp)
        self.assertEqual(
            [[r.dtype for r in res] for res in result],
            [
                [torch.float32 for _ in range(len(result[0]))],
                [dtype for _ in range(len(result[1]))],
            ],
        )

        # Check all outputs and carries on the correct device and
        # carry.dtype torch.int64 and output.dtype torch.float32
        x = torch.randn(3, 10, 2, device=device)
        op, init = (
            get_scan_combine_fn("adds"),
            torch.zeros(10, 2, device=device, dtype=dtype),
        )
        result = scan_fct(op, init, x, dim=0, reverse=reverse)
        result_exp = _fake_scan(op, init=init, xs=x, dim=0, reverse=reverse)
        self.assertEqual(result, result_exp)
        self.assertEqual(
            [[r.dtype for r in res] for res in result],
            [
                [dtype for _ in range(len(result[0]))],
                [torch.float32 for _ in range(len(result[1]))],
            ],
        )

    @unittest.skipIf(not SM70OrLater, "triton")
    @requires_cuda
    @parametrize("reverse", [False, True])
    @parametrize("compile_mode", ["none", "eager"])
    @parametrize("device", [torch.device("cpu"), torch.device("cuda")])
    @parametrize("autograd", [False, True])
    def test_scan_dim(self, reverse, compile_mode, device, autograd):
        import random

        scan_fct = compile_mode_helper(scan, compile_mode)

        num_dims = [random.randint(2, 5) for _ in range(5)]
        for num_dim in num_dims:
            shapes = [random.randint(1, 10) for _ in range(num_dim)]
            rnd_scan_dim = random.randint(0, num_dim - 1)
            x = torch.randn(*shapes, device=device, requires_grad=autograd)
            init_shapes = shapes[:rnd_scan_dim] + shapes[rnd_scan_dim + 1 :]

            for op, op_pt, init in [
                (
                    get_scan_combine_fn("add", False),
                    torch.cumsum,
                    torch.zeros(*init_shapes, device=device, requires_grad=autograd),
                ),
                (
                    get_scan_combine_fn("mul", False),
                    torch.cumprod,
                    torch.ones(*init_shapes, device=device, requires_grad=autograd),
                ),
            ]:
                result = scan_fct(op, init, x, dim=rnd_scan_dim, reverse=reverse)
                result_exp = _fake_scan(
                    op, init=init, xs=x, dim=rnd_scan_dim, reverse=reverse
                )
                self.assertEqual(result, result_exp)
                if not reverse:
                    result_exp_PT = op_pt(x, rnd_scan_dim)
                    res_list = list(result)
                    res_list[1] = res_list[1].movedim(0, rnd_scan_dim)
                    self.assertEqual(res_list[1], result_exp_PT)

                if autograd:
                    self.check_autograd(result, result_exp, (init, x))

    @unittest.skipIf(not SM70OrLater, "triton")
    @requires_cuda
    @parametrize("reverse", [False, True])
    @parametrize("compile_mode", ["none", "eager"])
    @parametrize("device", [torch.device("cpu"), torch.device("cuda")])
    @parametrize("autograd", [False, True])
    def test_scan_binary_operator(self, reverse, compile_mode, device, autograd):
        state_dim = 20
        timesteps = 10
        scan_fct = compile_mode_helper(scan, compile_mode)

        projected_inputs = torch.randn(
            timesteps, state_dim, requires_grad=autograd, device=device
        )
        A = torch.randn(state_dim, requires_grad=autograd, device=device)
        elements = (A.repeat((timesteps, 1)), projected_inputs)
        init = tuple(
            [
                torch.ones_like(
                    torch._ops.ops.aten.slice(elements[0], 0, 0, 1, 1),
                    requires_grad=autograd,
                )
            ]
            + [
                torch.zeros_like(
                    torch._ops.ops.aten.slice(projected_inputs, 0, 0, 1, 1),
                    requires_grad=autograd,
                )
            ]
        )

        result = scan_fct(
            get_scan_combine_fn("s5_operator", False),
            init,
            elements,
            dim=0,
            reverse=reverse,
        )
        expected_result = _fake_scan(
            get_scan_combine_fn("s5_operator", False),
            init=init,
            xs=elements,
            dim=0,
            reverse=reverse,
        )
        self.assertEqual(result, expected_result)

        if autograd:
            init_flatten, _ = pytree.tree_flatten(init)
            elements_flatten, _ = pytree.tree_flatten(elements)

            result_flatten, _ = pytree.tree_flatten(result)
            result_exp_flatten, _ = pytree.tree_flatten(expected_result)
            grad_out = [torch.ones_like(el) for el in result_exp_flatten]
            expected_grads = torch.autograd.grad(
                result_exp_flatten, (*init_flatten, *elements_flatten), grad_out
            )
            grads = torch.autograd.grad(
                result_flatten, (*init_flatten, *elements_flatten), grad_out
            )
            self.assertEqual(grads, expected_grads)

    @skipIfRocm(msg="Unsupported on ROCM yet")
    @unittest.skipIf(not SM70OrLater, "triton")
    @requires_cuda
    @parametrize("reverse", [False, True])
    @parametrize("compile_mode", ["none", "eager"])
    @parametrize("device", [torch.device("cpu"), torch.device("cuda")])
    @parametrize("autograd", [False, True])
    def test_scan_tuple(self, reverse, compile_mode, device, autograd):
        x = torch.randn(3, 2, 2, device=device, requires_grad=autograd)
        y = torch.randn(3, 2, 2, device=device, requires_grad=autograd)
        inp = (x, y)
        init = tuple(torch._ops.ops.aten.slice(e, 0, 0, 1, 1) for e in inp)

        scan_fct = compile_mode_helper(scan, compile_mode)

        result_same = scan_fct(
            get_scan_combine_fn("tuple_fct", False),
            init,
            inp,
            dim=0,
            reverse=reverse,
        )
        expected_result = _fake_scan(
            get_scan_combine_fn("tuple_fct", False),
            init=init,
            xs=inp,
            dim=0,
            reverse=reverse,
        )
        self.assertEqual(result_same, expected_result)

        if autograd:
            self.check_autograd(result_same, expected_result, (init, inp))

        def fct_different_output_tuple(x, y):
            return ((x[0] + y[0], x[1] * y[1]), (x[1] * y[1]))

        inp = (x, y)
        init = tuple(torch._ops.ops.aten.slice(e, 0, 0, 1, 1) for e in inp)

        result_diff = scan(
            fct_different_output_tuple, init, inp, dim=0, reverse=reverse
        )
        expected_result = _fake_scan(
            fct_different_output_tuple, init=init, xs=inp, dim=0, reverse=reverse
        )
        self.assertEqual(result_diff, expected_result)
        self.assertEqual(result_diff[1], result_same[1][1])

        if autograd:
            self.check_autograd(result_diff, expected_result, (init, inp))

    def test_scan_wrong_pytree(self):
        # Init and input have same pytree
        def fct_wrong_pytree(x, y):
            return (
                {
                    "i": x["i"] * y["j"][0][0],
                    "k": torch.tensor(0.0),
                    "j": (
                        [x["j"][1][0]["o"].clone()],
                        [{"o": torch.sin(x["i"])}],
                    ),
                },
                {
                    "i": x["i"] * y["j"][0][0],
                    "k": torch.tensor(0.0),
                    "j": ([x["j"][1][0]["o"].clone()], [{"o": torch.sin(x["i"])}]),
                },
            )

        x = torch.randn(3, 2, 2)
        y = torch.randn(3, 2, 2)
        z = torch.randn(3, 2, 2)
        inp = {"i": x, "j": ([y], [{"o": z}])}
        inp_flat, inp_spec = pytree.tree_flatten(inp)
        init_flat = [torch._ops.ops.aten.slice(e, 0, 0, 1, 1) for e in inp_flat]
        init = pytree.tree_unflatten(init_flat, inp_spec)

        with self.assertRaisesRegex(
            # Should be
            # torch._dynamo.exc.UncapturedHigherOrderOpError,
            # r"The tree structure of the inits and the carries are not identical.*",
            torch._dynamo.exc.UncapturedHigherOrderOpError,
            "Expected init and carry to have same number of outputs but got lhs.*",
        ):
            scan(fct_wrong_pytree, init, inp, dim=0)

    def test_scan_float_output(self):
        # Init and input have same pytree
        def fct_float_output(x, y):
            return 0.0, x + y

        x = torch.randn(3, 2, 2)
        init = torch._ops.ops.aten.slice(x, 0, 0, 1, 1)

        with self.assertRaisesRegex(
            # Should be:
            # torch._dynamo.exc.Unsupported,
            # "HigherOrderOperator body's output must consist of tensors or ints only"
            torch._dynamo.exc.UncapturedHigherOrderOpError,
            "scan must be captured completely.*",
        ):
            scan(fct_float_output, init, x, dim=0)

    @requires_cuda
    @parametrize("reverse", [False, True])
    @parametrize("compile_mode", ["none", "eager"])
    @parametrize("device", [torch.device("cpu"), torch.device("cuda")])
    @parametrize("autograd", [False, True])
    def test_scan_complex_pytree(self, reverse, compile_mode, device, autograd):
        # Init and input have same pytree

        scan_fct = compile_mode_helper(scan, compile_mode)

        x = torch.randn(3, 2, 2, device=device, requires_grad=autograd)
        y = torch.randn(3, 2, 2, device=device, requires_grad=autograd)
        z = torch.randn(3, 2, 2, device=device, requires_grad=autograd)
        inp = {"i": x, "j": ([y], [{"o": z}])}
        inp_flat, inp_spec = pytree.tree_flatten(inp)
        init_flat = [torch._ops.ops.aten.slice(e, 0, 0, 1, 1) for e in inp_flat]
        init = pytree.tree_unflatten(init_flat, inp_spec)

        result = scan_fct(
            get_scan_combine_fn("complex_pointwise", False),
            init,
            inp,
            dim=0,
            reverse=reverse,
        )
        expected_result = _fake_scan(
            get_scan_combine_fn("complex_pointwise", False),
            init=init,
            xs=inp,
            dim=0,
            reverse=reverse,
        )
        self.assertEqual(result, expected_result)

        if autograd:
            self.check_autograd(result, expected_result, (init, inp))

    # TODO: Does not work because of the usage of vmap witin associative_scan
    # The paT206899919 rameterization is commented out for the moment and the test is marked with expected fail
    # Fails with: AssertionError: scan is not an OpOverload
    @skipIfRocm(msg="Unsupported on ROCM yet")
    @unittest.skipIf(not SM70OrLater, "triton")
    @requires_cuda
    @unittest.expectedFailure
    def test_scan_associative_scan(self):
        combine_mode = "generic"
        compile_mode_scan = "compile"
        compile_mode_associative_scan = "none"
        reverse = True
        reverse_associative_scan = True
        device = torch.device("cuda")

        scan_fct = compile_mode_helper(scan, compile_mode_scan)
        associative_scan_fct = compile_mode_helper(
            associative_scan, compile_mode_associative_scan
        )
        init = torch.randn(10, 5, device=device)
        inp = torch.randn(3, 10, 5, device=device)

        def body(x, y):
            val = associative_scan_fct(
                get_scan_combine_fn("add", True),
                y,
                0,
                reverse=reverse_associative_scan,
                combine_mode=combine_mode,
            )
            return x + y, x + val

        result = scan_fct(body, init, inp, dim=0, reverse=reverse)
        expected_result = _fake_scan(
            body,
            init,
            inp,
            0,
            reverse=reverse,
        )

        self.assertEqual(result, expected_result)

    # TODO: provide an implementation for all compile modes and re-enable all test
    @skipIfTorchDynamo("don't test compile on compile")
    @requires_cuda
    @parametrize("compile_mode", ["none", "eager"])
    @parametrize("reverse", [False, True])
    @parametrize("device", [torch.device("cpu"), torch.device("cuda")])
    @parametrize("autograd", [False, True])
    def test_scan_downstream_scan_matmul(self, compile_mode, reverse, device, autograd):
        inp = torch.randn(3, 10, 2, device=device, requires_grad=autograd)
        init = torch.randn(3, 2, device=device, requires_grad=autograd)

        for ind in range(2):
            # Chain with matmul
            def chain_fct(inp):
                W = torch.ones(2, 5, device=device)
                o = scan(
                    get_scan_combine_fn("add", False),
                    init,
                    inp,
                    dim=1,
                    reverse=reverse,
                )
                return o[ind] @ W

            fct_cmp = compile_mode_helper(chain_fct, compile_mode)

            expected_result = _fake_scan(
                get_scan_combine_fn("add", False),
                init=init,
                xs=inp,
                dim=1,
                reverse=reverse,
            )[ind] @ torch.ones(2, 5, device=device)
            result = fct_cmp(inp)
            self.assertEqual(result, expected_result)

            if autograd:
                self.check_autograd(result, expected_result, (init, inp))

    # TODO: provide an implementation for all compile modes and re-enable all test
    @skipIfTorchDynamo("don't test compile on compile")
    @requires_cuda
    @parametrize("compile_mode", ["none", "eager"])
    @parametrize("reverse", [False, True])
    @parametrize("device", [torch.device("cpu"), torch.device("cuda")])
    @parametrize("autograd", [False, True])
    def test_scan_downstream_scan_scan_dim(
        self, compile_mode, reverse, device, autograd
    ):
        inp = torch.randn(3, 10, 2, device=device, requires_grad=autograd)
        init = torch.randn(3, 2, device=device, requires_grad=autograd)

        # Chain with scan on different dim
        init2 = torch.randn(1, 10, 2, device=device, requires_grad=autograd)

        def chain_fct_different_dim(inp):
            o1 = scan(
                get_scan_combine_fn("add", False),
                init,
                inp,
                dim=1,
                reverse=reverse,
            )
            o1 = pytree.tree_map(lambda t: t.movedim(0, 1), o1)
            o2 = scan(
                get_scan_combine_fn("add", False),
                init2,
                o1[1],
                dim=0,
                reverse=reverse,
            )
            return o2

        fct_cmp = compile_mode_helper(chain_fct_different_dim, compile_mode)

        xs = _fake_scan(
            get_scan_combine_fn("add", False),
            init=init,
            xs=inp,
            dim=1,
            reverse=reverse,
        )[1]
        xs = pytree.tree_map(lambda t: t.movedim(0, 1), xs)
        expected_result = _fake_scan(
            get_scan_combine_fn("add", False),
            init=init2,
            xs=xs,
            dim=0,
            reverse=reverse,
        )
        result = fct_cmp(inp)
        self.assertEqual(result, expected_result)

        if autograd:
            self.check_autograd(result, expected_result, (init, init2, inp))

    @unittest.skipIf(not SM70OrLater, "triton")
    @requires_cuda
    @parametrize("reverse", [False, True])
    @parametrize("compile_mode", ["none", "eager"])
    @parametrize("device", [torch.device("cpu"), torch.device("cuda")])
    @parametrize("autograd", [False, True])
    def test_scan_non_pointwise(self, reverse, compile_mode, device, autograd):
        scan_fct = compile_mode_helper(scan, compile_mode)

        x = torch.randn(3, 10, 2, device=device, requires_grad=autograd)
        init = torch.randn(10, 2, device=device, requires_grad=autograd)
        expected_result = _fake_scan(
            get_scan_combine_fn("non_pointwise", False),
            init=init,
            xs=x,
            dim=0,
            reverse=reverse,
        )

        result = scan_fct(
            get_scan_combine_fn("non_pointwise", False),
            init,
            x,
            dim=0,
            reverse=reverse,
        )
        self.assertEqual(result, expected_result)

        if autograd:
            self.check_autograd(result, expected_result, (init, x))

    @requires_cuda
    @parametrize("reverse", [False, True])
    @parametrize("device", [torch.device("cpu"), torch.device("cuda")])
    def test_scan_compile_cnt(self, reverse, device):
        dim = 1

        from torch._dynamo.testing import CompileCounter

        # Tests rely on automatic_dynamic = True
        with torch._dynamo.config.patch(automatic_dynamic_shapes=True):
            cnt = CompileCounter()
            x = torch.randn(3, 2, 5, device=device)
            init = torch.randn(3, 5, device=device)
            # First compilation step
            torch.compile(scan, backend=cnt)(
                get_scan_combine_fn("add", False),
                init,
                x,
                dim=dim,
                reverse=reverse,
            )
            self.assertEqual(cnt.frame_count, 1)

            x = torch.randn(3, 20, 5, device=device)
            init = torch.randn(3, 5, device=device)
            # Recompilation due to first different size
            torch.compile(scan, backend=cnt)(
                get_scan_combine_fn("add", False),
                init,
                x,
                dim=dim,
                reverse=reverse,
            )
            self.assertEqual(cnt.frame_count, 2)

            x = torch.randn(3, 40, 5, device=device)
            init = torch.randn(3, 5, device=device)
            # No recompilation, because of dynamic shape
            torch.compile(scan, backend=cnt)(
                get_scan_combine_fn("add", False),
                init,
                x,
                dim=dim,
                reverse=reverse,
            )
            self.assertEqual(cnt.frame_count, 2)

            x = torch.randn(3, 40, 5, device=device)
            init = torch.randn(3, 40, device=device)
            # Recompilation because of dim change
            torch.compile(scan, backend=cnt)(
                get_scan_combine_fn("add", False),
                init,
                x,
                dim=2,
                reverse=reverse,
            )
            self.assertEqual(cnt.frame_count, 3)

            x = torch.randn(3, 40, 20, device=device)
            init = torch.randn(3, 40, device=device)
            # Recompilation due to first different size on new dim
            torch.compile(scan, backend=cnt)(
                get_scan_combine_fn("add", False),
                init,
                x,
                dim=2,
                reverse=reverse,
            )
            self.assertEqual(cnt.frame_count, 4)

            x = torch.randn(3, 40, 40, device=device)
            init = torch.randn(3, 40, device=device)
            # No recompilation, because of dynamic shape on new dim
            torch.compile(scan, backend=cnt)(
                get_scan_combine_fn("add", False),
                init,
                x,
                dim=2,
                reverse=reverse,
            )
            self.assertEqual(cnt.frame_count, 4)

            x = torch.randn(3, 60, 40, device=device)
            init = torch.randn(3, 40, device=device)
            # Recompilation because of dim change
            torch.compile(scan, backend=cnt)(
                get_scan_combine_fn("add", False),
                init,
                x,
                dim=1,
                reverse=reverse,
            )
            self.assertEqual(cnt.frame_count, 5)

            x = torch.randn(3, 60, 40, device=device)
            init = torch.randn(3, 40, device=device)
            # Recompilation because of reverse change
            torch.compile(scan, backend=cnt)(
                get_scan_combine_fn("add", False),
                init,
                x,
                dim=1,
                reverse=not reverse,
            )
            self.assertEqual(cnt.frame_count, 6)

            x = torch.randn(3, 60, 40, device=device)
            init = torch.randn(3, 40, device=device)
            # No recompilation, as nothing changed
            torch.compile(scan, backend=cnt)(
                get_scan_combine_fn("add", False),
                init,
                x,
                dim=1,
                reverse=not reverse,
            )
            self.assertEqual(cnt.frame_count, 6)

            x = torch.randn(3, 120, 80, device=device)
            init = torch.randn(3, 80, device=device)
            # No recompilation, final test
            torch.compile(scan, backend=cnt)(
                get_scan_combine_fn("add", False),
                init,
                x,
                dim=1,
                reverse=reverse,
            )
            self.assertEqual(cnt.frame_count, 6)

    @skipIfTorchDynamo("don't test compile on compile")
    def test_scan_init_scanned_0(self):
        # Only init and no input
        x = torch.randn(3, 1, 2, device=torch.device("cpu"))
        init = torch.randn(3, 2, device=torch.device("cpu"))
        dim = 1

        # Scan dimension is 0
        init = torch._ops.ops.aten.slice(x, dim, 0, 1, 1)
        inp = torch._ops.ops.aten.slice(x, dim, 1, None, 1)
        with self.assertRaisesRegex(
            RuntimeError,
            "All xs leaves must at least have.*",
        ):
            scan(
                get_scan_combine_fn("add", False),
                init,
                inp,
                dim=dim,
            )

    @skipIfTorchDynamo("don't test compile on compile")
    def test_scan_init_non_tensor(self):
        x = torch.randn(3, 1, 2, device=torch.device("cpu"))
        dim = 1

        # Init is a float and not a tensor
        init = 1.0
        with self.assertRaisesRegex(RuntimeError, "All init leaves must be a Tensor.*"):
            scan(get_scan_combine_fn("add", False), init, x, dim=dim, reverse=False)

    @skipIfTorchDynamo("don't test compile on compile")
    def test_scan_init_wrong_shape(self):
        scan_fct = compile_mode_helper(scan, "none")

        # Only init and no input
        x = torch.randn(3, 1, 2)
        dim = 1

        # Init wrong shape (Other dim different)
        init = torch.randn(1, 2)
        with self.assertRaisesRegex(
            torch._dynamo.exc.UncapturedHigherOrderOpError,
            "Expected init and carry to have same metadata.*",
        ):
            scan_fct(
                get_scan_combine_fn("add", False),
                init,
                x,
                dim=dim,
            )

    @skipIfTorchDynamo("don't test compile on compile")
    def test_scan_init_wrong_pytree_init_longer_carry(self):
        def init_longer_carry(x: torch.Tensor, y: torch.Tensor):
            return x[0] + 1.0, y + 1.0

        scan_fct = compile_mode_helper(scan, "none")

        # Only init and no input
        x = torch.randn(3, 1, 2)
        dim = 1

        # Init wrong pytree
        init = (
            torch._ops.ops.aten.slice(x, dim, 0, 1, 1),
            torch._ops.ops.aten.slice(x, dim, 0, 1, 1),
        )

        with self.assertRaisesRegex(
            torch._dynamo.exc.UncapturedHigherOrderOpError,
            "Expected init and carry to have same number of outputs but got lhs.*",
        ):
            scan_fct(init_longer_carry, init, x, dim=dim)

    @skipIfTorchDynamo("don't test compile on compile")
    def test_scan_init_wrong_pytree_init_shorter_carry(self):
        def init_shorter_carry(x: torch.Tensor, y: torch.Tensor):
            return (x + 1, x + 2), x + 3

        scan_fct = compile_mode_helper(scan, "none")

        # Only init and no input
        x = torch.randn(3, 1, 2)
        dim = 1

        # Init wrong pytree
        init = torch._ops.ops.aten.slice(x, dim, 0, 1, 1)

        with self.assertRaisesRegex(
            # Should be
            # torch._dynamo.exc.Unsupported,
            # The tree structure of the inits and the carries are not identical!
            torch._dynamo.exc.UncapturedHigherOrderOpError,
            "Expected init and carry to have same number of outputs but got lhs.*",
        ):
            scan_fct(init_shorter_carry, init, x, dim=dim)

    @skipIfTorchDynamo("don't test compile on compile")
    def test_scan_init_wrong_pytree_carry_shape(self):
        def wrong_carry_shape(x: torch.Tensor, y: torch.Tensor):
            return x[0, :], x + 3

        scan_fct = compile_mode_helper(scan, "none")

        # Only init and no input
        x = torch.randn(3, 1, 2)
        dim = 1

        # Init wrong pytree
        init = torch._ops.ops.aten.slice(x, dim, 0, 1, 1)

        with self.assertRaisesRegex(
            # Should be
            # torch._dynamo.exc.Unsupported,
            # "Encountered aliasing during higher order op tracing for HOP.*"
            torch._dynamo.exc.UncapturedHigherOrderOpError,
            "scan must be captured completely with torch.compile.*",
        ):
            scan_fct(wrong_carry_shape, init, x, dim=dim)

    @skipIfTorchDynamo("don't test compile on compile")
    def test_scan_one_return(self):
        def no_carry(x: torch.Tensor, y: torch.Tensor):
            return x + 3

        scan_fct = compile_mode_helper(scan, "none")

        # Only init and no input
        x = torch.randn(3, 1, 2)
        dim = 1

        # Init wrong pytree
        init = torch._ops.ops.aten.slice(x, dim, 0, 1, 1)

        with self.assertRaisesRegex(
            # Should be
            # torch._dynamo.exc.Unsupported,
            # combine_fn needs to produce two pytrees, one for the carries and one for the outputs.
            torch._dynamo.exc.UncapturedHigherOrderOpError,
            "scan must be captured completely with.*",
        ):
            scan_fct(no_carry, init, x, dim=dim)

    @skipIfTorchDynamo("don't test compile on compile")
    @requires_cuda
    @parametrize("reverse", [False, True])
    @parametrize("compile_mode", ["none", "eager"])
    @parametrize("device", [torch.device("cpu"), torch.device("cuda")])
    @parametrize("autograd", [False, True])
    def test_scan_init(self, reverse, compile_mode, device, autograd):
        scan_fct = compile_mode_helper(scan, compile_mode)

        # Only init and no input
        x = torch.randn(3, 1, 2, device=device, requires_grad=autograd)
        dim = 1
        op, op_pt = (get_scan_combine_fn("add", False), torch.cumsum)

        # Only init given
        init = torch._ops.ops.aten.slice(x, dim, 0, 1, 1)
        result = scan_fct(op, init, [], dim=dim, reverse=reverse)
        result_exp = _fake_scan(op, init=init, xs=[], dim=dim, reverse=reverse)
        result_init = scan_fct(op, init, [], dim=dim, reverse=reverse)
        self.assertEqual(result, result_exp)
        self.assertEqual(result_init, result_exp)
        self.assertEqual(result_init[0], init)

        if autograd:
            self.check_autograd(result, result_exp, (init,))

        x = torch.randn(3, 5, 2, device=device, requires_grad=autograd)
        dim = 0

        op, op_pt = (get_scan_combine_fn("add", False), torch.cumsum)
        inp = torch._ops.ops.aten.slice(x, dim, 1, None, 1)

        # Init tensor scalar
        init = torch.ones(1, device=device, requires_grad=autograd)

        def add_scalar_carry(x: torch.Tensor, y: torch.Tensor):
            return x + 1.0, x + y

        result_init = scan_fct(add_scalar_carry, init, inp, dim=dim, reverse=reverse)
        result_exp = _fake_scan(
            add_scalar_carry, init=init, xs=inp, dim=dim, reverse=reverse
        )
        self.assertEqual(result_init, result_exp)
        self.assertEqual(result_init[0], torch.tensor([3.0], device=device))

        if autograd:
            self.check_autograd(result_init, result_exp, (init, inp))

        # Init tensor entirely different shape than inp
        init = torch.randn(7, 8, device=device, requires_grad=autograd)

        def add_scalar_carry2(x: torch.Tensor, y: torch.Tensor):
            return x + 1.0, x[: y.shape[0], : y.shape[1]] + y

        result_init = scan_fct(add_scalar_carry2, init, inp, dim=dim, reverse=reverse)
        result_exp = _fake_scan(
            add_scalar_carry2, init=init, xs=inp, dim=dim, reverse=reverse
        )
        self.assertEqual(result_init, result_exp)

        # Init with two timestep on dim axis. Should work as y has always 1 on dim axis and
        # hence automatic broadcasting should work
        # I.e., the input shape is 2x5x2, but the carry at each iteration is 2x5x2,
        # thus the output of each iteration is 2x5x2, which results in the total output
        # to be 4x5x2
        init = torch._ops.ops.aten.slice(x, dim, 0, 2, 1)
        result_init = scan_fct(op, init, inp, dim=dim, reverse=reverse)
        result_exp = _fake_scan(op, init=init, xs=inp, dim=dim, reverse=reverse)
        self.assertEqual(result_init, result_exp)
        self.assertEqual(result_init[0].shape, torch.Size([2, 5, 2]))

        if autograd:
            self.check_autograd(result_init, result_exp, (init, inp))

        init = torch.tile(init, (1, 2, 1))

        def add_scalar_carry_sliced_out(x: torch.Tensor, y: torch.Tensor):
            return x + 1.0, x[:, :1, :] + y

        result_init = scan_fct(
            add_scalar_carry_sliced_out, init, inp, dim=dim, reverse=reverse
        )
        result_exp = _fake_scan(
            add_scalar_carry_sliced_out, init=init, xs=inp, dim=dim, reverse=reverse
        )
        self.assertEqual(result_init, result_exp)
        self.assertEqual(result_init[0].shape, torch.Size([2, 10, 2]))
        self.assertEqual(result_init[1].shape, torch.Size([2, 2, 5, 2]))

        if autograd:
            self.check_autograd(result_init, result_exp, (init, inp))

        # Correct case
        op, op_pt = (get_scan_combine_fn("add", False), torch.cumsum)
        x = torch.randn(3, 2, 2, device=device, requires_grad=autograd)
        init = torch.zeros(3, 2, device=device, requires_grad=autograd)
        dim = 2

        result = scan_fct(op, init, x, dim=dim, reverse=reverse)
        result_exp = _fake_scan(op, init=init, xs=x, dim=dim, reverse=reverse)

        self.assertEqual(result, result_exp)
        if not reverse:
            result_exp_PT = op_pt(x, dim)
            result = list(result)
            result[1] = pytree.tree_map(lambda t: torch.movedim(t, 0, dim), result[1])
            self.assertEqual(result[1], result_exp_PT)

        if autograd:
            self.check_autograd(result, result_exp, (init, x))

    @requires_cuda
    @parametrize("reverse", [False, True])
    @parametrize("device", [torch.device("cpu"), torch.device("cuda")])
    def test_scan_init_wrong_pytree_complex(self, reverse, device):
        x = torch.randn(3, 2, 2, device=device)
        y = torch.randn(3, 2, 2, device=device)
        z = torch.randn(3, 2, 2, device=device)

        # Wrong pytree fed to the function
        init = {
            "i": torch._ops.ops.aten.slice(x, 0, 0, 1, 1),
            "j": (
                {"a": torch._ops.ops.aten.slice(x, 0, 0, 1, 1)},
                [torch._ops.ops.aten.slice(y, 0, 0, 1, 1)],
                [{"o": torch._ops.ops.aten.slice(z, 0, 0, 1, 1)}],
            ),
        }
        inp = {
            "i": torch._ops.ops.aten.slice(x, 0, 0, None, 1),
            "j": (
                [torch._ops.ops.aten.slice(y, 0, 0, None, 1)],
                [{"o": torch._ops.ops.aten.slice(z, 0, 0, None, 1)}],
            ),
        }
        with self.assertRaisesRegex(
            Exception,
            ".*",
        ):
            scan(
                get_scan_combine_fn("complex_pointwise", False),
                init,
                inp,
                dim=0,
                reverse=reverse,
            )

    @unittest.skipIf(not SM70OrLater, "triton")
    @requires_cuda
    @parametrize("reverse", [False, True])
    @parametrize("compile_mode", ["none", "eager"])
    @parametrize("device", [torch.device("cpu"), torch.device("cuda")])
    @parametrize("autograd", [False, True])
    def test_scan_init_pytree_complex(self, reverse, compile_mode, device, autograd):
        def fct_pointwise_different_output(x, y):
            return (
                {
                    "i": x["i"] * y["i"],
                    "j": (
                        [x["j"][0][0] * y["j"][0][0]],
                        [{"o": x["j"][1][0]["o"] + y["j"][1][0]["o"]}],
                    ),
                },
                (
                    y["i"] * 2,
                    {
                        "o": x["i"] * y["i"],
                        "j": (
                            [x["j"][0][0] * y["j"][0][0]],
                            [{"o": x["j"][1][0]["o"] + y["j"][1][0]["o"]}],
                        ),
                    },
                ),
            )

        def fct_pointwise_different_carry(x, y):
            return (
                {
                    "i": x["i"] * y["i"],
                    "j": (
                        x["i"] * 2,
                        [x["j"][1][0] * y["j"][0][0]],
                        [{"o": x["j"][2][0]["o"] + y["j"][1][0]["o"]}],
                    ),
                },
                (
                    y["i"] * 2,
                    {
                        "o": x["i"] * y["i"] + x["j"][0][0],
                        "j": (
                            [x["j"][1][0] * y["j"][0][0]],
                            [{"o": x["j"][2][0]["o"] + y["j"][1][0]["o"]}],
                        ),
                    },
                ),
            )

        scan_fct = compile_mode_helper(scan, compile_mode)

        x = torch.randn(3, 2, 2, device=device, requires_grad=autograd)
        y = torch.randn(3, 2, 2, device=device, requires_grad=autograd)
        z = torch.randn(3, 2, 2, device=device, requires_grad=autograd)

        if reverse:
            init_start, init_end = -1, None
            inp_start, inp_end = 0, -1
        else:
            init_start, init_end = 0, 1
            inp_start, inp_end = 1, None

        # Regular case
        init = {
            "i": torch._ops.ops.aten.slice(x, 0, init_start, init_end, 1),
            "j": (
                [torch._ops.ops.aten.slice(y, 0, init_start, init_end, 1)],
                [{"o": torch._ops.ops.aten.slice(z, 0, init_start, init_end, 1)}],
            ),
        }
        inp = {
            "i": torch._ops.ops.aten.slice(x, 0, inp_start, inp_end, 1),
            "j": (
                [torch._ops.ops.aten.slice(y, 0, inp_start, inp_end, 1)],
                [{"o": torch._ops.ops.aten.slice(z, 0, inp_start, inp_end, 1)}],
            ),
        }
        result = scan_fct(
            get_scan_combine_fn("complex_pointwise", False),
            init,
            inp,
            dim=0,
            reverse=reverse,
        )
        expected_result = _fake_scan(
            get_scan_combine_fn("complex_pointwise", False),
            init,
            inp,
            dim=0,
            reverse=reverse,
        )
        self.assertEqual(result, expected_result)

        if autograd:
            init_flat = pytree.tree_leaves(init)
            inp_flat = pytree.tree_leaves(inp)
            self.check_autograd(result, expected_result, (*init_flat, *inp_flat))

        # Pytree of output is different
        result = scan_fct(
            fct_pointwise_different_output, init, inp, dim=0, reverse=reverse
        )
        expected_result = _fake_scan(
            fct_pointwise_different_output, init=init, xs=inp, dim=0, reverse=reverse
        )
        self.assertEqual(result, expected_result)

        # Pytree of carry is different
        init = {
            "i": torch._ops.ops.aten.slice(x, 0, init_start, init_end, 1),
            "j": (
                torch._ops.ops.aten.slice(x, 0, init_start, init_end, 1),
                [torch._ops.ops.aten.slice(y, 0, init_start, init_end, 1)],
                [{"o": torch._ops.ops.aten.slice(z, 0, init_start, init_end, 1)}],
            ),
        }
        inp = {
            "i": torch._ops.ops.aten.slice(x, 0, inp_start, inp_end, 1),
            "j": (
                [torch._ops.ops.aten.slice(y, 0, inp_start, inp_end, 1)],
                [{"o": torch._ops.ops.aten.slice(z, 0, inp_start, inp_end, 1)}],
            ),
        }
        result = scan_fct(
            fct_pointwise_different_carry, init, inp, dim=0, reverse=reverse
        )
        expected_result = _fake_scan(
            fct_pointwise_different_carry, init=init, xs=inp, dim=0, reverse=reverse
        )
        self.assertEqual(result, expected_result)

        if autograd:
            init_flat = pytree.tree_leaves(init)
            inp_flat = pytree.tree_leaves(inp)
            self.check_autograd(result, expected_result, (*init_flat, *inp_flat))

    @skipIfTorchDynamo("don't test compile on compile")
    @skipIfNoDynamoSupport
    @skipIfCrossRef  # Arg order changes with crossref
    def test_scan_pytree_output(self):
        from torch._dynamo.testing import EagerAndRecordGraphs

        x = torch.randn(3, 10, 2, device=torch.device("cpu"))
        init = torch.randn(1, 10, 2, device=torch.device("cpu"))

        def f(fct, init, xs):
            return scan(fct, init, xs, dim=0, reverse=True)

        def combine_fn(init, x):
            a, b = (init[0] + x, init[1] - x)
            return (a, b), a - b

        # Check graph
        backend = EagerAndRecordGraphs()
        torch.compile(f, backend=backend)(combine_fn, (init, init.clone()), x)
        gm = backend.graphs[0]

        self.assertExpectedInline(
            normalize_gm(gm.print_readable(print_output=False)),
            """\
class GraphModule(torch.nn.Module):
    def forward(self, L_init_0_: "f32[1, 10, 2]", L_init_1_: "f32[1, 10, 2]", L_xs_: "f32[3, 10, 2]"):
        l_init_0_ = L_init_0_
        l_init_1_ = L_init_1_
        l_xs_ = L_xs_

        elem: "f32[3, 10, 2]" = torch.movedim(l_xs_, 0, 0);  l_xs_ = None

        flip: "f32[3, 10, 2]" = torch.flip(elem, [0]);  elem = None

        scan_combine_fn_0 = self.scan_combine_fn_0
        scan = torch.ops.higher_order.scan(scan_combine_fn_0, [l_init_0_, l_init_1_], [flip], []);  scan_combine_fn_0 = l_init_0_ = l_init_1_ = flip = None
        getitem: "f32[1, 10, 2]" = scan[0]
        getitem_1: "f32[1, 10, 2]" = scan[1]
        out: "f32[3, 1, 10, 2]" = scan[2];  scan = None

        out_1: "f32[3, 1, 10, 2]" = out.flip([0]);  out = None
        return (getitem, getitem_1, out_1)

    class scan_combine_fn_0(torch.nn.Module):
        def forward(self, child: "f32[1, 10, 2]", child_1: "f32[1, 10, 2]", child_2: "f32[10, 2]"):
            a: "f32[1, 10, 2]" = child + child_2;  child = None
            b: "f32[1, 10, 2]" = child_1 - child_2;  child_1 = child_2 = None

            child_3: "f32[1, 10, 2]" = a - b
            return [a, b, child_3]
""",  # noqa: B950
        )

    @skipIfTorchDynamo("Graph is not captured by backend if test with dynamo")
    @unittest.skipIf(not SM70OrLater, "triton")
    @requires_cuda
    @parametrize("compile_mode", ["none", "eager"])
    @parametrize("autograd", [False, True])
    def test_scan_closure_RNN(self, compile_mode, autograd):
        dim = 1
        device = torch.device("cpu")
        scan_fct = compile_mode_helper(scan, compile_mode)

        rnn = torch.nn.RNN(
            input_size=5,
            hidden_size=7,
            batch_first=True,
        )
        rnn = rnn.to(device=device)
        x = torch.randn(3, 10, 5, device=device, requires_grad=autograd)
        h = torch.randn(3, 7, device=device, requires_grad=autograd)

        W_ih = rnn.weight_ih_l0.T.clone()
        b_ih = rnn.bias_ih_l0.clone()
        W_hh = rnn.weight_hh_l0.T.clone()
        b_hh = rnn.bias_hh_l0.clone()

        if not autograd:
            W_ih = W_ih.detach()
            b_ih = b_ih.detach()
            W_hh = W_hh.detach()
            b_hh = b_hh.detach()

        expected_result = rnn(x, torch.unsqueeze(h, 0))
        expected_result_out = expected_result[0]
        expected_result_state = expected_result[1][0, :]

        result = scan_fct(
            get_scan_combine_fn("RNN", True, parameters=[W_ih, b_ih, W_hh, b_hh]),
            h,
            x,
            dim=dim,
            reverse=False,
        )
        result_cmp = [result[0], torch.movedim(result[1], 0, dim)]
        self.assertEqual(result_cmp[0], expected_result_state)
        self.assertEqual(result_cmp[1], expected_result_out)

        if autograd:
            result_flat = pytree.tree_leaves(result)
            result_exp_flat = [expected_result_state, expected_result_out]

            grad_out_expected = [torch.ones_like(r) for r in result_exp_flat]
            expected_grads = torch.autograd.grad(
                result_exp_flat,
                (
                    h,
                    x,
                    rnn.weight_ih_l0,
                    rnn.bias_ih_l0,
                    rnn.weight_hh_l0,
                    rnn.bias_hh_l0,
                ),
                grad_out_expected,
            )
            expected_add_input_grads = list(expected_grads[2:])
            expected_grads = expected_grads[:2]

            grad_out = [torch.ones_like(r) for r in result]
            grads = torch.autograd.grad(
                result_flat, (h, x, W_ih, b_ih, W_hh, b_hh), grad_out
            )
            add_input_grads = list(grads[2:])
            add_input_grads[0] = add_input_grads[0].T
            add_input_grads[2] = add_input_grads[2].T
            grads = grads[:2]
            self.assertEqual(grads, expected_grads)
            self.assertEqual(add_input_grads, expected_add_input_grads)

    @unittest.skipIf(not SM70OrLater, "triton")
    @requires_cuda
    @parametrize("reverse", [False, True])
    @parametrize("compile_mode", ["none", "eager"])
    @parametrize(
        "partial_grad", ["xs", "init", "additional_inputs", "complex", "random"]
    )
    @parametrize("device", [torch.device("cpu"), torch.device("cuda")])
    def test_scan_closure_RNN_partial_autograd(
        self, reverse, compile_mode, partial_grad, device
    ):
        dim = 1
        scan_fct = compile_mode_helper(scan, compile_mode)

        # The first two booleans are the xs
        # The second two are the inits
        # The last four are the additional_inputs
        autograds = []

        if partial_grad == "xs":
            # xs tests
            autograds.append([True, False, True, True, True, True, True, True])
            autograds.append([False, False, True, True, True, True, True, True])
        elif partial_grad == "init":
            # init tests
            autograds.append([True, True, False, True, True, True, True, True])
            autograds.append([True, True, False, False, True, True, True, True])
        elif partial_grad == "additional_inputs":
            # additional input tests
            autograds.append([True, True, True, True, False, True, False, True])
            autograds.append([True, True, True, True, False, False, False, False])
        elif partial_grad == "complex":
            # complex cases
            autograds.append([True, False, False, False, False, False, False, True])
            autograds.append([False, False, True, True, False, False, False, True])
        elif partial_grad == "random":
            # random tests
            import random

            for _ in range(5):
                autograds.append([bool(random.randint(0, 1)) for _ in range(8)])

        for autograd in autograds:
            x = torch.randn(3, 10, 5, device=device, requires_grad=autograd[0])
            x1 = torch.randn(3, 10, 5, device=device, requires_grad=autograd[1])
            h = torch.randn(3, 7, device=device, requires_grad=autograd[2])
            h_1 = torch.randn(3, 7, device=device, requires_grad=autograd[3])
            W_ih = torch.randn(5, 7, device=device, requires_grad=autograd[4])
            b_ih = torch.randn(7, device=device, requires_grad=autograd[5])
            W_hh = torch.randn(7, 7, device=device, requires_grad=autograd[6])
            b_hh = torch.randn(7, device=device, requires_grad=autograd[7])

            params = [
                p
                for p, a in zip([x, x1, h, h_1, W_ih, b_ih, W_hh, b_hh], autograd)
                if a
            ]

            def RNN(x: torch.Tensor, y: torch.Tensor):
                c_new_0 = x[0] + 1
                c_new_1 = x[1] + 1
                h_new = (
                    torch.tanh(c_new_1 + x[0] @ W_hh + b_hh)
                    + y[0] @ W_ih
                    + y[1] @ W_ih
                    + b_ih
                    + x[1]
                )
                return (c_new_0, c_new_1), h_new

            inits = (h, h_1)
            result = scan_fct(RNN, inits, (x, x1), dim=dim, reverse=reverse)
            result_exp = _fake_scan(RNN, (h, h_1), (x, x1), dim=dim, reverse=reverse)
            self.assertEqual(result, result_exp)

            if autograd:
                result_flat = pytree.tree_leaves(result)
                result_exp_flat = pytree.tree_leaves(result_exp)
                exp_grad_mask = [
                    True if r.requires_grad else False for r in result_exp_flat
                ]
                self.check_autograd(
                    [r for r, m in zip(result_flat, exp_grad_mask) if m],
                    [r for r, m in zip(result_exp_flat, exp_grad_mask) if m],
                    params,
                )

    @unittest.skipIf(not SM70OrLater, "triton")
    @requires_cuda
    @parametrize("reverse", [False, True])
    @parametrize("compile_mode", ["none", "eager"])
    @parametrize("device", [torch.device("cpu"), torch.device("cuda")])
    @parametrize("autograd", [False, True])
    def test_scan_closure_combine_fn_with_no_grad_init_carries_unequal_grad(
        self, reverse, compile_mode, device, autograd
    ):
        dim = 1
        scan_fct = compile_mode_helper(scan, compile_mode)
        x = torch.randn(3, 10, 7, device=device, requires_grad=autograd)
        h1 = torch.randn(3, 7, device=device, requires_grad=autograd)
        h2 = torch.randn(3, 7, device=device, requires_grad=autograd)

        result = scan_fct(
            get_scan_combine_fn("fct_c1_no_grad", True),
            (h1, h2),
            x,
            dim=dim,
            reverse=reverse,
        )
        result_exp = _fake_scan(
            get_scan_combine_fn("fct_c1_no_grad", True),
            (h1, h2),
            x,
            dim=dim,
            reverse=reverse,
        )
        self.assertEqual(result, result_exp)

        if autograd:
            # TODO: Ideally we should be able to select the results that require gradients like this
            # [leaf for leaf in pytree.tree_leaves(result) if leaf.requires_grad == True]
            # However, for the scan operator this does not work, as all outputs always have
            # grad_fn=<ScanAutogradOpBackward>
            res_req_grad_flat = pytree.tree_leaves(result)[1:]
            res_exp_req_grad_flat = pytree.tree_leaves(result_exp)[1:]
            self.check_autograd(res_req_grad_flat, res_exp_req_grad_flat, (x, h2))

    @unittest.skipIf(not SM70OrLater, "triton")
    @requires_cuda
    @parametrize("reverse", [False, True])
    @parametrize("compile_mode", ["none", "eager"])
    @parametrize("device", [torch.device("cpu"), torch.device("cuda")])
    @parametrize("autograd", [False, True])
    def test_scan_closure_combine_fn_with_no_grad_init_carries_equal_grad(
        self, reverse, compile_mode, device, autograd
    ):
        dim = 1
        scan_fct = compile_mode_helper(scan, compile_mode)
        x = torch.randn(3, 10, 7, device=device, requires_grad=autograd)
        h1 = torch.randn(3, 7, device=device, requires_grad=False)
        h2 = torch.randn(3, 7, device=device, requires_grad=autograd)

        result = scan_fct(
            get_scan_combine_fn("fct_c1_no_grad", True),
            (h1, h2),
            x,
            dim=dim,
            reverse=reverse,
        )
        result_exp = _fake_scan(
            get_scan_combine_fn("fct_c1_no_grad", True),
            (h1, h2),
            x,
            dim=dim,
            reverse=reverse,
        )
        self.assertEqual(result, result_exp)

        if autograd:
            # TODO: Ideally we should be able to select the results that require gradients like this
            # [leaf for leaf in pytree.tree_leaves(result) if leaf.requires_grad == True]
            # However, for the scan operator this does not work, as all outputs always have
            # grad_fn=<ScanAutogradOpBackward>
            res_req_grad_flat = pytree.tree_leaves(result)[1:]
            res_exp_req_grad_flat = pytree.tree_leaves(result_exp)[1:]
            self.check_autograd(res_req_grad_flat, res_exp_req_grad_flat, (x, h2))

    @unittest.skipIf(not SM70OrLater, "triton")
    @requires_cuda
    @parametrize("reverse", [False, True])
    @parametrize("compile_mode", ["none", "eager"])
    @parametrize("device", [torch.device("cpu"), torch.device("cuda")])
    @parametrize("autograd", [False, True])
    def test_scan_closure_combine_fn_with_no_grad_for_out(
        self, reverse, compile_mode, device, autograd
    ):
        dim = 1
        scan_fct = compile_mode_helper(scan, compile_mode)
        x = torch.randn(3, 10, 7, device=device, requires_grad=autograd)
        h1 = torch.randn(3, 7, device=device, requires_grad=autograd)
        h2 = torch.randn(3, 7, device=device, requires_grad=autograd)

        def fct_ys_no_grad(x: torch.Tensor, y: torch.Tensor):
            c1 = x[0] + y
            c2 = x[1] + y
            with torch.no_grad():
                h_new = torch.tanh(x[0] + x[1] + y)
            return (c1, c2), h_new

        result = scan_fct(fct_ys_no_grad, (h1, h2), x, dim=dim, reverse=reverse)
        result_exp = _fake_scan(fct_ys_no_grad, (h1, h2), x, dim=dim, reverse=reverse)
        self.assertEqual(result, result_exp)

        if autograd:
            self.check_autograd(result[0], result_exp[0], (x, h1, h2))

    @unittest.skipIf(not SM70OrLater, "triton")
    @requires_cuda
    @parametrize("reverse", [False, True])
    @parametrize("compile_mode", ["none", "eager"])
    @parametrize("device", [torch.device("cpu"), torch.device("cuda")])
    @parametrize("autograd", [False, True])
    def test_scan_closure_combine_fn_with_no_grad_additional_inputs_partial(
        self, reverse, compile_mode, device, autograd
    ):
        dim = 1
        scan_fct = compile_mode_helper(scan, compile_mode)
        x = torch.randn(3, 10, 7, device=device, requires_grad=autograd)
        h = torch.randn(3, 7, device=device, requires_grad=autograd)
        W_ih = torch.randn(7, 7, device=device, requires_grad=autograd)
        b_ih = torch.randn(7, device=device, requires_grad=autograd)
        W_hh = torch.randn(7, 7, device=device, requires_grad=autograd)
        b_hh = torch.randn(7, device=device, requires_grad=autograd)

        def fct_no_grad_bhh_Whh(x: torch.Tensor, y: torch.Tensor):
            c_new = y @ W_ih + b_ih + x

            h_new = c_new + 1
            with torch.no_grad():
                h_new_no_grad = torch.tanh(x @ W_hh + b_hh)
            h_new2 = h_new + h_new_no_grad

            return c_new, h_new2

        result = scan_fct(fct_no_grad_bhh_Whh, h, x, dim=dim, reverse=reverse)
        result_exp = _fake_scan(fct_no_grad_bhh_Whh, h, x, dim=dim, reverse=reverse)
        self.assertEqual(result, result_exp)

        if autograd:
            self.check_autograd(result[1], result_exp[1], (h, x, W_ih, b_ih))

    @unittest.skipIf(not SM70OrLater, "triton")
    @requires_cuda
    @parametrize("reverse", [False, True])
    @parametrize("compile_mode", ["none", "eager"])
    @parametrize("device", [torch.device("cpu"), torch.device("cuda")])
    @parametrize("autograd", [False, True])
    def test_scan_closure_combine_fn_with_no_grad_additional_inputs_all(
        self, reverse, compile_mode, device, autograd
    ):
        dim = 1
        scan_fct = compile_mode_helper(scan, compile_mode)
        x = torch.randn(3, 10, 7, device=device, requires_grad=autograd)
        h = torch.randn(3, 7, device=device, requires_grad=autograd)
        W_ih = torch.randn(7, 7, device=device, requires_grad=autograd)
        b_ih = torch.randn(7, device=device, requires_grad=autograd)
        W_hh = torch.randn(7, 7, device=device, requires_grad=autograd)
        b_hh = torch.randn(7, device=device, requires_grad=autograd)

        def fct_no_grad_bih_Wih_bhh_Whh(x: torch.Tensor, y: torch.Tensor):
            c_new = x + y
            h_new = c_new + x
            with torch.no_grad():
                c_new_no_grad = y @ W_ih + b_ih
                h_new_no_grad = torch.tanh(x @ W_hh + b_hh)
            c_new2 = c_new + c_new_no_grad
            h_new2 = h_new + h_new_no_grad
            return c_new2, h_new2

        result = scan_fct(fct_no_grad_bih_Wih_bhh_Whh, h, x, dim=dim, reverse=reverse)
        result_exp = _fake_scan(
            fct_no_grad_bih_Wih_bhh_Whh, h, x, dim=dim, reverse=reverse
        )
        self.assertEqual(result, result_exp)

        if autograd:
            self.check_autograd(result[1], result_exp[1], (h, x))

    @unittest.skipIf(not SM70OrLater, "triton")
    @requires_cuda
    @parametrize("reverse", [False, True])
    @parametrize("compile_mode", ["none", "eager"])
    @parametrize("device", [torch.device("cpu"), torch.device("cuda")])
    @parametrize("autograd", [False, True])
    def test_scan_closure_combine_fn_carries_ys_same_grad(
        self, reverse, compile_mode, device, autograd
    ):
        dim = 1
        scan_fct = compile_mode_helper(scan, compile_mode)
        x = torch.randn(3, 10, 7, device=device, requires_grad=autograd)
        h = torch.randn(3, 7, device=device, requires_grad=autograd)
        W_ih = torch.randn(7, 7, device=device, requires_grad=autograd)
        b_ih = torch.randn(7, device=device, requires_grad=autograd)
        W_hh = torch.randn(7, 7, device=device, requires_grad=autograd)
        b_hh = torch.randn(7, device=device, requires_grad=autograd)

        def fct_no_grad_bih_Wih_bhh_Whh(x: torch.Tensor, y: torch.Tensor):
            c_new = x + y
            h_new = c_new + 1
            with torch.no_grad():
                c_new_no_grad = y @ W_ih + b_ih
                h_new_no_grad = torch.tanh(x @ W_hh + b_hh)
            c_new2 = c_new + c_new_no_grad
            h_new2 = h_new + h_new_no_grad
            return c_new2, h_new2

        result = scan_fct(fct_no_grad_bih_Wih_bhh_Whh, h, x, dim=dim, reverse=reverse)
        result_exp = _fake_scan(
            fct_no_grad_bih_Wih_bhh_Whh, h, x, dim=dim, reverse=reverse
        )
        self.assertEqual(result, result_exp)

        if autograd:
            self.check_autograd(result[1], result_exp[1], (h, x))

    @unittest.skipIf(not SM70OrLater, "triton")
    @requires_cuda
    @parametrize("reverse", [False, True])
    @parametrize("compile_mode", ["none", "eager"])
    @parametrize("device", [torch.device("cpu"), torch.device("cuda")])
    @parametrize("autograd", [False, True])
    def test_scan_closure_nested(self, reverse, compile_mode, device, autograd):
        scan_fct = compile_mode_helper(scan, compile_mode)

        # Simple non-nested case
        x = torch.randn(3, 20, 5, device=device, requires_grad=autograd)
        h = torch.randn(3, 7, device=device, requires_grad=autograd)
        W = torch.randn(5, 7, device=device, requires_grad=autograd)
        b = torch.randn(7, device=device, requires_grad=autograd)

        def f1(x: torch.Tensor, y: torch.Tensor):
            c_new = y @ W + b
            h_new = torch.tanh(c_new + x)
            return c_new, h_new

        result = scan_fct(f1, h, x, dim=1, reverse=reverse)
        result_exp = _fake_scan(f1, h, x, dim=1, reverse=reverse)
        self.assertEqual(result, result_exp)

        if autograd:
            self.check_autograd(result, result_exp, (h, x, W, b))

        # Nested case
        def chain_fct(fct, f_1, f_2, xs, h_1, h_2):
            o1 = fct(
                f_1,
                h_1,
                xs,
                dim=1,
                reverse=reverse,
            )
            o2 = fct(
                f_2,
                h_2,
                o1[1],
                dim=0,
                reverse=reverse,
            )
            return o2

        x1 = torch.ones(3, 20, 5, device=device, requires_grad=autograd)
        h1 = torch.zeros(3, 7, device=device, requires_grad=autograd)
        h2 = torch.zeros(3, 3, device=device, requires_grad=autograd)
        W_1 = torch.randn(5, 7, device=device, requires_grad=autograd)
        b_1 = torch.randn(7, device=device, requires_grad=autograd)
        W_2 = torch.randn(7, 3, device=device, requires_grad=autograd)
        b_2 = torch.randn(3, device=device, requires_grad=autograd)

        def f1(x: torch.Tensor, y: torch.Tensor):
            c_new = y @ W_1 + b_1
            h_new = torch.tanh(c_new + x)
            return c_new, h_new

        def f2(x: torch.Tensor, y: torch.Tensor):
            c_new = y @ W_2 + b_2
            h_new = torch.tanh(c_new + x)
            return c_new, h_new

        result1 = chain_fct(scan_fct, f1, f2, x1, h1, h2)
        expected_result = chain_fct(_fake_scan, f1, f2, x1, h1, h2)
        self.assertEqual(result1, expected_result)

        if autograd:
            self.check_autograd(result1, expected_result, (h1, h2, x1, W_1, b_1))

        # Complex case
        x1 = torch.randn(3, 20, 3, device=device, requires_grad=autograd)
        h1 = torch.randn(3, 3, device=device, requires_grad=autograd)
        h2 = torch.randn(3, 3, device=device, requires_grad=autograd)
        W_1 = torch.randn(3, 3, device=device, requires_grad=autograd)
        b_1 = torch.randn(3, device=device, requires_grad=autograd)
        W_2 = torch.randn(3, 3, device=device, requires_grad=autograd)
        b_2 = torch.randn(3, device=device, requires_grad=autograd)

        def f1(x: torch.Tensor, y: torch.Tensor):
            c_new = y @ W_1 + b_1
            h_new = torch.tanh(c_new + x)
            return c_new, h_new

        def f2(x: torch.Tensor, y: torch.Tensor):
            c_new = y @ W_2 + b_2 * b_1 + y @ W_1
            h_new = torch.tanh(c_new + x)
            return c_new, h_new

        result1 = chain_fct(scan_fct, f1, f2, x1, h1, h2)
        expected_result = chain_fct(_fake_scan, f1, f2, x1, h1, h2)
        self.assertEqual(result1, expected_result)

        if autograd:
            self.check_autograd(
                result1, expected_result, (h1, h2, x1, W_1, b_1, W_2, b_2)
            )

    @skipIfNoDynamoSupport
    def test_scan_simple_graph_wrong_dtype(self):
        def add_wrong_dtype(x: torch.Tensor, y: torch.Tensor):
            return torch.ones_like(x + y, dtype=torch.int64), x + y

        x = torch.randn(3, 10, 2, device=torch.device("cpu"))
        init = torch.randn(1, 10, 2, device=torch.device("cpu"))

        def f(fct, init, xs):
            return scan(fct, init, xs, dim=0, reverse=True)

        # Wrong dtype
        with self.assertRaisesRegex(
            torch._dynamo.exc.UncapturedHigherOrderOpError,
            "Expected init and carry to have same metadata.*",
        ):
            f(add_wrong_dtype, init, x)

    @skipIfNoDynamoSupport
    @skipIfCrossRef  # Arg order changes with crossref
    def test_scan_simple_graph(self):
        from torch._dynamo.testing import EagerAndRecordGraphs

        x = torch.randn(3, 10, 2, device=torch.device("cpu"))
        init = torch.randn(1, 10, 2, device=torch.device("cpu"))

        def f(fct, init, xs):
            return scan(fct, init, xs, dim=0, reverse=True)

        # Correct case
        gm = make_fx(f, tracing_mode="symbolic")(
            get_scan_combine_fn("add", False), init, x
        )
        self.assertExpectedInline(
            gm.code.strip(),
            """\
def forward(self, fct_1, init_1, xs_1):
    permute = torch.ops.aten.permute.default(xs_1, [0, 1, 2])
    flip = torch.ops.aten.flip.default(permute, [0]);  permute = None
    sym_size_int_1 = torch.ops.aten.sym_size.int(init_1, 1)
    sym_size_int_2 = torch.ops.aten.sym_size.int(init_1, 2)
    sym_size_int_3 = torch.ops.aten.sym_size.int(xs_1, 1)
    sym_size_int_4 = torch.ops.aten.sym_size.int(xs_1, 2);  xs_1 = None
    scan_combine_graph_0 = self.scan_combine_graph_0
    scan = torch.ops.higher_order.scan(scan_combine_graph_0, [init_1], [flip], (sym_size_int_1, sym_size_int_2, sym_size_int_3, sym_size_int_4));  scan_combine_graph_0 = init_1 = flip = sym_size_int_1 = sym_size_int_2 = sym_size_int_3 = sym_size_int_4 = None
    getitem = scan[0]
    getitem_1 = scan[1];  scan = None
    flip_1 = torch.ops.aten.flip.default(getitem_1, [0]);  getitem_1 = None
    return (getitem, flip_1)""",  # noqa: B950
        )

        # Check graph
        backend = EagerAndRecordGraphs()
        torch.compile(f, backend=backend)(get_scan_combine_fn("add", False), init, x)
        gm = backend.graphs[0]

        self.assertExpectedInline(
            gm.code.strip(),
            """\
def forward(self, L_init_ : torch.Tensor, L_xs_ : torch.Tensor):
    l_init_ = L_init_
    l_xs_ = L_xs_
    elem = torch.movedim(l_xs_, 0, 0);  l_xs_ = None
    flip = torch.flip(elem, [0]);  elem = None
    scan_combine_fn_0 = self.scan_combine_fn_0
    scan = torch.ops.higher_order.scan(scan_combine_fn_0, [l_init_], [flip], []);  scan_combine_fn_0 = l_init_ = flip = None
    carry = scan[0]
    out = scan[1];  scan = None
    out_1 = out.flip([0]);  out = None
    return (carry, out_1)""",  # noqa: B950
        )

    @requires_cuda
    def test_scan_input_mutation(self):
        device = torch.device("cuda")

        def fct_input_mutation(x, y):
            x.add_(1)
            return x + y, x + y + 2

        x = torch.randn(3, 2, 2, device=device)
        init = torch.randn(2, 2, device=device)

        with self.assertRaisesRegex(
            # Should be
            # torch._dynamo.exc.Unsupported,
            # "Encountered aliasing during higher order op tracing for HOP.*"
            torch._dynamo.exc.UncapturedHigherOrderOpError,
            "scan must be captured completely with torch.compile.*",
        ):
            scan(fct_input_mutation, init, x, dim=0)

    @requires_cuda
    def test_scan_input_carry_alias(self):
        device = torch.device("cuda")

        def fct_input_output_alias(x, y):
            return (x[0], x[1] + y[1]), (x[1] + y[1] + 1, x[1] + y[1] + 2)

        x = torch.randn(3, 2, 2, device=device)
        y = torch.randn(3, 2, 2, device=device)
        inp = (x, y)
        init = (torch.randn(2, 2, device=device), torch.randn(2, 2, device=device))

        with self.assertRaisesRegex(
            # Should be
            # torch._dynamo.exc.Unsupported,
            # "Encountered aliasing during higher order op tracing for HOP.*"
            torch._dynamo.exc.UncapturedHigherOrderOpError,
            "scan must be captured completely with torch.compile.*",
        ):
            scan(fct_input_output_alias, init, inp, dim=0)

    @requires_cuda
    def test_scan_input_output_alias(self):
        device = torch.device("cuda")

        def fct_input_output_alias(x, y):
            return (x[0] + 1, x[1] + y[1]), (x[1], x[1] + y[1] + 2)

        x = torch.randn(3, 2, 2, device=device)
        y = torch.randn(3, 2, 2, device=device)
        inp = (x, y)
        init = (torch.randn(2, 2, device=device), torch.randn(2, 2, device=device))

        with self.assertRaisesRegex(
            # Should be
            # torch._dynamo.exc.Unsupported,
            # "Encountered aliasing during higher order op tracing for HOP.*"
            torch._dynamo.exc.UncapturedHigherOrderOpError,
            "scan must be captured completely with torch.compile.*",
        ):
            scan(fct_input_output_alias, init, inp, dim=0)

    @unittest.skipIf(not SM70OrLater, "triton")
    @requires_cuda
    def test_scan_carry_carry_alias(self):
        device = torch.device("cuda")

        def fct_carry_carry_alias(x, y):
            c = x[0] + y[1]
            return (c, c), (x[0] + y[1], x[0] + y[1] + 1)

        x = torch.randn(3, 2, 2, device=device)
        y = torch.randn(3, 2, 2, device=device)
        inp = (x, y)
        init = (torch.randn(2, 2, device=device), torch.randn(2, 2, device=device))

        with self.assertRaisesRegex(
            # Should be
            # torch._dynamo.exc.Unsupported,
            # "Encountered aliasing during higher order op tracing for HOP.*"
            torch._dynamo.exc.UncapturedHigherOrderOpError,
            "scan must be captured completely with torch.compile.*",
        ):
            scan(fct_carry_carry_alias, init, inp, dim=0)

    @unittest.skipIf(not SM70OrLater, "triton")
    @requires_cuda
    def test_scan_carry_output_alias(self):
        device = torch.device("cuda")

        def fct_carry_output_alias(x, y):
            c = x[0] + y[1]
            return (x[0] + y[1], c), (c, x[0] + y[1] + 1)

        x = torch.randn(3, 2, 2, device=device)
        y = torch.randn(3, 2, 2, device=device)
        inp = (x, y)
        init = (torch.randn(2, 2, device=device), torch.randn(2, 2, device=device))

        with self.assertRaisesRegex(
            # Should be
            # torch._dynamo.exc.Unsupported,
            # "Encountered aliasing during higher order op tracing for HOP.*"
            torch._dynamo.exc.UncapturedHigherOrderOpError,
            "scan must be captured completely with torch.compile.*",
        ):
            scan(fct_carry_output_alias, init, inp, dim=0)


class AssociativeScanModels:
    @staticmethod
    def get_scan_fct(compile_mode, combine_mode):
        # Compile the associative_scan according to the provided compile_mode
        if compile_mode != "fake":
            assoc_scan_comp = compile_mode_helper(associative_scan, compile_mode)

            def scan_fct(combine_fn, xs, dim, reverse):
                return assoc_scan_comp(combine_fn, xs, dim, reverse, combine_mode)

        else:
            scan_fct = _fake_associative_scan
        return scan_fct

    class CombineFn(torch.nn.Module):
        def __init__(self, combine_fn, dim, reverse, combine_mode, compile_mode):
            super().__init__()

            self.scan_fct = AssociativeScanModels.get_scan_fct(
                compile_mode, combine_mode
            )
            self.combine_fn = combine_fn
            self.dim = dim
            self.reverse = reverse

        def forward(self, inputs):
            results = self.scan_fct(self.combine_fn, inputs, self.dim, self.reverse)
            return results

    class Simple(torch.nn.Module):
        def __init__(self, dim, reverse, combine_mode, compile_mode):
            super().__init__()

            kwargs = {
                "dim": dim,
                "reverse": reverse,
                "combine_mode": combine_mode,
                "compile_mode": compile_mode,
            }
            self.combine_fns = [
                AssociativeScanModels.CombineFn(
                    get_scan_combine_fn("add", True), **kwargs
                ),
                AssociativeScanModels.CombineFn(
                    get_scan_combine_fn("mul", True), **kwargs
                ),
            ]

        def forward(self, inputs):
            results = []
            for combine_fn in self.combine_fns:
                results.append(combine_fn(inputs))
            return results

    class ChainFn(torch.nn.Module):
        def __init__(self, combine_fn, dim, reverse, combine_mode, compile_mode):
            super().__init__()

            chain_len = len(combine_fn)
            kwargs = {
                "combine_fn": combine_fn,
                "dim": dim,
                "reverse": reverse,
                "combine_mode": combine_mode,
            }

            # Prepare the kwargs as a list.
            self.nested_tuple = []
            for ind in range(chain_len):
                kwargs_el = {}
                for key, val in kwargs.items():
                    # Check if val is a list and if it has the same length as combine_fn
                    # If so, then use the individual elements.
                    # If not, duplicate the first element.
                    if type(val) == list and len(val) == chain_len:
                        kwargs_el[key] = val[ind]
                    else:
                        kwargs_el[key] = val

                scan_fct = AssociativeScanModels.get_scan_fct(
                    compile_mode, kwargs_el["combine_mode"]
                )
                combine_fn = kwargs_el["combine_fn"]
                del kwargs_el["combine_fn"]
                del kwargs_el["combine_mode"]
                self.nested_tuple.append((combine_fn, scan_fct, kwargs_el))

        def forward(self, inputs):
            results = inputs
            for combine_fn, scan_fct, kwargs in self.nested_tuple:
                results = combine_fn(scan_fct, results, **kwargs)
            return results

    class NestedFn(torch.nn.Module):
        def forward(self, scan_fct, inputs, **kwargs):
            combine_fn = kwargs["combine_fn"]

            # Remove combine_fn from kwargs
            del kwargs["combine_fn"]

            results = scan_fct(combine_fn, inputs, **kwargs)

            return results


@unittest.skipIf(IS_WINDOWS, "Windows not supported for this test")
@skipIfNoDynamoSupport
class AssociativeScanTests(TestCase):
    def setUp(self):
        torch._dynamo.reset()
        super().setUp()

    def _run_test(self, model, model_fake, inputs):
        result = model(inputs)
        result_exp = model_fake(inputs)
        self.assertEqual(result, result_exp)

        # Return the result of the functions under test for further investigations
        return result

    def _prepare_fake_kwargs(self, original_kwargs):
        kwargs_fake = original_kwargs.copy()
        kwargs_fake["compile_mode"] = "fake"
        return kwargs_fake

    @unittest.skipIf(not SM70OrLater, "triton")
    @requires_cuda
    @parametrize("reverse", [False, True])
    @parametrize("compile_mode", ["none", "eager", "compile", "compile_dynamic_shape"])
    @parametrize("combine_mode", ["pointwise", "generic"])
    @parametrize("device", [torch.device("cpu"), torch.device("cuda")])
    # Skipping the combination of combine_mode=pointwise and device=cpu
    # as the current implementation of pointwise does only support CUDA device
    # Skipping the combination of combine_mode=pointwise and compile_mode=compile_dynamic_shape
    # as the current implementation does not support lifted arguments
    @decorateIf(
        unittest.skip,
        lambda params: (
            params["combine_mode"] == "pointwise"
            and (
                params["device"] == torch.device("cpu")
                or params["compile_mode"] == "compile_dynamic_shape"
                or torch.version.hip
            )
        ),
    )
    def test_associative_scan_compile(
        self, combine_mode, reverse, compile_mode, device
    ):
        x = torch.randn(3, 10, 2, device=device)
        kwargs = {
            "dim": 0,
            "reverse": reverse,
            "compile_mode": compile_mode,
            "combine_mode": combine_mode,
        }
        kwargs_fake = self._prepare_fake_kwargs(kwargs)
        results = self._run_test(
            model=AssociativeScanModels.Simple(**kwargs),
            model_fake=AssociativeScanModels.Simple(**kwargs_fake),
            inputs=x,
        )

        if not reverse:
            results_torch = []
            for op_pt in [torch.cumsum, torch.cumprod]:
                results_torch.append(op_pt(x, 0))
            self.assertEqual(results, results_torch)

        # Jax Examples
        x = torch.arange(0, 4, device=device)
        kwargs = {
            "dim": 0,
            "reverse": reverse,
            "compile_mode": compile_mode,
            "combine_fn": get_scan_combine_fn("add", True),
            "combine_mode": combine_mode,
        }
        kwargs_fake = self._prepare_fake_kwargs(kwargs)
        result = self._run_test(
            model=AssociativeScanModels.CombineFn(**kwargs),
            model_fake=AssociativeScanModels.CombineFn(**kwargs_fake),
            inputs=x,
        )

        if not reverse:
            results_torch = torch.tensor([0.0, 1.0, 3.0, 6.0], dtype=torch.int64)
        else:
            results_torch = torch.tensor([6.0, 6.0, 5.0, 3.0], dtype=torch.int64)

        self.assertEqual(result, results_torch)

    @unittest.skipIf(not SM70OrLater, "triton")
    @requires_cuda
    @parametrize("reverse", [False, True])
    @parametrize("compile_mode", ["none", "eager", "compile", "compile_dynamic_shape"])
    @parametrize("combine_mode", ["pointwise", "generic"])
    @parametrize("device", [torch.device("cpu"), torch.device("cuda")])
    # Skipping the combination of combine_mode=pointwise and device=cpu
    # as the current implementation of pointwise does only support CUDA device
    # Skipping the combination of combine_mode=pointwise and compile_mode=compile_dynamic_shape
    # as the current implementation does not support lifted arguments
    @decorateIf(
        unittest.skip,
        lambda params: (
            params["combine_mode"] == "pointwise"
            and (
                params["device"] == torch.device("cpu")
                or params["compile_mode"] == "compile_dynamic_shape"
                or torch.version.hip
            )
        ),
    )
    def test_associative_scan_dim(self, combine_mode, compile_mode, reverse, device):
        import random

        random.seed(1234)

        num_dims = [random.randint(2, 5) for _ in range(4)]
        for num_dim in num_dims:
            # To avoid triggering automatic dynamic shape
            torch._dynamo.reset()
            shapes = [random.randint(1, 9) for _ in range(num_dim)]
            rnd_scan_dim = random.randint(0, num_dim - 1)
            x = torch.randn(*shapes, device=device)

            kwargs = {
                "dim": rnd_scan_dim,
                "reverse": reverse,
                "compile_mode": compile_mode,
                "combine_mode": combine_mode,
            }
            kwargs_fake = self._prepare_fake_kwargs(kwargs)
            results = self._run_test(
                model=AssociativeScanModels.Simple(**kwargs),
                model_fake=AssociativeScanModels.Simple(**kwargs_fake),
                inputs=x,
            )

            if not reverse:
                results_torch = []
                for op_pt in [torch.cumsum, torch.cumprod]:
                    results_torch.append(op_pt(x, 0))
                self.assertEqual(results, results_torch)

    @unittest.skipIf(not SM70OrLater, "triton")
    @requires_cuda
    @unittest.expectedFailure
    def test_associative_scan_dim_shape_failure(self, compile_mode, combine_mode):
        num_dims = [2]
        for num_dim in num_dims:
            shapes = [9 for _ in range(num_dim)]
            rnd_scan_dim = 0
            x = torch.randn(*shapes, device=torch.device("cuda"))

            kwargs = {
                "dim": rnd_scan_dim,
                "reverse": True,
                "compile_mode": "compile",
                "combine_mode": "generic",
            }
            kwargs_fake = self._prepare_fake_kwargs(kwargs)
            self._run_test(
                model=AssociativeScanModels.Simple(**kwargs),
                model_fake=AssociativeScanModels.Simple(**kwargs_fake),
                inputs=x,
            )

    @skipIfRocm(msg="Unsupported on ROCM yet")
    @unittest.skipIf(not SM70OrLater, "triton")
    @requires_cuda
    @parametrize("compile_mode", ["none", "eager", "compile", "compile_dynamic_shape"])
    @parametrize("combine_mode", ["pointwise", "generic"])
    @parametrize("reverse", [False, True])
    @parametrize("device", [torch.device("cpu"), torch.device("cuda")])
    # Skipping the combination of combine_mode=pointwise and device=cpu
    # as the current implementation of pointwise does only support CUDA device
    # Skipping the combination of combine_mode=pointwise and compile_mode=compile_dynamic_shape
    # as the current implementation does not support lifted arguments
    @decorateIf(
        unittest.skip,
        lambda params: (
            params["combine_mode"] == "pointwise"
            and (
                params["device"] == torch.device("cpu")
                or params["compile_mode"] == "compile_dynamic_shape"
                or torch.version.hip
            )
        ),
    )
    def test_associative_scan_tuple(self, compile_mode, combine_mode, reverse, device):
        x = torch.randn(3, 2, 2, device=device)
        y = torch.randn(3, 2, 2, device=device)
        inp = (x, y)

        kwargs = {
            "dim": 0,
            "reverse": reverse,
            "compile_mode": compile_mode,
            "combine_fn": get_scan_combine_fn("tuple_fct", True),
            "combine_mode": combine_mode,
        }
        kwargs_fake = self._prepare_fake_kwargs(kwargs)
        self._run_test(
            model=AssociativeScanModels.CombineFn(**kwargs),
            model_fake=AssociativeScanModels.CombineFn(**kwargs_fake),
            inputs=inp,
        )

    @unittest.skipIf(not SM70OrLater, "triton")
    @requires_cuda
    @parametrize("compile_mode", ["none", "eager", "compile", "compile_dynamic_shape"])
    @parametrize("combine_mode", ["pointwise", "generic"])
    @parametrize("reverse", [False, True])
    @parametrize("device", [torch.device("cpu"), torch.device("cuda")])
    def test_associative_scan_expand_in_combine_fn(
        self, compile_mode, combine_mode, reverse, device
    ):
        x = torch.randn(3, 2, 2, device=device)

        def combine_fn(x, y):
            return x * torch.sum(y, -1).expand(x.shape)

        kwargs = {
            "dim": 0,
            "reverse": reverse,
            "compile_mode": compile_mode,
            "combine_fn": combine_fn,
            "combine_mode": "generic",
        }
        kwargs_fake = self._prepare_fake_kwargs(kwargs)
        self._run_test(
            model=AssociativeScanModels.CombineFn(**kwargs),
            model_fake=AssociativeScanModels.CombineFn(**kwargs_fake),
            inputs=x,
        )

    @unittest.skipIf(not SM70OrLater, "triton")
    @requires_cuda
    @parametrize("compile_mode", ["none", "eager", "compile", "compile_dynamic_shape"])
    @parametrize("reverse", [False, True])
    @parametrize("device", [torch.device("cpu"), torch.device("cuda")])
    def test_associative_scan_non_contiguous_tensor(
        self, compile_mode, reverse, device
    ):
        x = torch.arange(30, device=device).view(10, 3).t()
        assert not x.is_contiguous()

        kwargs = {
            "dim": 0,
            "reverse": reverse,
            "compile_mode": compile_mode,
            "combine_fn": get_scan_combine_fn("add", True),
            "combine_mode": "generic",
        }
        kwargs_fake = self._prepare_fake_kwargs(kwargs)
        self._run_test(
            model=AssociativeScanModels.CombineFn(**kwargs),
            model_fake=AssociativeScanModels.CombineFn(**kwargs_fake),
            inputs=x,
        )

    @unittest.skipIf(not SM70OrLater, "triton")
    @requires_cuda
    @parametrize("compile_mode", ["none", "eager", "compile", "compile_dynamic_shape"])
    @parametrize("combine_mode", ["pointwise", "generic"])
    @parametrize("reverse", [False, True])
    @parametrize("device", [torch.device("cpu"), torch.device("cuda")])
    # Skipping the combination of combine_mode=pointwise and device=cpu
    # as the current implementation of pointwise does only support CUDA device
    # Skipping the combination of combine_mode=pointwise and compile_mode=compile_dynamic_shape
    # as the current implementation does not support lifted arguments
    @decorateIf(
        unittest.skip,
        lambda params: (
            params["combine_mode"] == "pointwise"
            and (
                params["device"] == torch.device("cpu")
                or params["compile_mode"] == "compile_dynamic_shape"
                or torch.version.hip
            )
        ),
    )
    def test_associative_scan_complex_pytree(
        self, compile_mode, combine_mode, reverse, device
    ):
        x = torch.randn(3, 2, 2, device=device)
        y = torch.randn(3, 2, 2, device=device)
        z = torch.randn(3, 2, 2, device=device)
        inp = {"i": x, "j": ([y], [{"o": z}])}

        kwargs = {
            "dim": 0,
            "reverse": reverse,
            "compile_mode": compile_mode,
            "combine_fn": get_scan_combine_fn("complex_pointwise", True),
            "combine_mode": combine_mode,
        }
        kwargs_fake = self._prepare_fake_kwargs(kwargs)
        self._run_test(
            model=AssociativeScanModels.CombineFn(**kwargs),
            model_fake=AssociativeScanModels.CombineFn(**kwargs_fake),
            inputs=inp,
        )

    @skipIfTorchDynamo("don't test compile on compile")
    @skipIfNoDynamoSupport
    @skipIfCrossRef  # Arg order changes with crossref
    def test_associative_scan_pytree_output(self):
        from torch._dynamo.testing import EagerAndRecordGraphs

        x = (
            (
                torch.randn(3, 10, 2, device=torch.device("cpu")),
                (torch.randn(3, 10, 2, device=torch.device("cpu")),),
            ),
            torch.randn(3, 10, 2, device=torch.device("cpu")),
        )

        def f(fct, xs):
            return associative_scan(
                fct, xs, dim=0, reverse=True, combine_mode="generic"
            )

        def combine_fn(x: torch.Tensor, y: torch.Tensor):
            a, b = (x[0][0] + y[1], x[0][1][0] - y[1])
            return (a, (b,)), a - b

        # Check graph
        backend = EagerAndRecordGraphs()
        torch.compile(f, backend=backend)(combine_fn, x)
        gm = backend.graphs[0]

        self.assertExpectedInline(
            normalize_gm(gm.print_readable(print_output=False)),
            """\
class GraphModule(torch.nn.Module):
    def forward(self, L_xs_0_0_: "f32[3, 10, 2]", L_xs_0_1_0_: "f32[3, 10, 2]", L_xs_1_: "f32[3, 10, 2]"):
        l_xs_0_0_ = L_xs_0_0_
        l_xs_0_1_0_ = L_xs_0_1_0_
        l_xs_1_ = L_xs_1_

        elem: "f32[3, 10, 2]" = torch.movedim(l_xs_0_0_, 0, 0);  l_xs_0_0_ = None
        elem_1: "f32[3, 10, 2]" = torch.movedim(l_xs_0_1_0_, 0, 0);  l_xs_0_1_0_ = None
        elem_2: "f32[3, 10, 2]" = torch.movedim(l_xs_1_, 0, 0);  l_xs_1_ = None

        elem_3: "f32[3, 10, 2]" = torch.flip(elem, [0]);  elem = None
        elem_4: "f32[3, 10, 2]" = torch.flip(elem_1, [0]);  elem_1 = None
        elem_5: "f32[3, 10, 2]" = torch.flip(elem_2, [0]);  elem_2 = None

        child: "f32[1, 10, 2]" = torch.ops.aten.slice(elem_3, 0, 0, -1, 2)
        child_1: "f32[1, 10, 2]" = torch.ops.aten.slice(elem_4, 0, 0, -1, 2)
        child_2: "f32[1, 10, 2]" = torch.ops.aten.slice(elem_5, 0, 0, -1, 2)

        child_3: "f32[1, 10, 2]" = torch.ops.aten.slice(elem_3, 0, 1, None, 2)
        child_4: "f32[1, 10, 2]" = torch.ops.aten.slice(elem_4, 0, 1, None, 2)
        child_5: "f32[1, 10, 2]" = torch.ops.aten.slice(elem_5, 0, 1, None, 2)

        lazy_load_decompositions = torch._functorch.vmap.lazy_load_decompositions();  lazy_load_decompositions = None

        _vmap_increment_nesting = torch._C._functorch._vmap_increment_nesting(1, 'error');  _vmap_increment_nesting = None

        _add_batch_dim: "f32[10, 2]" = torch._C._functorch._add_batch_dim(child, 0, 1);  child = None
        _add_batch_dim_1: "f32[10, 2]" = torch._C._functorch._add_batch_dim(child_1, 0, 1);  child_1 = None
        _add_batch_dim_2: "f32[10, 2]" = torch._C._functorch._add_batch_dim(child_2, 0, 1);  child_2 = _add_batch_dim_2 = None
        _add_batch_dim_3: "f32[10, 2]" = torch._C._functorch._add_batch_dim(child_3, 0, 1);  child_3 = _add_batch_dim_3 = None
        _add_batch_dim_4: "f32[10, 2]" = torch._C._functorch._add_batch_dim(child_4, 0, 1);  child_4 = _add_batch_dim_4 = None
        _add_batch_dim_5: "f32[10, 2]" = torch._C._functorch._add_batch_dim(child_5, 0, 1);  child_5 = None

        a: "f32[10, 2]" = _add_batch_dim + _add_batch_dim_5;  _add_batch_dim = None
        b: "f32[10, 2]" = _add_batch_dim_1 - _add_batch_dim_5;  _add_batch_dim_1 = _add_batch_dim_5 = None

        child_6: "f32[10, 2]" = a - b

        child_7: "f32[1, 10, 2]" = torch._C._functorch._remove_batch_dim(a, 1, 1, 0);  a = None
        child_8: "f32[1, 10, 2]" = torch._C._functorch._remove_batch_dim(b, 1, 1, 0);  b = None
        child_9: "f32[1, 10, 2]" = torch._C._functorch._remove_batch_dim(child_6, 1, 1, 0);  child_6 = None

        _vmap_decrement_nesting = torch._C._functorch._vmap_decrement_nesting();  _vmap_decrement_nesting = None

        child_10: "f32[1, 10, 2]" = torch.ops.aten.slice(elem_3, 0, 2, None, 2)
        child_11: "f32[1, 10, 2]" = torch.ops.aten.slice(elem_4, 0, 2, None, 2)
        child_12: "f32[1, 10, 2]" = torch.ops.aten.slice(elem_5, 0, 2, None, 2)

        lazy_load_decompositions_1 = torch._functorch.vmap.lazy_load_decompositions();  lazy_load_decompositions_1 = None

        _vmap_increment_nesting_1 = torch._C._functorch._vmap_increment_nesting(1, 'error');  _vmap_increment_nesting_1 = None

        _add_batch_dim_6: "f32[10, 2]" = torch._C._functorch._add_batch_dim(child_7, 0, 1)
        _add_batch_dim_7: "f32[10, 2]" = torch._C._functorch._add_batch_dim(child_8, 0, 1)
        _add_batch_dim_8: "f32[10, 2]" = torch._C._functorch._add_batch_dim(child_9, 0, 1);  _add_batch_dim_8 = None
        _add_batch_dim_9: "f32[10, 2]" = torch._C._functorch._add_batch_dim(child_10, 0, 1);  child_10 = _add_batch_dim_9 = None
        _add_batch_dim_10: "f32[10, 2]" = torch._C._functorch._add_batch_dim(child_11, 0, 1);  child_11 = _add_batch_dim_10 = None
        _add_batch_dim_11: "f32[10, 2]" = torch._C._functorch._add_batch_dim(child_12, 0, 1);  child_12 = None

        a_1: "f32[10, 2]" = _add_batch_dim_6 + _add_batch_dim_11;  _add_batch_dim_6 = None
        b_1: "f32[10, 2]" = _add_batch_dim_7 - _add_batch_dim_11;  _add_batch_dim_7 = _add_batch_dim_11 = None

        child_13: "f32[10, 2]" = a_1 - b_1

        child_14: "f32[1, 10, 2]" = torch._C._functorch._remove_batch_dim(a_1, 1, 1, 0);  a_1 = None
        child_15: "f32[1, 10, 2]" = torch._C._functorch._remove_batch_dim(b_1, 1, 1, 0);  b_1 = None
        child_16: "f32[1, 10, 2]" = torch._C._functorch._remove_batch_dim(child_13, 1, 1, 0);  child_13 = None

        _vmap_decrement_nesting_1 = torch._C._functorch._vmap_decrement_nesting();  _vmap_decrement_nesting_1 = None

        slice_10: "f32[1, 10, 2]" = torch.ops.aten.slice(elem_3, 0, 0, 1);  elem_3 = None
        cat: "f32[2, 10, 2]" = torch.cat([slice_10, child_14], dim = 0);  slice_10 = child_14 = None
        slice_11: "f32[1, 10, 2]" = torch.ops.aten.slice(elem_4, 0, 0, 1);  elem_4 = None
        cat_1: "f32[2, 10, 2]" = torch.cat([slice_11, child_15], dim = 0);  slice_11 = child_15 = None
        slice_12: "f32[1, 10, 2]" = torch.ops.aten.slice(elem_5, 0, 0, 1);  elem_5 = None
        cat_2: "f32[2, 10, 2]" = torch.cat([slice_12, child_16], dim = 0);  slice_12 = child_16 = None

        b_2: "f32[2, 10, 2]" = torch._C._nn.pad(child_7, [0, 0, 0, 0, 0, 1], 'constant', None);  child_7 = None

        stacked: "f32[2, 2, 10, 2]" = torch.stack([cat, b_2], dim = 1);  cat = b_2 = None

        interleaved: "f32[4, 10, 2]" = torch.flatten(stacked, start_dim = 0, end_dim = 1);  stacked = None

        interleaved_1: "f32[3, 10, 2]" = torch.ops.aten.slice(interleaved, 0, 0, 3);  interleaved = None

        b_3: "f32[2, 10, 2]" = torch._C._nn.pad(child_8, [0, 0, 0, 0, 0, 1], 'constant', None);  child_8 = None

        stacked_1: "f32[2, 2, 10, 2]" = torch.stack([cat_1, b_3], dim = 1);  cat_1 = b_3 = None

        interleaved_2: "f32[4, 10, 2]" = torch.flatten(stacked_1, start_dim = 0, end_dim = 1);  stacked_1 = None

        interleaved_3: "f32[3, 10, 2]" = torch.ops.aten.slice(interleaved_2, 0, 0, 3);  interleaved_2 = None

        b_4: "f32[2, 10, 2]" = torch._C._nn.pad(child_9, [0, 0, 0, 0, 0, 1], 'constant', None);  child_9 = None

        stacked_2: "f32[2, 2, 10, 2]" = torch.stack([cat_2, b_4], dim = 1);  cat_2 = b_4 = None

        interleaved_4: "f32[4, 10, 2]" = torch.flatten(stacked_2, start_dim = 0, end_dim = 1);  stacked_2 = None

        interleaved_5: "f32[3, 10, 2]" = torch.ops.aten.slice(interleaved_4, 0, 0, 3);  interleaved_4 = None

        child_17: "f32[3, 10, 2]" = interleaved_1.flip([0]);  interleaved_1 = None
        child_18: "f32[3, 10, 2]" = interleaved_3.flip([0]);  interleaved_3 = None
        child_19: "f32[3, 10, 2]" = interleaved_5.flip([0]);  interleaved_5 = None

        movedim_3: "f32[3, 10, 2]" = torch.movedim(child_17, 0, 0);  child_17 = None
        movedim_4: "f32[3, 10, 2]" = torch.movedim(child_18, 0, 0);  child_18 = None
        movedim_5: "f32[3, 10, 2]" = torch.movedim(child_19, 0, 0);  child_19 = None
        return (movedim_3, movedim_4, movedim_5)
""",  # noqa: B950
        )

    @unittest.skipIf(not SM70OrLater, "triton")
    @requires_cuda
    @parametrize("combine_mode", ["pointwise", "generic"])
    @parametrize("compile_mode", ["none", "eager", "compile", "compile_dynamic_shape"])
    @parametrize("reverse", [False, True])
    @parametrize("device", [torch.device("cpu"), torch.device("cuda")])
    # Skipping the combination of combine_mode=pointwise and device=cpu
    # as the current implementation of pointwise does only support CUDA device
    # Skipping the combination of combine_mode=pointwise and compile_mode=compile_dynamic_shape
    # as the current implementation does not support lifted arguments
    @decorateIf(
        unittest.skip,
        lambda params: (
            params["combine_mode"] == "pointwise"
            and (
                params["device"] == torch.device("cpu")
                or params["compile_mode"] == "compile_dynamic_shape"
                or torch.version.hip
            )
        ),
    )
    def test_associative_scan_downstream_scan_matmul(
        self, combine_mode, compile_mode, reverse, device
    ):
        def first_chain_fct(scan_fct, inp, **kwargs):
            o = scan_fct(get_scan_combine_fn("add", True), inp, **kwargs)
            return o

        def second_chain_fct(scan_fct, inp, **kwargs):
            W = torch.ones(2, 5, device=device)
            return inp @ W

        inp = torch.randn(3, 10, 2, device=device)
        kwargs = {
            "dim": 1,
            "reverse": reverse,
            "compile_mode": compile_mode,
            "combine_fn": [first_chain_fct, second_chain_fct],
            "combine_mode": combine_mode,
        }
        kwargs_fake = self._prepare_fake_kwargs(kwargs)
        self._run_test(
            model=AssociativeScanModels.ChainFn(**kwargs),
            model_fake=AssociativeScanModels.ChainFn(**kwargs_fake),
            inputs=inp,
        )

    @unittest.skipIf(not SM70OrLater, "triton")
    @requires_cuda
    @parametrize("combine_mode", ["pointwise", "generic"])
    @parametrize("compile_mode", ["none", "eager", "compile", "compile_dynamic_shape"])
    @parametrize("reverse", [False, True])
    @parametrize("device", [torch.device("cpu"), torch.device("cuda")])
    # Skipping the combination of combine_mode=pointwise and device=cpu
    # as the current implementation of pointwise does only support CUDA device
    # Skipping the combination of combine_mode=pointwise and compile_mode=compile_dynamic_shape
    # as the current implementation does not support lifted arguments
    @decorateIf(
        unittest.skip,
        lambda params: (
            params["combine_mode"] == "pointwise"
            and (
                params["device"] == torch.device("cpu")
                or params["compile_mode"] == "compile_dynamic_shape"
                or torch.version.hip
            )
        ),
    )
    def test_associative_scan_downstream_scan_scan(
        self, combine_mode, compile_mode, reverse, device
    ):
        def first_chain_fct(scan_fct, inp, **kwargs):
            o1 = scan_fct(get_scan_combine_fn("add", True), inp, **kwargs)
            return o1

        def second_chain_fct(scan_fct, inp, **kwargs):
            o2 = scan_fct(get_scan_combine_fn("add", True), inp, **kwargs)
            return o2

        inp = torch.randn(3, 10, 2, device=device)

        kwargs = {
            "dim": 1,
            "reverse": reverse,
            "compile_mode": compile_mode,
            "combine_fn": [first_chain_fct, second_chain_fct],
            "combine_mode": combine_mode,
        }
        kwargs_fake = self._prepare_fake_kwargs(kwargs)
        self._run_test(
            model=AssociativeScanModels.ChainFn(**kwargs),
            model_fake=AssociativeScanModels.ChainFn(**kwargs_fake),
            inputs=inp,
        )

    @unittest.skipIf(not SM70OrLater, "triton")
    @requires_cuda
    @parametrize("combine_mode", ["pointwise", "generic"])
    @parametrize("compile_mode", ["none", "eager", "compile", "compile_dynamic_shape"])
    @parametrize("reverse_first", [False, True])
    @parametrize("same_direction", [False, True])
    @parametrize("device", [torch.device("cpu"), torch.device("cuda")])
    # Skipping the combination of combine_mode=pointwise and device=cpu
    # as the current implementation of pointwise does only support CUDA device
    # Skipping the combination of combine_mode=pointwise and compile_mode=compile_dynamic_shape
    # as the current implementation does not support lifted arguments
    @decorateIf(
        unittest.skip,
        lambda params: (
            params["combine_mode"] == "pointwise"
            and (
                params["device"] == torch.device("cpu")
                or params["compile_mode"] == "compile_dynamic_shape"
                or torch.version.hip
            )
        ),
    )
    def test_associative_scan_downstream_scan_scan_different_dim(
        self, combine_mode, compile_mode, reverse_first, same_direction, device
    ):
        reverse_second = reverse_first if same_direction else not reverse_first

        def first_chain_fct(scan_fct, inp, **kwargs):
            o1 = scan_fct(get_scan_combine_fn("add", True), inp, **kwargs)
            return o1

        def second_chain_fct(scan_fct, inp, **kwargs):
            o2 = scan_fct(get_scan_combine_fn("add", True), inp, **kwargs)
            return o2

        inp = torch.randn(3, 10, 2, device=device)

        kwargs = {
            "dim": [1, 0],
            "reverse": [reverse_first, reverse_second],
            "compile_mode": compile_mode,
            "combine_fn": [first_chain_fct, second_chain_fct],
            "combine_mode": [combine_mode, combine_mode],
        }
        kwargs_fake = self._prepare_fake_kwargs(kwargs)
        self._run_test(
            model=AssociativeScanModels.ChainFn(**kwargs),
            model_fake=AssociativeScanModels.ChainFn(**kwargs_fake),
            inputs=inp,
        )

    # TODO: Does not work because of the usage of vmap witin associative_scan
    # TODO: Re-enable additional parameters again once this issues has been resolved
    @unittest.skipIf(not SM70OrLater, "triton")
    @requires_cuda
    @unittest.expectedFailure
    def test_associative_scan_nested(self):
        combine_mode = "pointwise"
        compile_mode = "eager"
        reverse_first = False
        same_direction = False
        device = torch.device("cuda")

        reverse_second = reverse_first if same_direction else not reverse_first

        def first_nested_fct(x, y):
            y_new = associative_scan(
                second_nested_fct,
                y,
                0,
                reverse=reverse_second,
                combine_mode=combine_mode,
            )
            return x + y_new

        def first_nested_fct_fake(x, y):
            y_new = _fake_associative_scan(
                second_nested_fct, y, 0, reverse=reverse_second
            )
            return x + y_new

        def second_nested_fct(x, y):
            return x * y

        inp = torch.randn(3, 10, 2, device=device)

        kwargs = {
            "dim": 0,
            "reverse": reverse_first,
            "compile_mode": compile_mode,
            "combine_fn": first_nested_fct,
            "combine_mode": combine_mode,
        }
        kwargs_fake = self._prepare_fake_kwargs(kwargs)
        kwargs_fake["combine_fn"] = first_nested_fct_fake
        self._run_test(
            model=AssociativeScanModels.NestedFn(**kwargs),
            model_fake=AssociativeScanModels.NestedFn(**kwargs_fake),
            inputs=inp,
        )

    @unittest.skipIf(not SM70OrLater, "triton")
    @requires_cuda
    @parametrize("compile_mode", ["none", "eager", "compile", "compile_dynamic_shape"])
    @parametrize("loop_type", ["for"])
    @parametrize("reverse", [False, True])
    @parametrize("device", [torch.device("cpu"), torch.device("cuda")])
    def test_associative_scan_loop_in_combine_fn(
        self, compile_mode, loop_type, reverse, device
    ):
        def combine_fn(x, y):
            cnt = torch.zeros_like(y[0, :])
            if loop_type == "while":

                def cond_fn(ind, loop_val):
                    return (loop_val < 5)[0]

                def body_fn(ind, loop_val):
                    return ind + 1, loop_val + torch.abs(ind)

                new_ind, cnt = torch.while_loop(
                    cond_fn=cond_fn,
                    body_fn=body_fn,
                    carried_inputs=(
                        torch.zeros(1, dtype=torch.int32, device=cnt.device),
                        cnt,
                    ),
                )
            else:
                for ind in range(10):
                    cnt += torch.abs(y[ind])
            return x * cnt

        inp = torch.randn(3, 10, 1, device=device) * 2

        kwargs = {
            "dim": 0,
            "reverse": reverse,
            "compile_mode": compile_mode,
            "combine_fn": combine_fn,
            "combine_mode": "generic",
        }
        kwargs_fake = self._prepare_fake_kwargs(kwargs)
        self._run_test(
            model=AssociativeScanModels.CombineFn(**kwargs),
            model_fake=AssociativeScanModels.CombineFn(**kwargs_fake),
            inputs=inp,
        )

    # TODO: Does not work because of the usage of vmap witin associative_scan
    # TODO: Re-enable additional parameters again once this issues has been resolved
    @unittest.skipIf(not SM70OrLater, "triton")
    @requires_cuda
    @unittest.expectedFailure
    def test_associative_scan_loop_in_combine_fn_failure(self):
        compile_mode = "none"
        loop_type = "while"
        reverse = False
        device = torch.device("cuda")

        def combine_fn(x, y):
            _cnt = torch.zeros_like(y[0, :])
            if loop_type == "while":

                def cond_fn(ind, loop_val):
                    return (loop_val < 5)[0]

                def body_fn(ind, loop_val):
                    return ind + 1, loop_val + torch.abs(ind)

        inp = torch.randn(3, 10, 1, device=device) * 2

        kwargs = {
            "dim": 0,
            "reverse": reverse,
            "compile_mode": compile_mode,
            "combine_fn": combine_fn,
            "combine_mode": "generic",
        }
        kwargs_fake = self._prepare_fake_kwargs(kwargs)
        self._run_test(
            model=AssociativeScanModels.CombineFn(**kwargs),
            model_fake=AssociativeScanModels.CombineFn(**kwargs_fake),
            inputs=inp,
        )

    @unittest.skipIf(not SM70OrLater, "triton")
    @requires_cuda
    @parametrize("compile_mode", ["none", "eager", "compile", "compile_dynamic_shape"])
    @parametrize("reverse", [False, True])
    @parametrize("device", [torch.device("cpu"), torch.device("cuda")])
    # Skipping the combination of compile_mode=compile_dynamic_shape
    # as the current implementation does not support lifted arguments
    @decorateIf(
        unittest.skip,
        lambda params: (
            params["device"] == torch.device("cpu")
            or params["compile_mode"] == "compile_dynamic_shape"
            or torch.version.hip
        ),
    )
    def test_associative_scan_cond_in_combine_fn(self, compile_mode, reverse, device):
        def combine_fn(x, y):
            val = cond(torch.sum(y) > 0.0, lambda y: y.clone(), lambda y: 1.0 - y, (y,))
            return x * val

        inp = torch.randn(3, 10, 1, device=device)

        kwargs = {
            "dim": 0,
            "reverse": reverse,
            "compile_mode": compile_mode,
            "combine_fn": combine_fn,
            "combine_mode": "generic",
        }
        kwargs_fake = self._prepare_fake_kwargs(kwargs)
        self._run_test(
            model=AssociativeScanModels.CombineFn(**kwargs),
            model_fake=AssociativeScanModels.CombineFn(**kwargs_fake),
            inputs=inp,
        )

    # TODO: Does not work because of the usage of vmap witin associative_scan
    # TODO: Re-enable additional parameters again once this issues has been resolved
    @unittest.skipIf(not SM70OrLater, "triton")
    @requires_cuda
    @unittest.expectedFailure
    def test_associative_scan_map_in_combine_fn(self):
        compile_mode = "none"
        reverse = False
        device = torch.device("cuda")

        def combine_fn(x, y):
            def body(x, y):
                return x + y

            y_init = y[0]
            y_new = control_flow.map(body, y, y_init)
            return x * y_new

        inp = torch.randn(3, 10, 1, device=device)

        kwargs = {
            "dim": 0,
            "reverse": reverse,
            "compile_mode": compile_mode,
            "combine_fn": combine_fn,
            "combine_mode": "generic",
        }
        kwargs_fake = self._prepare_fake_kwargs(kwargs)
        self._run_test(
            model=AssociativeScanModels.CombineFn(**kwargs),
            model_fake=AssociativeScanModels.CombineFn(**kwargs_fake),
            inputs=inp,
        )

    @unittest.skipIf(not SM70OrLater, "triton")
    @requires_cuda
    @parametrize("compile_mode", ["none", "eager", "compile", "compile_dynamic_shape"])
    @parametrize("reverse", [False, True])
    @parametrize("device", [torch.device("cpu"), torch.device("cuda")])
    def test_associative_scan_vmap_in_combine_fn(self, compile_mode, reverse, device):
        def combine_fn(x, y):
            def body(x):
                return x**2

            mapped_body = torch.vmap(body, 0, 0)
            y_new = mapped_body(y)
            return x + y_new

        inp = torch.randn(3, 10, 2, device=device)

        kwargs = {
            "dim": 0,
            "reverse": reverse,
            "compile_mode": compile_mode,
            "combine_fn": combine_fn,
            "combine_mode": "generic",
        }
        kwargs_fake = self._prepare_fake_kwargs(kwargs)
        self._run_test(
            model=AssociativeScanModels.CombineFn(**kwargs),
            model_fake=AssociativeScanModels.CombineFn(**kwargs_fake),
            inputs=inp,
        )

    @unittest.skipIf(not SM70OrLater, "triton")
    @requires_cuda
    @parametrize("reverse", [False, True])
    @parametrize("compile_mode", ["none", "eager", "compile", "compile_dynamic_shape"])
    @parametrize("device", [torch.device("cpu"), torch.device("cuda")])
    # Skipping the combination of associative_scan and device=cpu
    # as the current implementation of pointwise does only support CUDA device
    @decorateIf(
        unittest.skip,
        lambda params: (params["device"] == torch.device("cpu")),
    )
    def test_associative_scan_non_pointwise_generic(
        self, reverse, compile_mode, device
    ):
        x = torch.randn(3, 10, 2, device=device)

        kwargs = {
            "dim": 0,
            "reverse": reverse,
            "compile_mode": compile_mode,
            "combine_fn": get_scan_combine_fn("non_pointwise", True),
            "combine_mode": "generic",
        }
        kwargs_fake = self._prepare_fake_kwargs(kwargs)
        self._run_test(
            model=AssociativeScanModels.CombineFn(**kwargs),
            model_fake=AssociativeScanModels.CombineFn(**kwargs_fake),
            inputs=x,
        )

    @skipIfRocm(msg="Unsupported on ROCM yet")
    @unittest.skipIf(not SM70OrLater, "triton")
    @requires_cuda
    @parametrize("compile_mode", ["none", "eager", "compile", "compile_dynamic_shape"])
    @parametrize("combine_mode", ["pointwise", "generic"])
    @parametrize("reverse", [False, True])
    @parametrize("device", [torch.device("cpu"), torch.device("cuda")])
    # Skipping the combination of combine_mode=pointwise and device=cpu
    # as the current implementation of pointwise does only support CUDA device
    # Skipping the combination of combine_mode=pointwise and compile_mode=compile_dynamic_shape
    # as the current implementation does not support lifted arguments
    @decorateIf(
        unittest.skip,
        lambda params: (
            params["combine_mode"] == "pointwise"
            and (
                params["device"] == torch.device("cpu")
                or params["compile_mode"] == "compile_dynamic_shape"
                or torch.version.hip
            )
        ),
    )
    def test_associative_scan_binary_operator(
        self, compile_mode, combine_mode, reverse, device
    ):
        state_dim = 20
        timesteps = 10
        projected_inputs = torch.randn(
            timesteps, state_dim, requires_grad=True, device=device
        )
        A = torch.randn(state_dim, requires_grad=True, device=device)
        elements = (A.repeat((timesteps, 1)), projected_inputs)

        kwargs = {
            "dim": 0,
            "reverse": reverse,
            "compile_mode": compile_mode,
            "combine_fn": get_scan_combine_fn("s5_operator", True),
            "combine_mode": combine_mode,
        }
        kwargs_fake = self._prepare_fake_kwargs(kwargs)
        self._run_test(
            model=AssociativeScanModels.CombineFn(**kwargs),
            model_fake=AssociativeScanModels.CombineFn(**kwargs_fake),
            inputs=elements,
        )

    @skipIfRocm(msg="Unsupported on ROCM yet")
    @unittest.skipIf(not SM70OrLater, "triton")
    @requires_cuda
    @parametrize("compile_mode", ["none", "eager", "compile", "compile_dynamic_shape"])
    @parametrize("reverse", [False, True])
    @parametrize("device", [torch.device("cpu"), torch.device("cuda")])
    def test_associative_scan_different_input_size(self, compile_mode, reverse, device):
        batch = 5
        hidden_dim = 3
        length = 10
        dstate = 7

        deltaA = torch.randn(
            (batch, hidden_dim, length, dstate), requires_grad=True, device=device
        )
        deltaB_u = torch.randn(
            (batch, hidden_dim, length, dstate), requires_grad=True, device=device
        )
        C = torch.randn((batch, dstate, length), requires_grad=True, device=device)
        x = torch.randn(
            (batch, hidden_dim, length, dstate), requires_grad=True, device=device
        )
        y = torch.randn((batch, hidden_dim, length), requires_grad=True, device=device)
        elements = (x, deltaA, deltaB_u, C, y)

        kwargs = {
            "dim": 2,
            "reverse": reverse,
            "compile_mode": compile_mode,
            "combine_fn": get_scan_combine_fn("different_input_size_operator", True),
            "combine_mode": "generic",
        }
        kwargs_fake = self._prepare_fake_kwargs(kwargs)
        self._run_test(
            model=AssociativeScanModels.CombineFn(**kwargs),
            model_fake=AssociativeScanModels.CombineFn(**kwargs_fake),
            inputs=elements,
        )

    @unittest.skipIf(not SM70OrLater, "triton")
    @requires_cuda
    def test_associative_scan_different_input_size_wrong_dim(self):
        batch = 5
        hidden_dim = 3
        length = 10
        dstate = 7

        deltaA = torch.randn(
            (batch, hidden_dim, length, dstate), device=torch.device("cuda")
        )
        deltaB_u = torch.randn(
            (batch, hidden_dim, length, dstate), device=torch.device("cuda")
        )
        C = torch.randn((batch, dstate, length), device=torch.device("cuda"))
        x = torch.randn(
            (batch, hidden_dim, length, dstate), device=torch.device("cuda")
        )
        y = torch.randn(
            (batch, hidden_dim, length, dstate), device=torch.device("cuda")
        )
        elements = (x, deltaA, deltaB_u, C, y)

        with self.assertRaisesRegex(
            ValueError,
            "All xs leaves must at least have.*",
        ):
            associative_scan(
                get_scan_combine_fn("different_input_size_operator", True),
                elements,
                3,
                combine_mode="pointwise",
            )

    @unittest.skipIf(not SM70OrLater, "triton")
    @unittest.skipIf(not torch.cuda.is_available(), "Test requires CUDA.")
    @parametrize("compile_mode", ["none", "eager", "compile", "compile_dynamic_shape"])
    @parametrize("combine_mode", ["pointwise", "generic"])
    @parametrize("reverse", [False, True])
    @parametrize("device", [torch.device("cpu"), torch.device("cuda")])
    # Skipping the combine_mode=pointwise
    # as the current implementation of associative_scan lowering
    # does not support lifted arguments
    @decorateIf(
        unittest.skip,
        lambda params: (params["combine_mode"] == "pointwise"),
    )
    def test_associative_scan_freevars_simple(
        self, compile_mode, combine_mode, reverse, device
    ):
        H = torch.rand(2, device=device)

        def fct_freevars1(x: torch.Tensor, y: torch.Tensor):
            return x * H + y * 2

        def fct_freevars2(x: torch.Tensor, y: torch.Tensor):
            return x * H + y * H

        H1 = torch.rand(1, device=device)
        H2 = torch.rand(1, device=device)

        def fct_freevars3(x: torch.Tensor, y: torch.Tensor):
            return x * H1 + y * H2

        inp = torch.randn(3, 2, 2, device=device)

        for fct, param in [
            (fct_freevars1, (H,)),
            (fct_freevars2, (H,)),
            (fct_freevars3, (H1, H2)),
        ]:
            kwargs = {
                "dim": 0,
                "reverse": reverse,
                "compile_mode": compile_mode,
                "combine_fn": fct,
                "combine_mode": combine_mode,
            }
            kwargs_fake = self._prepare_fake_kwargs(kwargs)
            self._run_test(
                model=AssociativeScanModels.CombineFn(**kwargs),
                model_fake=AssociativeScanModels.CombineFn(**kwargs_fake),
                inputs=inp,
            )

    @unittest.skipIf(not SM70OrLater, "triton")
    @unittest.skipIf(not torch.cuda.is_available(), "Test requires CUDA.")
    @parametrize("compile_mode", ["none", "eager", "compile", "compile_dynamic_shape"])
    @parametrize("combine_mode", ["pointwise", "generic"])
    @parametrize("reverse", [False, True])
    @parametrize("device", [torch.device("cpu"), torch.device("cuda")])
    # Skipping the combine_mode=pointwise
    # as the current implementation of associative_scan lowering
    # does not support lifted arguments
    @decorateIf(
        unittest.skip,
        lambda params: (params["combine_mode"] == "pointwise"),
    )
    def test_associative_scan_freevars_nested(
        self, compile_mode, combine_mode, reverse, device
    ):
        H1 = torch.rand(4, 5, device=device)
        H2 = torch.rand(4, 1, device=device)

        def fct_nested_outside(x: torch.Tensor, y: torch.Tensor):
            def inner(xi):
                return xi * H2

            ret = inner(y)
            return x + ret * H1

        def fct_nested_outside_fake(x: torch.Tensor, y: torch.Tensor):
            def inner(xi):
                return xi * H2

            ret = inner(y)
            return x + ret * H1

        H1_i = torch.rand(4, 5, device=device)

        # TODO: Using random tensors in the `combine_fn` triggers the vmap randomness error:
        # RuntimeError: vmap: called random operation while in randomness error mode.
        # Please either use the 'same' or 'different' randomness flags on vmap or perform the randomness operation out of vmap
        def fct_nested_inside(x: torch.Tensor, y: torch.Tensor):
            # H2_i = torch.rand(4, 1, device=device)
            H2_i = torch.ones(4, 1, device=device) * 42

            def inner(xi):
                return xi * H2_i

            ret = inner(y)
            return x + ret * H1

        def fct_nested_inside_fake(x: torch.Tensor, y: torch.Tensor):
            # H2_i = torch.rand(4, 1, device=device)
            H2_i = torch.ones(4, 1, device=device) * 42

            def inner(xi):
                return xi * H2_i

            ret = inner(y)
            return x + ret * H1

        inp = torch.randn(3, 4, 5, device=device)

        for fct, fct_fake, param in [
            (fct_nested_outside, fct_nested_outside_fake, (H1, H2)),
            (fct_nested_inside, fct_nested_inside_fake, (H1_i,)),
        ]:
            kwargs = {
                "dim": 0,
                "reverse": reverse,
                "compile_mode": compile_mode,
                "combine_fn": fct,
                "combine_mode": combine_mode,
            }
            kwargs_fake = self._prepare_fake_kwargs(kwargs)
            kwargs_fake["combine_fn"] = fct_fake
            self._run_test(
                model=AssociativeScanModels.CombineFn(**kwargs),
                model_fake=AssociativeScanModels.CombineFn(**kwargs_fake),
                inputs=inp,
            )

    @unittest.skipIf(not SM70OrLater, "triton")
    @unittest.skipIf(not torch.cuda.is_available(), "Test requires CUDA.")
    @parametrize("compile_mode", ["none", "eager", "compile", "compile_dynamic_shape"])
    @parametrize("combine_mode", ["pointwise", "generic"])
    @parametrize("reverse", [False, True])
    @parametrize("device", [torch.device("cpu"), torch.device("cuda")])
    # Skipping the combine_mode=pointwise
    # as the current implementation of associative_scan lowering
    # does not support lifted arguments
    @decorateIf(
        unittest.skip,
        lambda params: (params["combine_mode"] == "pointwise"),
    )
    def test_associative_scan_freevars_fct(
        self, compile_mode, combine_mode, reverse, device
    ):
        def additional_fct_no_add_inp(x, y):
            return x * y

        def fct_nested_outside(x: torch.Tensor, y: torch.Tensor):
            ret = additional_fct_no_add_inp(y, y)
            return x + ret

        inp = torch.randn(3, 4, 5, device=device)

        kwargs = {
            "dim": 0,
            "reverse": reverse,
            "compile_mode": compile_mode,
            "combine_fn": fct_nested_outside,
            "combine_mode": combine_mode,
        }
        kwargs_fake = self._prepare_fake_kwargs(kwargs)
        self._run_test(
            model=AssociativeScanModels.CombineFn(**kwargs),
            model_fake=AssociativeScanModels.CombineFn(**kwargs_fake),
            inputs=inp,
        )

    @unittest.skipIf(not SM70OrLater, "triton")
    @unittest.skipIf(not torch.cuda.is_available(), "Test requires CUDA.")
    @parametrize("compile_mode", ["none", "eager", "compile", "compile_dynamic_shape"])
    @parametrize("reverse", [False, True])
    @parametrize("device", [torch.device("cpu"), torch.device("cuda")])
    def test_associative_scan_freevars_fct_generic(self, compile_mode, reverse, device):
        def additional_fct_no_add_inp(x, y):
            return x * y

        def fct_nested_outside(x: torch.Tensor, y: torch.Tensor):
            ret = associative_scan(
                additional_fct_no_add_inp, y, 1, combine_mode="generic"
            )
            return x + ret

        def fct_nested_outside_fake(x: torch.Tensor, y: torch.Tensor):
            ret = _fake_associative_scan(additional_fct_no_add_inp, y, 1)
            return x + ret

        inp = torch.randn(3, 4, 5, device=device)

        kwargs = {
            "dim": 0,
            "reverse": reverse,
            "compile_mode": compile_mode,
            "combine_fn": fct_nested_outside,
            "combine_mode": "generic",
        }
        kwargs_fake = self._prepare_fake_kwargs(kwargs)
        kwargs_fake["combine_fn"] = fct_nested_outside_fake
        self._run_test(
            model=AssociativeScanModels.CombineFn(**kwargs),
            model_fake=AssociativeScanModels.CombineFn(**kwargs_fake),
            inputs=inp,
        )

    @unittest.skipIf(not SM70OrLater, "triton")
    @unittest.skipIf(not torch.cuda.is_available(), "Test requires CUDA.")
    @parametrize("compile_mode", ["none", "eager", "compile", "compile_dynamic_shape"])
    @parametrize("combine_mode", ["pointwise", "generic"])
    @parametrize("reverse", [False, True])
    @parametrize("device", [torch.device("cpu"), torch.device("cuda")])
    # Skipping the combine_mode=pointwise
    # as the current implementation of associative_scan lowering
    # does not support lifted arguments
    @decorateIf(
        unittest.skip,
        lambda params: (params["combine_mode"] == "pointwise"),
    )
    def test_associative_scan_freevars_shape_check(
        self, compile_mode, combine_mode, reverse, device
    ):
        H = torch.eye(2, device=device, requires_grad=True)

        def fct_freevars(x: torch.Tensor, y: torch.Tensor):
            return x @ H + y

        inp = torch.randn(2, 2, 3, device=device, requires_grad=True)

        kwargs = {
            "dim": 2,
            "reverse": reverse,
            "compile_mode": compile_mode,
            "combine_fn": fct_freevars,
            "combine_mode": combine_mode,
        }
        kwargs_fake = self._prepare_fake_kwargs(kwargs)
        self._run_test(
            model=AssociativeScanModels.CombineFn(**kwargs),
            model_fake=AssociativeScanModels.CombineFn(**kwargs_fake),
            inputs=inp,
        )

    @unittest.skipIf(not SM70OrLater, "triton")
    @unittest.skipIf(not torch.cuda.is_available(), "Test requires CUDA.")
    @parametrize("compile_mode", ["none", "eager", "compile", "compile_dynamic_shape"])
    @parametrize("reverse", [False, True])
    @parametrize("device", [torch.device("cpu"), torch.device("cuda")])
    @parametrize("combine_mode", ["pointwise", "generic"])
    # Skipping the combine_mode=pointwise
    # as the current implementation of associative_scan lowering
    # does not support lifted arguments
    @decorateIf(
        unittest.skip,
        lambda params: (params["combine_mode"] == "pointwise"),
    )
    def test_associative_scan_freevars_pytree(
        self, compile_mode, combine_mode, reverse, device
    ):
        xf = torch.randn(2, 2, device=device, requires_grad=True)
        yf = torch.randn(2, 2, device=device, requires_grad=True)
        zf = torch.randn(2, 2, device=device, requires_grad=True)
        inpf = {"i": xf, "j": ([yf], [{"o": zf}])}

        def fct_pointwise(x, y):
            return {
                "i": (x["i"] * y["i"]) + inpf["i"],
                "j": (
                    [(x["j"][0][0] * y["j"][0][0]) + inpf["j"][0][0]],
                    [
                        {
                            "o": (x["j"][1][0]["o"] + y["j"][1][0]["o"])
                            + inpf["j"][1][0]["o"]
                        }
                    ],
                ),
            }

        x = torch.randn(3, 2, 2, device=device, requires_grad=True)
        y = torch.randn(3, 2, 2, device=device, requires_grad=True)
        z = torch.randn(3, 2, 2, device=device, requires_grad=True)
        inp = {"i": x, "j": ([y], [{"o": z}])}

        kwargs = {
            "dim": 0,
            "reverse": reverse,
            "compile_mode": compile_mode,
            "combine_fn": fct_pointwise,
            "combine_mode": combine_mode,
        }
        kwargs_fake = self._prepare_fake_kwargs(kwargs)
        self._run_test(
            model=AssociativeScanModels.CombineFn(**kwargs),
            model_fake=AssociativeScanModels.CombineFn(**kwargs_fake),
            inputs=inp,
        )

    @unittest.skipIf(not SM70OrLater, "triton")
    def test_associative_scan_sparse_tensor(self):
        x = torch.tensor(
            [[[0.0, 0], [1.0, 2.0]], [[0.0, 0], [3.0, 4.0]], [[0.0, 0], [5.0, 6.0]]]
        ).to_sparse()

        with self.assertRaisesRegex(
            ValueError,
            "xs leaves must dense Tensors.*",
        ):
            associative_scan(
                get_scan_combine_fn("add", True), x, 0, combine_mode="generic"
            )

    @unittest.skipIf(not SM70OrLater, "triton")
    @requires_cuda
    def test_associative_scan_combine_fn_wrong_meta_in_combine_fn(self):
        device = torch.device("cuda")
        B, N, C, H, W = 3, 3, 2, 3, 3
        x = torch.randn(B, N, C, H, W, device=device)

        def fct_wrong_dtype(x, y):
            return (x + y).to(torch.int64)

        def fct_wrong_device(x, y):
            return (x + y).to(
                torch.device("cpu") if device.type == "cuda" else torch.device("cuda")
            )

        def fct_wrong_stride(x, y):
            return (x + y).to(memory_format=torch.channels_last)

        for fct in [fct_wrong_dtype, fct_wrong_device, fct_wrong_stride]:
            with self.assertRaisesRegex(
                torch._dynamo.exc.UncapturedHigherOrderOpError,
                "Expected initial_xs and combine_fn_output to have same metadata.*",
            ):
                associative_scan(fct, x, 0)

    @unittest.skipIf(not SM70OrLater, "triton")
    def test_associative_scan_wrong_pytree(self):
        def fct_wrong_pytree(x, y):
            return {
                "i": x["i"] * y["j"][0][0],
                "k": torch.tensor(0.0),
                "j": ([x["j"][1][0]["o"]], [{"o": torch.sin(x["i"])}]),
            }

        x = torch.randn(3, 2, 2)
        y = torch.randn(3, 2, 2)
        z = torch.randn(3, 2, 2)
        inp = {"i": x, "j": ([y], [{"o": z}])}

        with self.assertRaisesRegex(
            AssertionError,
            "Combin_fn received wrong number of arguments.*",
        ):
            associative_scan(fct_wrong_pytree, inp, 0, combine_mode="generic")

    @unittest.skipIf(not SM70OrLater, "triton")
    @requires_cuda
    def test_associative_scan_non_pointwise(self):
        device = torch.device("cuda")
        x = torch.randn(3, 10, 2, device=device)
        with self.assertRaisesRegex(
            # Should be:
            RuntimeError,
            r"For combine_mode='pointwise', the combine_fn needs to be pointwise",
        ):
            associative_scan(
                get_scan_combine_fn("non_pointwise", True),
                x,
                0,
                combine_mode="pointwise",
            )

    @requires_cuda
    def test_associative_scan_input_mutation(self):
        device = torch.device("cuda")

        def fct_input_mutation(x, y):
            x.add_(1)
            return x + y

        x = torch.randn(3, 2, 2, device=device)

        with self.assertRaisesRegex(
            # Should be
            # torch._dynamo.exc.Unsupported,
            # "Encountered aliasing during higher order op tracing for HOP.*"
            torch._dynamo.exc.UncapturedHigherOrderOpError,
            "associative_scan must be captured completely with torch.compile.*",
        ):
            associative_scan(fct_input_mutation, x, 0)

    @requires_cuda
    def test_associative_scan_input_output_alias(self):
        device = torch.device("cuda")

        def fct_input_output_alias(x, y):
            return x[0], x[1] + y[1]

        x = torch.randn(3, 2, 2, device=device)
        y = torch.randn(3, 2, 2, device=device)
        inp = (x, y)

        with self.assertRaisesRegex(
            # Should be
            # torch._dynamo.exc.Unsupported,
            # "Encountered aliasing during higher order op tracing for HOP.*"
            torch._dynamo.exc.UncapturedHigherOrderOpError,
            "associative_scan must be captured completely with torch.compile.*",
        ):
            associative_scan(fct_input_output_alias, inp, 0)

    @unittest.skipIf(not SM70OrLater, "triton")
    @requires_cuda
    def test_associative_scan_output_output_alias(self):
        device = torch.device("cuda")

        def fct_output_output_alias(x, y):
            c = x[0] + y[1]
            return c, c

        x = torch.randn(3, 2, 2, device=device)
        y = torch.randn(3, 2, 2, device=device)
        inp = (x, y)

        with self.assertRaisesRegex(
            # Should be
            # torch._dynamo.exc.Unsupported,
            # "Encountered aliasing during higher order op tracing for HOP.*"
            torch._dynamo.exc.UncapturedHigherOrderOpError,
            "associative_scan must be captured completely with torch.compile.*",
        ):
            associative_scan(fct_output_output_alias, inp, 0)


@unittest.skipIf(IS_WINDOWS, "Windows not supported for this test")
@skipIfNoDynamoSupport
class TestControlFlowTraced(TestCase):
    def setUp(self):
        torch._dynamo.reset()
        super().setUp()

    def _check_tracing(self, fn, args, allow_non_fake_inputs=False):
        graphs = {}
        eager_res = fn(*args)
        for tracing_mode in ["symbolic", "real", "fake"]:
            graph = make_fx(
                fn,
                tracing_mode=tracing_mode,
                _allow_non_fake_inputs=allow_non_fake_inputs,
            )(*args)
            graphs[tracing_mode] = graph
            self.assertEqual(graph(*args), eager_res)
        return graphs

    def _check_compile(self, fn, args, *, dynamic=False, backend="eager"):
        eager_res = fn(*args)
        compiled_fn = torch.compile(fn, backend=backend, dynamic=dynamic)
        self.assertEqual(compiled_fn(*args), eager_res)

    def _check_export(self, fn, args, *, strict=False, dynamic_shapes=None):
        eg_out = fn(*args)
        ep = torch.export.export(fn, args, strict=strict, dynamic_shapes=dynamic_shapes)
        ep_out = ep.module()(*args)
        self.assertEqual(eg_out, ep_out)
        return ep

    def test_cond_traced_not_nested(self):
        def true_fn(x):
            return x.sin()

        def false_fn(x):
            return x.cos()

        def f(x, y):
            return cond(y, true_fn, false_fn, [x])

        x = torch.randn(4)
        graph = make_fx(f)(x, torch.tensor(False))
        result_true = graph.forward(x, torch.tensor(True))
        result_false = graph.forward(x, torch.tensor(False))
        self.assertFalse(torch.allclose(result_true, result_false))
        self.assertEqual(result_true, torch.sin(x))
        self.assertEqual(result_false, torch.cos(x))

        graph = make_fx(f, tracing_mode="symbolic")(x, torch.tensor(False))
        self.assertEqual(graph(x, torch.tensor(True)), f(x, torch.tensor(True)))

    @skipIfTorchDynamo("Graph is not captured by backend if test with dynamo")
    @skipIfCrossRef  # Arg order changes with crossref
    def test_cond_simple_with_linear_compile_check_graph(self):
        from torch._dynamo.testing import EagerAndRecordGraphs

        def true_fn(x):
            return x.sin()

        def false_fn(x):
            return x.cos()

        x = torch.randn(4, requires_grad=True)

        def f(pred, x):
            result = cond(pred, true_fn, false_fn, (x,))
            grad_out = torch.ones_like(result)
            return torch.autograd.grad(result, (x,), grad_out)

        backend = EagerAndRecordGraphs()
        torch.compile(f, backend=backend)(torch.tensor(False), x)
        self.assertEqual(len(backend.graphs), 2)
        gm = backend.graphs[0]

        self.assertExpectedInline(
            gm.code.strip(),
            """\
def forward(self, L_pred_ : torch.Tensor, L_x_ : torch.Tensor):
    l_pred_ = L_pred_
    l_x_ = L_x_
    cond_true_0 = self.cond_true_0
    cond_false_0 = self.cond_false_0
    cond = torch.ops.higher_order.cond(l_pred_, cond_true_0, cond_false_0, (l_x_,));  l_pred_ = cond_true_0 = cond_false_0 = l_x_ = None
    result = cond[0];  cond = None
    grad_out = torch.ones_like(result)
    return (result, grad_out)""",  # noqa: B950
        )
        self.assertExpectedInline(
            normalize_gm(backend.graphs[1].print_readable(print_output=False)),
            """\
class GraphModule(torch.nn.Module):
    def forward(self, L_ctx_saved_tensors_0_: "f32[4]", L_ctx_pred: "b8[]", L_args_1_: "f32[4]"):
        l_ctx_saved_tensors_0_ = L_ctx_saved_tensors_0_
        l_ctx_pred = L_ctx_pred
        l_args_1_ = L_args_1_

        cond_true_0 = self.cond_true_0
        cond_false_0 = self.cond_false_0
        cond = torch.ops.higher_order.cond(l_ctx_pred, cond_true_0, cond_false_0, (l_args_1_, l_ctx_saved_tensors_0_));  l_ctx_pred = cond_true_0 = cond_false_0 = l_args_1_ = l_ctx_saved_tensors_0_ = None
        getitem: "f32[4]" = cond[0];  cond = None
        return (getitem,)

    class cond_true_0(torch.nn.Module):
        def forward(self, l_args_1_, l_ctx_saved_tensors_0_):
            l_args_1__1 = l_args_1_
            l_ctx_saved_tensors_0__1 = l_ctx_saved_tensors_0_

            sin: "f32[4]" = torch.ops.aten.sin.default(l_ctx_saved_tensors_0__1);  sin = None

            cos: "f32[4]" = torch.ops.aten.cos.default(l_ctx_saved_tensors_0__1);  l_ctx_saved_tensors_0__1 = None

            mul: "f32[4]" = torch.ops.aten.mul.Tensor(l_args_1__1, cos);  l_args_1__1 = cos = None
            return (mul,)

    class cond_false_0(torch.nn.Module):
        def forward(self, l_args_1_, l_ctx_saved_tensors_0_):
            l_args_1__1 = l_args_1_
            l_ctx_saved_tensors_0__1 = l_ctx_saved_tensors_0_

            cos: "f32[4]" = torch.ops.aten.cos.default(l_ctx_saved_tensors_0__1);  cos = None

            sin: "f32[4]" = torch.ops.aten.sin.default(l_ctx_saved_tensors_0__1);  l_ctx_saved_tensors_0__1 = None

            neg: "f32[4]" = torch.ops.aten.neg.default(sin);  sin = None

            mul: "f32[4]" = torch.ops.aten.mul.Tensor(l_args_1__1, neg);  l_args_1__1 = neg = None
            return (mul,)
""",  # noqa: B950
        )

    def test_while_loop_op_mismatch_in_meta(self):
        class Mod(torch.nn.Module):
            def forward(self, c, a, b):
                def cond_fn(c, a, b):
                    return c > 0

                def body_fn(c, a, b):
                    return c - 1, a.nonzero(), b.nonzero()

                return torch.ops.higher_order.while_loop(
                    cond_fn,
                    body_fn,
                    (c, a, b),
                    tuple(),
                )

        with self.assertRaisesRegex(
            torch._dynamo.exc.UncapturedHigherOrderOpError,
            "Expected carried_inputs and body_output to have same metadata but found",
        ):
            make_fx(Mod(), tracing_mode="fake")(
                torch.tensor(
                    0,
                ),
                torch.randn(2, 3),
                torch.randn(2, 3),
            )

    def test_while_loop_nested_traced(self):
        fn, inp = WHILE_LOOP_TESTS["nested"]
        graphs = self._check_tracing(fn, inp)
        self.assertExpectedInline(
            graphs["symbolic"].code.strip("\n"),
            """\
def forward(self, out_iter_1, it_1, y_1):
    while_loop_cond_graph_0 = self.while_loop_cond_graph_0
    while_loop_body_graph_0 = self.while_loop_body_graph_0
    while_loop = torch.ops.higher_order.while_loop(while_loop_cond_graph_0, while_loop_body_graph_0, (out_iter_1, it_1, y_1), ());  while_loop_cond_graph_0 = while_loop_body_graph_0 = out_iter_1 = it_1 = y_1 = None
    getitem = while_loop[0]
    getitem_1 = while_loop[1]
    getitem_2 = while_loop[2];  while_loop = None
    return (getitem, getitem_1, getitem_2)
    """,  # noqa: B950
        )
        self.assertExpectedInline(
            graphs["symbolic"].while_loop_cond_graph_0.code.strip("\n"),
            """\
def forward(self, arg0_1, arg1_1, arg2_1):
    sum_1 = torch.ops.aten.sum.default(arg0_1);  arg0_1 = None
    lt = torch.ops.aten.lt.Scalar(sum_1, 2);  sum_1 = None
    return lt
    """,
        )
        self.assertExpectedInline(
            graphs["symbolic"].while_loop_body_graph_0.code.strip("\n"),
            """\
def forward(self, arg0_1, arg1_1, arg2_1):
    while_loop_cond_graph_0 = self.while_loop_cond_graph_0
    while_loop_body_graph_0 = self.while_loop_body_graph_0
    while_loop = torch.ops.higher_order.while_loop(while_loop_cond_graph_0, while_loop_body_graph_0, (arg0_1, arg1_1, arg2_1), ());  while_loop_cond_graph_0 = while_loop_body_graph_0 = arg0_1 = arg1_1 = arg2_1 = None
    getitem = while_loop[0]
    getitem_1 = while_loop[1]
    getitem_2 = while_loop[2];  while_loop = None
    add = torch.ops.aten.add.Tensor(getitem, 1);  getitem = None
    return (add, getitem_1, getitem_2)
    """,  # noqa: B950
        )

    def test_while_loop_pytree_carry(self):
        fn, inp = WHILE_LOOP_TESTS["simple_with_pytree_carry"]
        from torch._dynamo.testing import EagerAndRecordGraphs

        backend = EagerAndRecordGraphs()
        expected_res = fn(*inp)
        compiled_res = torch.compile(fn, backend=backend)(*inp)
        self.assertEqual(expected_res, compiled_res)
        # When test with torch dynamo, the graph is not captured because
        # it's traced together with the code before torch.compile
        if not TEST_WITH_TORCHDYNAMO:
            self.assertEqual(len(backend.graphs), 1)
            self.assertExpectedInline(
                backend.graphs[0].code.strip(),
                """\
def forward(self, L_it_ : torch.Tensor, L_pytree_input_0_0_ : torch.Tensor, L_pytree_input_1_x_ : torch.Tensor, L_pytree_input_1_y_ : torch.Tensor):
    l_it_ = L_it_
    l_pytree_input_0_0_ = L_pytree_input_0_0_
    l_pytree_input_1_x_ = L_pytree_input_1_x_
    l_pytree_input_1_y_ = L_pytree_input_1_y_
    cond_fn_0 = self.cond_fn_0
    body_fn_0 = self.body_fn_0
    while_loop = torch.ops.higher_order.while_loop(cond_fn_0, body_fn_0, (l_it_, l_pytree_input_0_0_, l_pytree_input_1_x_, l_pytree_input_1_y_), ());  cond_fn_0 = body_fn_0 = l_it_ = l_pytree_input_0_0_ = l_pytree_input_1_x_ = l_pytree_input_1_y_ = None
    getitem = while_loop[0]
    getitem_1 = while_loop[1]
    value = while_loop[2]
    value_1 = while_loop[3];  while_loop = None
    return (getitem, getitem_1, value, value_1)""",  # noqa: B950
            )

    def _wrap_with_functionalize(self, fn, func_type):
        mode = None
        if func_type == "cpp":
            fn = CppFunctionalizeAPI().functionalize(fn)
        elif func_type == "python":
            fn = PythonFunctionalizeAPI().functionalize(fn)
            mode = FunctionalTensorMode()
        elif func_type == "functorch":
            fn = torch.func.functionalize(fn)
        else:
            assert func_type == "no"
        return fn, mode

    @parametrize("func_type", ["no", "cpp", "python", "functorch"])
    def test_while_loop_simple_functionalize_check_graph(self, func_type):
        fn, inp = WHILE_LOOP_TESTS["simple_with_mutation"]
        fn, mode = self._wrap_with_functionalize(fn, func_type)
        mode = mode if mode is not None else contextlib.nullcontext()
        with mode:
            graphs = self._check_tracing(fn, inp)
        if func_type == "no":
            self.assertExpectedInline(
                graphs["symbolic"].code.strip("\n"),
                """\
def forward(self, x_1):
    while_loop_cond_graph_0 = self.while_loop_cond_graph_0
    while_loop_body_graph_0 = self.while_loop_body_graph_0
    while_loop = torch.ops.higher_order.while_loop(while_loop_cond_graph_0, while_loop_body_graph_0, (x_1,), ());  while_loop_cond_graph_0 = while_loop_body_graph_0 = x_1 = None
    getitem = while_loop[0];  while_loop = None
    return (getitem,)
    """,  # noqa: B950
            )
            self.assertExpectedInline(
                graphs["symbolic"].while_loop_cond_graph_0.code.strip("\n"),
                """\
def forward(self, arg0_1):
    clone = torch.ops.aten.clone.default(arg0_1);  arg0_1 = None
    add_ = torch.ops.aten.add_.Tensor(clone, 1);  clone = None
    add__1 = torch.ops.aten.add_.Tensor(add_, -1);  add_ = None
    sum_1 = torch.ops.aten.sum.default(add__1);  add__1 = None
    lt = torch.ops.aten.lt.Scalar(sum_1, 10);  sum_1 = None
    return lt
    """,
            )
            self.assertExpectedInline(
                graphs["symbolic"].while_loop_body_graph_0.code.strip("\n"),
                """\
def forward(self, arg0_1):
    clone = torch.ops.aten.clone.default(arg0_1);  arg0_1 = None
    add_ = torch.ops.aten.add_.Tensor(clone, 1);  clone = None
    add__1 = torch.ops.aten.add_.Tensor(add_, -1);  add_ = None
    add = torch.ops.aten.add.Tensor(add__1, 1);  add__1 = None
    return (add,)
    """,
            )
        elif func_type == "python":
            self.assertExpectedInline(
                graphs["symbolic"].code.strip("\n"),
                """\
def forward(self, arg0_1):
    while_loop_cond_graph_0 = self.while_loop_cond_graph_0
    while_loop_body_graph_0 = self.while_loop_body_graph_0
    while_loop = torch.ops.higher_order.while_loop(while_loop_cond_graph_0, while_loop_body_graph_0, (arg0_1,), ());  while_loop_cond_graph_0 = while_loop_body_graph_0 = arg0_1 = None
    getitem = while_loop[0];  while_loop = None
    return (getitem,)
    """,  # noqa: B950
            )
            self.assertExpectedInline(
                graphs["symbolic"].while_loop_cond_graph_0.code.strip("\n"),
                """\
def forward(self, arg0_1):
    clone = torch.ops.aten.clone.default(arg0_1);  arg0_1 = None
    add = torch.ops.aten.add.Tensor(clone, 1);  clone = None
    add_1 = torch.ops.aten.add.Tensor(add, -1);  add = None
    sum_1 = torch.ops.aten.sum.default(add_1);  add_1 = None
    lt = torch.ops.aten.lt.Scalar(sum_1, 10);  sum_1 = None
    return lt
    """,
            )
            self.assertExpectedInline(
                graphs["symbolic"].while_loop_body_graph_0.code.strip("\n"),
                """\
def forward(self, arg0_1):
    clone = torch.ops.aten.clone.default(arg0_1);  arg0_1 = None
    add = torch.ops.aten.add.Tensor(clone, 1);  clone = None
    add_1 = torch.ops.aten.add.Tensor(add, -1);  add = None
    add_2 = torch.ops.aten.add.Tensor(add_1, 1);  add_1 = None
    return (add_2,)
    """,
            )
        else:
            self.assertExpectedInline(
                graphs["symbolic"].code.strip("\n"),
                """\
def forward(self, x_1):
    while_loop_cond_graph_0 = self.while_loop_cond_graph_0
    while_loop_body_graph_0 = self.while_loop_body_graph_0
    while_loop = torch.ops.higher_order.while_loop(while_loop_cond_graph_0, while_loop_body_graph_0, (x_1,), ());  while_loop_cond_graph_0 = while_loop_body_graph_0 = x_1 = None
    getitem = while_loop[0];  while_loop = None
    return (getitem,)
    """,  # noqa: B950
            )
            self.assertExpectedInline(
                graphs["symbolic"].while_loop_cond_graph_0.code.strip("\n"),
                """\
def forward(self, arg0_1):
    clone = torch.ops.aten.clone.default(arg0_1);  arg0_1 = None
    add = torch.ops.aten.add.Tensor(clone, 1);  clone = None
    add_1 = torch.ops.aten.add.Tensor(add, -1);  add = None
    sum_1 = torch.ops.aten.sum.default(add_1);  add_1 = None
    lt = torch.ops.aten.lt.Scalar(sum_1, 10);  sum_1 = None
    return lt
    """,
            )
            self.assertExpectedInline(
                graphs["symbolic"].while_loop_body_graph_0.code.strip("\n"),
                """\
def forward(self, arg0_1):
    clone = torch.ops.aten.clone.default(arg0_1);  arg0_1 = None
    add = torch.ops.aten.add.Tensor(clone, 1);  clone = None
    add_1 = torch.ops.aten.add.Tensor(add, -1);  add = None
    add_2 = torch.ops.aten.add.Tensor(add_1, 1);  add_1 = None
    return (add_2,)
    """,
            )

    @parametrize("func_type", ["no", "cpp", "python", "functorch"])
    # - "simple_with_linear" and "nested_with_linear" doesn't work becaue parameters and buffers
    #   are not inputs so they're not wrapped by functionalization and tracing.
    #
    # - make_fx tracing mode "real" fails for "int_carry", "pytree_int_carry" and "const_and_symint_output"
    #   because tensors are real but we unspecialize the ints with unbacked symints causing
    #   data dependent errors.
    #   Since this is not the common use path, we skip them for now.
    @parametrize(
        "while_loop_test",
        set(WHILE_LOOP_TESTS.keys())
        - {
            "simple_with_linear",
            "nested_with_linear",
            "int_carry",
            "pytree_int_carry",
            "const_and_symint_output",
        },
    )
    def test_while_loop_functionalize(self, func_type, while_loop_test):
        fn, inp = WHILE_LOOP_TESTS[while_loop_test]
        fn, mode = self._wrap_with_functionalize(fn, func_type)
        mode = mode if mode is not None else contextlib.nullcontext()
        with mode:
            self._check_tracing(fn, inp)

    # - make_fx tracing mode "real" fails for "int_carry", "pytree_int_carry" and "const_and_symint_output"
    #   because tensors are real but we unspecialize the ints with unbacked symints causing
    #   data dependent errors.
    #   Since this is not the common use path, we skip them for now.
    @parametrize(
        "while_loop_test",
        set(WHILE_LOOP_TESTS.keys())
        - {"int_carry", "pytree_int_carry", "const_and_symint_output"},
    )
    def test_while_loop_tracing(self, while_loop_test):
        fn, inp = WHILE_LOOP_TESTS[while_loop_test]
        allow_non_fake_inputs = (
            False
            if while_loop_test not in ("simple_with_linear", "nested_with_linear")
            else True
        )
        self._check_tracing(fn, inp, allow_non_fake_inputs)

    @parametrize("backend", ["eager", "aot_eager"])
    @parametrize("while_loop_test", list(WHILE_LOOP_TESTS.keys()))
    def test_while_loop_compile(self, backend, while_loop_test):
        fn, inp = WHILE_LOOP_TESTS[while_loop_test]
        self._check_compile(fn, inp, backend=backend)

    @skipIfTorchDynamo("Graph is not captured by backend if test with dynamo")
    @skipIfCrossRef  # Arg order changes with cross ref
    def test_while_loop_simple_with_linear_compile_check_graph(self):
        fn, inp = WHILE_LOOP_TESTS["simple_with_linear"]
        from torch._dynamo.testing import EagerAndRecordGraphs

        backend = EagerAndRecordGraphs()
        torch.compile(fn, backend=backend)(*inp)
        self.assertEqual(len(backend.graphs), 1)
        gm = backend.graphs[0]
        if torch._dynamo.config.inline_inbuilt_nn_modules:
            self.assertExpectedInline(
                gm.code.strip(),
                """\
def forward(self, L_iter_ : torch.Tensor, L_x_ : torch.Tensor, L_self_buffers_dec_ : torch.Tensor, L_self_modules_linear_parameters_weight_ : torch.nn.parameter.Parameter, L_self_modules_linear_parameters_bias_ : torch.nn.parameter.Parameter):
    l_iter_ = L_iter_
    l_x_ = L_x_
    l_self_buffers_dec_ = L_self_buffers_dec_
    l_self_modules_linear_parameters_weight_ = L_self_modules_linear_parameters_weight_
    l_self_modules_linear_parameters_bias_ = L_self_modules_linear_parameters_bias_
    cond_fn_0 = self.cond_fn_0
    body_fn_0 = self.body_fn_0
    while_loop = torch.ops.higher_order.while_loop(cond_fn_0, body_fn_0, (l_iter_, l_x_), (l_self_buffers_dec_, l_self_modules_linear_parameters_bias_, l_self_modules_linear_parameters_weight_));  cond_fn_0 = body_fn_0 = l_iter_ = l_x_ = l_self_buffers_dec_ = l_self_modules_linear_parameters_bias_ = l_self_modules_linear_parameters_weight_ = None
    getitem = while_loop[0]
    getitem_1 = while_loop[1];  while_loop = None
    return (getitem, getitem_1)""",  # noqa: B950
            )
            self.assertExpectedInline(
                gm.cond_fn_0.code.strip(),
                """\
def forward(self, l_iter_ : torch.Tensor, l_x_ : torch.Tensor, l_self_buffers_dec__cond_fn, l_self_modules_linear_parameters_bias__body_fn, l_self_modules_linear_parameters_weight__body_fn):
    sub = l_iter_ - l_self_buffers_dec__cond_fn;  l_iter_ = l_self_buffers_dec__cond_fn = None
    gt = sub > 0;  sub = None
    return gt""",  # noqa: B950
            )
            self.assertExpectedInline(
                gm.body_fn_0.code.strip(),
                """\
def forward(self, l_iter_ : torch.Tensor, l_x_ : torch.Tensor, l_self_buffers_dec__cond_fn, l_self_modules_linear_parameters_bias__body_fn, l_self_modules_linear_parameters_weight__body_fn):
    child = l_iter_ - 1;  l_iter_ = None
    child_1 = torch._C._nn.linear(l_x_, l_self_modules_linear_parameters_weight__body_fn, l_self_modules_linear_parameters_bias__body_fn);  l_x_ = l_self_modules_linear_parameters_weight__body_fn = l_self_modules_linear_parameters_bias__body_fn = None
    return (child, child_1)""",  # noqa: B950
            )
        else:
            self.assertExpectedInline(
                gm.code.strip(),
                """\
def forward(self, L_iter_ : torch.Tensor, L_x_ : torch.Tensor):
    l_iter_ = L_iter_
    l_x_ = L_x_
    l__self___dec = self.L__self___dec
    l__self___linear_weight = self.L__self___linear_weight
    l__self___linear_bias = self.L__self___linear_bias
    cond_fn_0 = self.cond_fn_0
    body_fn_0 = self.body_fn_0
    while_loop = torch.ops.higher_order.while_loop(cond_fn_0, body_fn_0, (l_iter_, l_x_), (l__self___dec, l__self___linear_bias, l__self___linear_weight));  cond_fn_0 = body_fn_0 = l_iter_ = l_x_ = l__self___dec = l__self___linear_bias = l__self___linear_weight = None
    getitem = while_loop[0]
    getitem_1 = while_loop[1];  while_loop = None
    return (getitem, getitem_1)""",  # noqa: B950
            )
            self.assertExpectedInline(
                gm.cond_fn_0.code.strip(),
                """\
def forward(self, l_iter_, l_x_, l__self___dec_cond_fn, l__self___linear_bias_body_fn, l__self___linear_weight_body_fn):
    sub = l_iter_ - l__self___dec_cond_fn;  l_iter_ = l__self___dec_cond_fn = None
    gt = sub > 0;  sub = None
    return gt""",  # noqa: B950
            )
            self.assertExpectedInline(
                gm.body_fn_0.code.strip(),
                """\
def forward(self, l_iter_, l_x_, l__self___dec_cond_fn, l__self___linear_bias_body_fn, l__self___linear_weight_body_fn):
    child = l_iter_ - 1;  l_iter_ = None
    child_1 = torch._C._nn.linear(l_x_, l__self___linear_weight_body_fn, l__self___linear_bias_body_fn);  l_x_ = l__self___linear_weight_body_fn = l__self___linear_bias_body_fn = None
    return (child, child_1)""",  # noqa: B950
            )

    def test_while_loop_nested2_traced(self):
        fn, inp = WHILE_LOOP_TESTS["nested2"]
        graphs = self._check_tracing(fn, inp)
        gm = graphs["symbolic"]
        outer_body = gm.while_loop_body_graph_0
        inner_body = outer_body.while_loop_body_graph_0
        inner_cond = outer_body.while_loop_cond_graph_0
        self.assertExpectedInline(
            gm.code.strip("\n"),
            """\
def forward(self, arg0_1, arg1_1, arg2_1, arg3_1):
    sym_size_int = torch.ops.aten.sym_size.int(arg3_1, 1)
    sym_size_int_1 = torch.ops.aten.sym_size.int(arg2_1, 1)
    sym_size_int_2 = torch.ops.aten.sym_size.int(arg2_1, 0)
    sym_size_int_3 = torch.ops.aten.sym_size.int(arg3_1, 0)
    while_loop_cond_graph_0 = self.while_loop_cond_graph_0
    while_loop_body_graph_0 = self.while_loop_body_graph_0
    while_loop = torch.ops.higher_order.while_loop(while_loop_cond_graph_0, while_loop_body_graph_0, (arg0_1, arg1_1, arg2_1, arg3_1), (sym_size_int, sym_size_int_1, sym_size_int_2, sym_size_int_3));  while_loop_cond_graph_0 = while_loop_body_graph_0 = arg0_1 = arg1_1 = arg2_1 = arg3_1 = sym_size_int = sym_size_int_1 = sym_size_int_2 = sym_size_int_3 = None
    getitem = while_loop[0]
    getitem_1 = while_loop[1]
    getitem_2 = while_loop[2]
    getitem_3 = while_loop[3];  while_loop = None
    return (getitem, getitem_1, getitem_2, getitem_3)
    """,  # noqa: B950
        )
        self.assertExpectedInline(
            outer_body.code.strip("\n"),
            """\
def forward(self, arg0_1, arg1_1, arg2_1, arg3_1, arg4_1, arg5_1, arg6_1, arg7_1):
    while_loop_cond_graph_0 = self.while_loop_cond_graph_0
    while_loop_body_graph_0 = self.while_loop_body_graph_0
    while_loop = torch.ops.higher_order.while_loop(while_loop_cond_graph_0, while_loop_body_graph_0, (arg0_1, arg1_1, arg2_1, arg3_1), (arg7_1, arg7_1, arg7_1, arg7_1));  while_loop_cond_graph_0 = while_loop_body_graph_0 = arg0_1 = arg1_1 = arg2_1 = arg3_1 = arg7_1 = None
    getitem = while_loop[0]
    getitem_1 = while_loop[1]
    getitem_2 = while_loop[2]
    getitem_3 = while_loop[3];  while_loop = None
    sub = torch.ops.aten.sub.Tensor(getitem, 1);  getitem = None
    clone = torch.ops.aten.clone.default(getitem_1);  getitem_1 = None
    mul = torch.ops.aten.mul.Tensor(getitem_2, 2);  getitem_2 = None
    div = torch.ops.aten.div.Tensor(getitem_3, 2);  getitem_3 = None
    return (sub, clone, mul, div)
    """,  # noqa: B950
        )
        self.assertExpectedInline(
            outer_body.code.strip("\n"),
            """\
def forward(self, arg0_1, arg1_1, arg2_1, arg3_1, arg4_1, arg5_1, arg6_1, arg7_1):
    while_loop_cond_graph_0 = self.while_loop_cond_graph_0
    while_loop_body_graph_0 = self.while_loop_body_graph_0
    while_loop = torch.ops.higher_order.while_loop(while_loop_cond_graph_0, while_loop_body_graph_0, (arg0_1, arg1_1, arg2_1, arg3_1), (arg7_1, arg7_1, arg7_1, arg7_1));  while_loop_cond_graph_0 = while_loop_body_graph_0 = arg0_1 = arg1_1 = arg2_1 = arg3_1 = arg7_1 = None
    getitem = while_loop[0]
    getitem_1 = while_loop[1]
    getitem_2 = while_loop[2]
    getitem_3 = while_loop[3];  while_loop = None
    sub = torch.ops.aten.sub.Tensor(getitem, 1);  getitem = None
    clone = torch.ops.aten.clone.default(getitem_1);  getitem_1 = None
    mul = torch.ops.aten.mul.Tensor(getitem_2, 2);  getitem_2 = None
    div = torch.ops.aten.div.Tensor(getitem_3, 2);  getitem_3 = None
    return (sub, clone, mul, div)
    """,  # noqa: B950
        )
        self.assertExpectedInline(
            inner_body.code.strip("\n"),
            """\
def forward(self, arg0_1, arg1_1, arg2_1, arg3_1, arg4_1, arg5_1, arg6_1, arg7_1):
    clone = torch.ops.aten.clone.default(arg0_1);  arg0_1 = None
    sub = torch.ops.aten.sub.Tensor(arg1_1, 1);  arg1_1 = None
    add = torch.ops.aten.add.Tensor(arg2_1, 3.14);  arg2_1 = None
    sub_1 = torch.ops.aten.sub.Tensor(arg3_1, 2.71);  arg3_1 = None
    return (clone, sub, add, sub_1)
    """,
        )
        self.assertExpectedInline(
            inner_cond.code.strip("\n"),
            """\
def forward(self, arg0_1, arg1_1, arg2_1, arg3_1, arg4_1, arg5_1, arg6_1, arg7_1):
    gt = torch.ops.aten.gt.Scalar(arg1_1, 0);  arg1_1 = None
    return gt
    """,
        )

    def test_cond_nested_traced(self):
        def true_nested(y):
            return y * y

        def false_nested(y):
            return y + y

        def true_fn(x, pred2):
            z = cond(pred2, true_nested, false_nested, [x])
            return x + z

        def false_fn(x, _):
            return x.cos()

        def f(x, pred, pred2):
            return cond(pred, true_fn, false_fn, [x, pred2])

        x = torch.randn(4)
        graph = make_fx(f)(x, torch.tensor(False), torch.tensor(False))

        result_true_true = graph.forward(
            x, torch.tensor(True), torch.tensor(True)
        )  # True + True -> x * x
        result_true_false = graph.forward(
            x, torch.tensor(True), torch.tensor(False)
        )  # True + True -> x + x
        result_false_true = graph.forward(
            x, torch.tensor(False), torch.tensor(True)
        )  # False + either -> cos
        result_false_false = graph.forward(
            x, torch.tensor(False), torch.tensor(False)
        )  # False + either -> cos

        self.assertNotEqual(result_true_true, result_true_false)
        self.assertFalse(torch.allclose(result_false_true, result_true_true))

        self.assertEqual(result_false_true, result_false_false)

        self.assertEqual(result_true_true, (x * x) + x)
        self.assertEqual(result_true_false, x + x + x)

        self.assertEqual(result_false_true, torch.cos(x))

        graph = make_fx(f, tracing_mode="symbolic")(
            x, torch.tensor(False), torch.tensor(False)
        )
        self.assertEqual(
            graph(x, torch.tensor(True), torch.tensor(True)),
            f(x, torch.tensor(True), torch.tensor(True)),
        )

    def test_cond_functionalized(self):
        def true_fn(x):
            y = x.sin()
            y.add_(4)
            return x.sin().max() + y.sum()

        def false_fn(x):
            return x.cos().min()

        def f(x):
            pred = x.shape[0] == 1
            return cond(pred, true_fn, false_fn, [x])

        example_inputs = (torch.ones(4, 5),)
        functional_f = torch.func.functionalize(f)
        self.assertEqual(functional_f(*example_inputs), f(*example_inputs))

        graph_module = make_fx(torch.func.functionalize(f), tracing_mode="symbolic")(
            *example_inputs
        )
        self.assertEqual(graph_module(*example_inputs), f(*example_inputs))

        all_ops_in_true_branch = []
        for node in graph_module.true_graph_0.graph.nodes:
            if node.op == "call_function":
                all_ops_in_true_branch.append(node.target)

        self.assertFalse(any(op._schema.is_mutable for op in all_ops_in_true_branch))

        self.assertEqual(graph_module(*example_inputs), f(*example_inputs))

    def test_cond_accepts_torch_function_as_inputs(self):
        a = torch.randn(3, 4)
        b = torch.randn(3, 4)

        def f(a, b):
            return cond(a.sum() > 0, torch.add, torch.mul, (a, b))

        gm = self._check_tracing(f, (a, b))["symbolic"]
        self.assertExpectedInline(
            gm.code.strip(),
            """\
def forward(self, a_1, b_1):
    sum_1 = torch.ops.aten.sum.default(a_1)
    gt = torch.ops.aten.gt.Scalar(sum_1, 0);  sum_1 = None
    sym_size_int = torch.ops.aten.sym_size.int(a_1, 1)
    sym_size_int_1 = torch.ops.aten.sym_size.int(b_1, 0)
    sym_size_int_2 = torch.ops.aten.sym_size.int(b_1, 1)
    sym_size_int_3 = torch.ops.aten.sym_size.int(a_1, 0)
    true_graph_0 = self.true_graph_0
    false_graph_0 = self.false_graph_0
    cond = torch.ops.higher_order.cond(gt, true_graph_0, false_graph_0, (a_1, b_1, sym_size_int, sym_size_int_1, sym_size_int_2, sym_size_int_3));  gt = true_graph_0 = false_graph_0 = a_1 = b_1 = sym_size_int = sym_size_int_1 = sym_size_int_2 = sym_size_int_3 = None
    getitem = cond[0];  cond = None
    return getitem""",  # noqa: B950
        )
        self.assertExpectedInline(
            gm.true_graph_0.code.strip(),
            """\
def forward(self, arg0_1, arg1_1, arg2_1, arg3_1, arg4_1, arg5_1):
    add = torch.ops.aten.add.Tensor(arg0_1, arg1_1);  arg0_1 = arg1_1 = None
    return (add,)""",
        )
        self.assertExpectedInline(
            gm.false_graph_0.code.strip(),
            """\
def forward(self, arg0_1, arg1_1, arg2_1, arg3_1, arg4_1, arg5_1):
    mul = torch.ops.aten.mul.Tensor(arg0_1, arg1_1);  arg0_1 = arg1_1 = None
    return (mul,)""",
        )

    def test_cond_retrace_functionalized(self):
        def true_fn(x):
            return x.sin()

        def false_fn(x):
            return x.cos()

        def f(x):
            return cond(x.all(), true_fn, false_fn, (x,))

        inp = torch.ones(1, 2)
        gm_non_functional = make_fx(f, tracing_mode="real")(inp)
        gm_functional = make_fx(
            torch.func.functionalize(gm_non_functional), tracing_mode="real"
        )(inp)
        self.assertEqual(gm_functional(torch.zeros(1, 2)), f(torch.zeros(1, 2)))

    def test_cond_subgraph_same_shape_env_as_parent(self):
        def true_fn(x):
            return x.sin() + 10

        def false_fn(x):
            return x.cos() - 20

        def f(x, pred):
            y = cond(pred, true_fn, false_fn, [x])
            z = torch.add(y, y)
            return z

        symbolic_traced_graph = self._check_tracing(
            f, (torch.ones(4), torch.Tensor([True]))
        )["symbolic"]
        graph_shape_env = symbolic_traced_graph.shape_env

        def _node_shape_env_iter(gm):
            for node in symbolic_traced_graph.graph.nodes:
                if node.op == "call_function":
                    val = node.meta.get("val")
                    if isinstance(val, tuple):
                        for v in val:
                            yield v.fake_mode.shape_env
                    elif isinstance(val, torch.SymInt):
                        yield val.node.shape_env
                    else:
                        yield val.fake_mode.shape_env

        for shape_env in _node_shape_env_iter(symbolic_traced_graph):
            self.assertTrue(shape_env is graph_shape_env)

        for shape_env in _node_shape_env_iter(symbolic_traced_graph.true_graph_0):
            self.assertTrue(shape_env is graph_shape_env)

        for shape_env in _node_shape_env_iter(symbolic_traced_graph.false_graph_0):
            self.assertTrue(shape_env is graph_shape_env)

    def test_cond_functionalized_nested(self):
        def true_true_fn(x):
            y = x.cos()
            y.add_(4)
            return x.sin().max() + y.sin().max()

        def true_false_fn(x):
            return x.cos().min()

        def true_fn(x):
            pred = x.shape[0] == 1
            return cond(pred, true_true_fn, true_false_fn, [x])

        def false_fn(x):
            return x.sum()

        def f(x):
            pred = x.shape[0] == 1
            return cond(pred, true_fn, false_fn, [x])

        example_inputs = (torch.ones(4, 5),)
        functional_f = torch.func.functionalize(f)
        self.assertEqual(functional_f(*example_inputs), f(*example_inputs))

        graph_module = make_fx(torch.func.functionalize(f), tracing_mode="symbolic")(
            *example_inputs
        )
        self.assertEqual(graph_module(*example_inputs), f(*example_inputs))

        gm_true_true_branch = graph_module.true_graph_0.true_graph_0

        self.assertEqual(graph_module(*example_inputs), f(*example_inputs))

        all_ops = []
        for node in gm_true_true_branch.graph.nodes:
            if node.op == "call_function":
                all_ops.append(node.target)

        self.assertFalse(any(op._schema.is_mutable for op in all_ops))

    def test_cond_functionalized_data_dependent_pred(self):
        def true_fn(x):
            return x.sin().sum()

        def false_fn(x):
            return x.cos().sum()

        def f(x):
            pred = x.nonzero().shape[0] == 1
            return cond(pred, true_fn, false_fn, [x])

        example_inputs = (torch.ones(4, 5),)
        functional_f = torch.func.functionalize(f)
        self.assertEqual(functional_f(*example_inputs), f(*example_inputs))

        graph_module = make_fx(torch.func.functionalize(f))(*example_inputs)
        self.assertEqual(graph_module(*example_inputs), f(*example_inputs))

    def test_cond_functionalized_input_mutation_on_true_branch(self):
        def true_fn(x):
            view_x = x.view(x.shape)
            view_x.add_(1)
            return view_x.sin().sum()

        def false_fn(x):
            return x.cos().sum()

        def f(x):
            pred = x.shape[0] == 4
            return cond(pred, true_fn, false_fn, [x])

        example_inputs = (torch.ones(4, 5),)
        # torch.cond inlines into one of the branches because the predicate
        # is a constant.
        gm = make_fx(torch.func.functionalize(f))(*example_inputs)
        self.assertExpectedInline(
            gm.code.strip(),
            """\
def forward(self, x_1):
    view = torch.ops.aten.view.default(x_1, [4, 5])
    add = torch.ops.aten.add.Tensor(view, 1);  view = None
    view_1 = torch.ops.aten.view.default(add, [4, 5]);  add = None
    view_2 = torch.ops.aten.view.default(view_1, [4, 5])
    sin = torch.ops.aten.sin.default(view_2);  view_2 = None
    sum_1 = torch.ops.aten.sum.default(sin);  sin = None
    copy_ = torch.ops.aten.copy_.default(x_1, view_1);  x_1 = view_1 = copy_ = None
    return sum_1""",
        )

        # torch.cond triggers the check of the branches because the predicate
        # is a SymBool.
        with self.assertRaisesRegex(
            torch._dynamo.exc.TorchRuntimeError,
            "cond_true might be modifying the input!",
        ):
            make_fx(torch.func.functionalize(f), tracing_mode="symbolic")(
                *example_inputs
            )

    def test_cond_functionalized_input_mutation_on_false_branch(self):
        def true_fn(x):
            return x.sin().sum()

        def false_fn(x):
            view_x = x.view(x.shape)
            view_x.add_(1)
            return view_x.cos().sum()

        def f(x):
            pred = x.shape[0] == 4
            return cond(pred, true_fn, false_fn, [x])

        example_inputs = (torch.ones(5, 5),)
        gm = make_fx(torch.func.functionalize(f))(*example_inputs)
        # torch.cond inlines into one of the branches because the predicate
        # is a constant.
        self.assertExpectedInline(
            gm.code.strip(),
            """\
def forward(self, x_1):
    view = torch.ops.aten.view.default(x_1, [5, 5])
    add = torch.ops.aten.add.Tensor(view, 1);  view = None
    view_1 = torch.ops.aten.view.default(add, [5, 5]);  add = None
    view_2 = torch.ops.aten.view.default(view_1, [5, 5])
    cos = torch.ops.aten.cos.default(view_2);  view_2 = None
    sum_1 = torch.ops.aten.sum.default(cos);  cos = None
    copy_ = torch.ops.aten.copy_.default(x_1, view_1);  x_1 = view_1 = copy_ = None
    return sum_1""",
        )

        # torch.cond triggers the check of the branches because the predicate
        # is a SymBool.
        with self.assertRaisesRegex(
            torch._dynamo.exc.TorchRuntimeError,
            "cond_false might be modifying the input!",
        ):
            make_fx(torch.func.functionalize(f), tracing_mode="symbolic")(
                *example_inputs
            )

    def test_cond_functionalized_output_alias_input(self):
        def true_fn(x):
            return x.clone()

        def false_fn(x):
            view_x = x.view(x.shape)
            return view_x

        def f(x):
            pred = x.shape[0] == 4
            return cond(pred, true_fn, false_fn, [x])

        example_inputs = (torch.ones(5, 5),)
        gm = make_fx(torch.func.functionalize(f))(*example_inputs)
        # torch.cond inlines into one of the branches because the predicate
        # is a constant.
        self.assertExpectedInline(
            gm.code.strip(),
            """\
def forward(self, x_1):
    view = torch.ops.aten.view.default(x_1, [5, 5]);  x_1 = None
    return view""",
        )

        # torch.cond triggers the check of the branches because the predicate
        # is a SymBool.
        with self.assertRaisesRegex(
            # Should be
            # torch._dynamo.exc.Unsupported,
            # "Encountered aliasing during higher order op tracing for HOP.*"
            torch._dynamo.exc.UncapturedHigherOrderOpError,
            "Cond doesn't work unless it is captured completely with torch.compile.*",
        ):
            make_fx(torch.func.functionalize(f), tracing_mode="symbolic")(
                *example_inputs
            )

    def test_cond_functionalized_nested_input_mutation(self):
        def true_true_fn(x):
            x.add_(4)
            return x.sin().max()

        def true_false_fn(x):
            return x.cos().min()

        def true_fn(x):
            pred = x.shape[0] == 1
            return cond(pred, true_true_fn, true_false_fn, [x])

        def false_fn(x):
            return x.sum()

        def f(x):
            pred = x.shape[0] == 1
            return cond(pred, true_fn, false_fn, [x])

        example_inputs = (torch.ones(4, 5),)
        with self.assertRaisesRegex(
            torch._dynamo.exc.TorchRuntimeError,
            "cond_true might be modifying the input!",
        ):
            make_fx(torch.func.functionalize(f), tracing_mode="symbolic")(
                *example_inputs
            )

    def test_cond_functionalized_nested_input_mutation_with_aot_func(self):
        def true_true_fn(x):
            x.add_(4)
            return x.sin().max()

        def true_false_fn(x):
            return x.cos().min()

        def true_fn(x):
            pred = x.shape[0] == 1
            return cond(pred, true_true_fn, true_false_fn, [x])

        def false_fn(x):
            return x.sum()

        def f(x):
            pred = x.shape[0] == 1
            return cond(pred, true_fn, false_fn, [x])

        example_input = torch.ones(4, 5)
        try:
            example_input_func = to_fun_old(example_input)
            torch._enable_functionalization(reapply_views=False)
            f(example_input_func)

            with self.assertRaisesRegex(
                # Should be
                # torch._dynamo.exc.Unsupported,
                # "Encountered aliasing during higher order op tracing for HOP.*"
                torch._dynamo.exc.UncapturedHigherOrderOpError,
                "Cond doesn't work unless it is captured completely with torch.compile.*",
            ):
                make_fx(f, tracing_mode="symbolic")(example_input_func)
        finally:
            torch._disable_functionalization()

        def f_wrapper(func):
            @functools.wraps(func)
            def wrapper(*args, **kwargs):
                torch._enable_functionalization(reapply_views=False)
                try:
                    return func(*args, **kwargs)
                finally:
                    torch._disable_functionalization()

            return wrapper

        with self.assertRaisesRegex(
            # Should be
            # torch._dynamo.exc.Unsupported,
            # "Encountered aliasing during higher order op tracing for HOP.*"
            torch._dynamo.exc.UncapturedHigherOrderOpError,
            "Cond doesn't work unless it is captured completely with torch.compile.*",
        ):
            make_fx(f_wrapper(f), tracing_mode="symbolic")(example_input_func)

    def test_cond_functionalized_input_aliasing_with_aot_func(self):
        def true_fn(x):
            return x

        def false_fn(x):
            view_x = x.view(x.shape)
            return view_x

        def f(x):
            pred = x.sum() > 0
            return cond(pred, true_fn, false_fn, [x])

        example_input = torch.ones(5, 5)
        try:
            example_input_func = to_fun_old(example_input)
            torch._enable_functionalization(reapply_views=False)
            with self.assertRaisesRegex(
                # Should be
                # torch._dynamo.exc.Unsupported,
                # "Encountered aliasing during higher order op tracing for HOP.*"
                torch._dynamo.exc.UncapturedHigherOrderOpError,
                "Cond doesn't work unless it is captured completely with torch.compile.*",
            ):
                f(example_input_func)
        finally:
            torch._disable_functionalization()

        def f_wrapper(func):
            @functools.wraps(func)
            def wrapper(*args, **kwargs):
                torch._enable_functionalization(reapply_views=False)
                try:
                    func_args = pytree.tree_map(
                        lambda x: torch._to_functional_tensor(x)
                        if isinstance(x, torch.Tensor)
                        else x,
                        args,
                    )
                    func_kwargs = pytree.tree_map(
                        lambda x: torch._to_functional_tensor(x)
                        if isinstance(x, torch.Tensor)
                        else x,
                        kwargs,
                    )
                    return func(*func_args, **func_kwargs)
                finally:
                    torch._disable_functionalization()

            return wrapper

        with self.assertRaisesRegex(
            # Should be
            # torch._dynamo.exc.Unsupported,
            # "Encountered aliasing during higher order op tracing for HOP.*"
            torch._dynamo.exc.UncapturedHigherOrderOpError,
            "Cond doesn't work unless it is captured completely with torch.compile.*",
        ):
            make_fx(f_wrapper(f), tracing_mode="symbolic")(example_input)

    def test_cond_functionalized_aot_func_check_functional(self):
        def true_fn(x):
            return x.cos()

        def false_fn(x):
            y = x.sin()
            y.add_(5)
            return y

        def f(x):
            pred = x.shape[0] == 4
            return cond(pred, true_fn, false_fn, [x])

        example_input = torch.ones(5, 5)

        def f_wrapper(func):
            @functools.wraps(func)
            def wrapper(*args, **kwargs):
                torch._enable_functionalization(reapply_views=False)
                try:
                    func_args = pytree.tree_map(
                        lambda x: to_fun_old(x) if isinstance(x, torch.Tensor) else x,
                        args,
                    )
                    func_kwargs = pytree.tree_map(
                        lambda x: to_fun_old(x) if isinstance(x, torch.Tensor) else x,
                        kwargs,
                    )
                    return pytree.tree_map(
                        from_fun_old, func(*func_args, **func_kwargs)
                    )
                finally:
                    torch._disable_functionalization()

            return wrapper

        result_gm = make_fx(f_wrapper(f), tracing_mode="symbolic")(example_input)
        for node in result_gm.true_graph_0.graph.nodes:
            if node.op == "call_function":
                self.assertTrue(not node.target._schema.is_mutable)

        for node in result_gm.false_graph_0.graph.nodes:
            if node.op == "call_function":
                self.assertTrue(not node.target._schema.is_mutable)

        self.assertEqual(result_gm(torch.ones(5, 5)), f(torch.ones(5, 5)))

    def test_cond_nested_traced_other_inputs(self):
        def true_nested(y):
            return y * y

        def false_nested(y):
            return y + y

        def true_fn(k, pred2):
            z = cond(pred2, true_nested, false_nested, [k])
            return torch.add(torch.tensor([0.25, 0.25]), z)

        def false_fn(k, _):
            return k.cos()

        def f(k, pred, pred2):
            return cond(pred, true_fn, false_fn, [k, pred2])

        x = torch.tensor([0.5, 0.5])
        graph = make_fx(f)(x, torch.tensor(False), torch.tensor(False))

        a = torch.tensor([1.0, 1.0])
        result_true_true = graph.forward(a, torch.tensor(True), torch.tensor(True))
        self.assertEqual(result_true_true, (a * a) + torch.tensor([0.25, 0.25]))

        b = torch.tensor([2.0, 2.0])
        result_true_true = graph.forward(b, torch.tensor(True), torch.tensor(True))
        self.assertEqual(result_true_true, (b * b) + torch.tensor([0.25, 0.25]))

    def test_cond_nested_traced_multi(self):
        def true_a(y):
            return y * y

        def false_a(y):
            return y + y

        def true_b(y, z):
            return y + z

        def false_b(y, z):
            return y * z

        def f(x, pred, pred2):
            a_out = cond(pred, true_a, false_a, [x])
            b_out = cond(pred2, true_b, false_b, [x, x])
            return a_out + b_out

        x = torch.randn(4)
        graph = make_fx(f)(x, torch.tensor(False), torch.tensor(False))

        self.assertExpectedInline(
            graph.code.strip(),
            """\
def forward(self, x_1, pred_1, pred2_1):
    true_graph_0 = self.true_graph_0
    false_graph_0 = self.false_graph_0
    cond = torch.ops.higher_order.cond(pred_1, true_graph_0, false_graph_0, (x_1,));  pred_1 = true_graph_0 = false_graph_0 = None
    getitem = cond[0];  cond = None
    true_graph_1 = self.true_graph_1
    false_graph_1 = self.false_graph_1
    cond_1 = torch.ops.higher_order.cond(pred2_1, true_graph_1, false_graph_1, (x_1,));  pred2_1 = true_graph_1 = false_graph_1 = x_1 = None
    getitem_1 = cond_1[0];  cond_1 = None
    add = torch.ops.aten.add.Tensor(getitem, getitem_1);  getitem = getitem_1 = None
    return add""",  # noqa: B950
        )
        self.assertExpectedInline(
            graph.true_graph_0.code.strip(),
            """\
def forward(self, arg0_1):
    mul = torch.ops.aten.mul.Tensor(arg0_1, arg0_1);  arg0_1 = None
    return (mul,)""",
        )

    def test_raise_error_on_mismatch_type_size(self):
        def true_fn(x):
            return x.sin()

        def false_fn(x):
            return (x, x)

        def f(x, y):
            return cond(y, true_fn, false_fn, [x])

        x = torch.randn(4)
        with self.assertRaisesRegex(
            # Should be
            # torch._dynamo.exc.Unsupported,
            # "Encountered aliasing during higher order op tracing for HOP.*"
            torch._dynamo.exc.UncapturedHigherOrderOpError,
            "Cond doesn't work unless it is captured completely with torch.compile.*",
        ):
            make_fx(f)(x, torch.tensor(False))

    def test_raise_error_on_mismatch_tensor_size(self):
        def true_fn(x):
            return x.sin()

        def false_fn(x):
            return torch.zeros([10, 10])

        def f(x, y):
            return cond(y, true_fn, false_fn, [x])

        x = torch.randn(4)
        with self.assertRaisesRegex(
            torch._dynamo.exc.TorchRuntimeError,
            "When merging two branches' output in torch.cond",
        ):
            make_fx(f)(x, torch.tensor(False))

    def test_cond_traced_not_nested_fake_tensor(self):
        def true_fn(x):
            return x.sin()

        def false_fn(x):
            return x.cos()

        def f(x, y):
            return cond(y, true_fn, false_fn, [x])

        x = torch.randn(4)
        graph = make_fx(f, tracing_mode="fake")(x, torch.tensor(False))
        result_true = graph.forward(x, torch.tensor(True))
        result_false = graph.forward(x, torch.tensor(False))
        self.assertFalse(torch.allclose(result_true, result_false))
        self.assertEqual(result_true, torch.sin(x))
        self.assertEqual(result_false, torch.cos(x))

    def test_cond_nested_traced_fake_tensor(self):
        def true_nested(y):
            return y * y

        def false_nested(y):
            return y + y

        def true_fn(x, pred2):
            z = cond(pred2, true_nested, false_nested, [x])
            return x + z

        def false_fn(x, _):
            return x.cos()

        def f(x, pred, pred2):
            return cond(pred, true_fn, false_fn, [x, pred2])

        x = torch.randn(4)
        graph = make_fx(f, tracing_mode="fake")(
            x, torch.tensor(False), torch.tensor(False)
        )

        result_true_true = graph.forward(
            x, torch.tensor(True), torch.tensor(True)
        )  # True + True -> x * x
        result_true_false = graph.forward(
            x, torch.tensor(True), torch.tensor(False)
        )  # True + True -> x + x
        result_false_true = graph.forward(
            x, torch.tensor(False), torch.tensor(True)
        )  # False + either -> cos
        result_false_false = graph.forward(
            x, torch.tensor(False), torch.tensor(False)
        )  # False + either -> cos

        self.assertNotEqual(result_true_true, result_true_false)
        self.assertFalse(torch.allclose(result_false_true, result_true_true))

        self.assertEqual(result_false_true, result_false_false)

        self.assertEqual(result_true_true, (x * x) + x)
        self.assertEqual(result_true_false, x + x + x)

        self.assertEqual(result_false_true, torch.cos(x))

    def test_cond_nested_traced_other_inputs_fake_tensor(self):
        def true_nested(y):
            return y * y

        def false_nested(y):
            return y + y

        def true_fn(k, pred2):
            z = cond(pred2, true_nested, false_nested, [k])
            return torch.add(torch.tensor([0.25, 0.25]), z)

        def false_fn(k, _):
            return k.cos()

        def f(k, pred, pred2):
            return cond(pred, true_fn, false_fn, [k, pred2])

        x = torch.tensor([0.5, 0.5])
        graph = make_fx(f, tracing_mode="fake")(
            x, torch.tensor(False), torch.tensor(False)
        )

        a = torch.tensor([1.0, 1.0])
        result_true_true = graph.forward(a, torch.tensor(True), torch.tensor(True))
        self.assertEqual(result_true_true, (a * a) + torch.tensor([0.25, 0.25]))

        b = torch.tensor([2.0, 2.0])
        result_true_true = graph.forward(b, torch.tensor(True), torch.tensor(True))
        self.assertEqual(result_true_true, (b * b) + torch.tensor([0.25, 0.25]))

    def test_cond_nested_traced_multi_fake_tensor(self):
        def true_a(y):
            return y * y

        def false_a(y):
            return y + y

        def true_b(y, z):
            return y + z

        def false_b(y, z):
            return y * z

        def f(x, pred, pred2):
            a_out = cond(pred, true_a, false_a, [x])
            b_out = cond(pred2, true_b, false_b, [x, x])
            return a_out + b_out

        x = torch.randn(4)
        graph = make_fx(f, tracing_mode="fake")(
            x, torch.tensor(False), torch.tensor(False)
        )

        self.assertExpectedInline(
            graph.code.strip(),
            """\
def forward(self, x_1, pred_1, pred2_1):
    true_graph_0 = self.true_graph_0
    false_graph_0 = self.false_graph_0
    cond = torch.ops.higher_order.cond(pred_1, true_graph_0, false_graph_0, (x_1,));  pred_1 = true_graph_0 = false_graph_0 = None
    getitem = cond[0];  cond = None
    true_graph_1 = self.true_graph_1
    false_graph_1 = self.false_graph_1
    cond_1 = torch.ops.higher_order.cond(pred2_1, true_graph_1, false_graph_1, (x_1,));  pred2_1 = true_graph_1 = false_graph_1 = x_1 = None
    getitem_1 = cond_1[0];  cond_1 = None
    add = torch.ops.aten.add.Tensor(getitem, getitem_1);  getitem = getitem_1 = None
    return add""",  # noqa: B950
        )
        self.assertExpectedInline(
            graph.true_graph_0.code.strip(),
            """\
def forward(self, arg0_1):
    mul = torch.ops.aten.mul.Tensor(arg0_1, arg0_1);  arg0_1 = None
    return (mul,)""",
        )

    def test_raise_error_on_mismatch_type_size_fake_tensor(self):
        def true_fn(x):
            return x.sin()

        def false_fn(x):
            return (x, x)

        def f(x, y):
            return cond(y, true_fn, false_fn, [x])

        x = torch.randn(4)
        with self.assertRaisesRegex(
            # Should be
            # torch._dynamo.exc.Unsupported,
            # "Encountered aliasing during higher order op tracing for HOP.*"
            torch._dynamo.exc.UncapturedHigherOrderOpError,
            "Cond doesn't work unless it is captured completely with torch.compile.*",
        ):
            make_fx(f, tracing_mode="fake")(x, torch.tensor(False))

    def test_raise_error_on_mismatch_tensor_size_fake_tensor(self):
        def true_fn(x):
            return x.sin()

        def false_fn(x):
            return torch.zeros([10, 10])

        def f(x, y):
            return cond(y, true_fn, false_fn, [x])

        x = torch.randn(4)
        with self.assertRaisesRegex(
            torch._dynamo.exc.TorchRuntimeError,
            "When merging two branches' output in torch.cond",
        ):
            make_fx(f, tracing_mode="fake")(x, torch.tensor(False))

    def check_map_count(self, gm, op_count):
        i = 0
        for m in gm.modules():
            for node in m.graph.nodes:
                if (
                    node.op == "call_function"
                    and node.target == torch.ops.higher_order.map_impl
                ):
                    i += 1
        self.assertEqual(i, op_count)

    def test_tracing_map_real(self):
        def f(x, y):
            return x + y

        def g(xs, y):
            return control_flow.map(f, xs, y)

        gm = make_fx(g, tracing_mode="real")(torch.ones(3, 2, 2), torch.ones(2))
        x = torch.randn(3, 2, 2)
        y = torch.randn(2)
        res = gm(x, y)
        self.assertEqual(res, g(x, y))
        self.check_map_count(gm, 1)

    def test_tracing_map_symbolic_simple(self):
        def f(x, y):
            return x + y

        def g(xs, y):
            return control_flow.map(f, xs, y)

        gm = make_fx(g, tracing_mode="symbolic")(torch.ones(3, 2, 4), torch.ones(4))
        x = torch.randn(3, 2, 2)
        y = torch.randn(2)
        res = gm(x, y)
        self.assertEqual(res, g(x, y))
        self.check_map_count(gm, 1)

    def test_tracing_map_symbolic_list(self):
        def f(x, y):
            return [x[0][0] + y, x[1] * y]

        def g(xs, y, z):
            out = control_flow.map(f, xs, y)
            return out[0] + z, out[1] * z

        example_x = [[torch.ones(3, 4, 5)], torch.ones(3, 4, 5)]
        gm = make_fx(g, tracing_mode="symbolic")(
            example_x, torch.ones(5), torch.ones(5)
        )
        x = [[torch.randn(4, 5, 6)], torch.ones(4, 5, 6)]
        y = torch.randn(6)
        z = torch.ones(6)
        res = gm(x, y, z)
        self.assertEqual(res, g(x, y, z))
        self.check_map_count(gm, 1)

    def test_tracing_map_symbolic_dict(self):
        def f(x, y):
            return {"d": x["b"]["a"] + y, "e": x["c"] * y}

        def g(xs, y, z):
            out = control_flow.map(f, xs, y)
            return {"f": out["d"] + z, "g": out["e"] * z}

        example_x = {"b": {"a": torch.ones(3, 4, 5)}, "c": torch.ones(3, 4, 5)}
        gm = make_fx(g, tracing_mode="symbolic")(
            example_x, torch.ones(5), torch.ones(5)
        )
        x = {"b": {"a": torch.randn(4, 5, 6)}, "c": torch.ones(4, 5, 6)}
        y = torch.randn(6)
        z = torch.ones(6)
        res = gm(x, y, z)
        self.assertEqual(res, g(x, y, z))
        self.check_map_count(gm, 1)

    def test_tracing_map_autograd_symbolic_simple(self):
        def f(x, y):
            return x + y

        def g(xs, y):
            out = control_flow.map(f, xs, y)
            return torch.autograd.grad(out, (xs, y), torch.ones_like(out))

        gm = make_fx(g, tracing_mode="symbolic")(
            torch.ones(3, 4, 5, requires_grad=True), torch.ones(5, requires_grad=True)
        )
        x = torch.randn(4, 5, 6, requires_grad=True)
        y = torch.randn(6, requires_grad=True)
        res = gm(x, y)
        self.assertEqual(res, g(x, y))
        self.check_map_count(gm, 2)

    def test_tracing_map_autograd_symbolic_list(self):
        import torch.utils._pytree as pytree

        def f(x, y):
            return [x[0].cos() + y.sin(), x[1].sin() * y.cos()]

        def g(xs, y):
            out = control_flow.map(f, xs, y)
            flat_out = pytree.tree_leaves(out)
            flat_inp = pytree.tree_leaves((xs, y))
            requires_grad_inp = [inp for inp in flat_inp if inp.requires_grad]
            return torch.autograd.grad(
                flat_out, requires_grad_inp, [torch.ones_like(out) for out in flat_out]
            )

        gm = make_fx(g, tracing_mode="symbolic")(
            [torch.ones(3, 4, 5), torch.ones(3, 4, 5, requires_grad=True)],
            torch.ones(5, requires_grad=True),
        )
        x = [torch.randn(4, 5, 6), torch.ones(4, 5, 6, requires_grad=True)]
        y = torch.randn(6, requires_grad=True)
        res = gm(x, y)
        self.assertEqual(res, g(x, y))
        self.check_map_count(gm, 2)

    def test_tracing_map_autograd_symbolic_dict(self):
        def f(x, y):
            return [x["a"] + y, x["b"] * y]

        def g(xs, y):
            out = control_flow.map(f, xs, y)
            flat_out = pytree.tree_leaves(out)
            flat_inp = pytree.tree_leaves((xs, y))
            requires_grad_inp = [inp for inp in flat_inp if inp.requires_grad]
            return torch.autograd.grad(
                flat_out, requires_grad_inp, [torch.ones_like(out) for out in flat_out]
            )

        traced_x = {
            "a": torch.ones(3, 4, 5, requires_grad=True),
            "b": torch.ones(3, 4, 5, requires_grad=True),
        }
        gm = make_fx(g, tracing_mode="symbolic")(
            traced_x, torch.ones(5, requires_grad=True)
        )
        x = {
            "a": torch.randn(4, 5, 6, requires_grad=True),
            "b": torch.ones(4, 5, 6, requires_grad=True),
        }
        y = torch.randn(6, requires_grad=True)
        res = gm(x, y)
        self.assertEqual(res, g(x, y))
        self.check_map_count(gm, 2)

    def test_tracing_map_autograd_aot_functionalized(self):
        def inner(x, y):
            z = x - 1
            z.add_(1)
            return z * y

        def f(xs, y):
            res = control_flow.map(inner, xs, y)
            grads = torch.autograd.grad(res, (xs, y), torch.ones_like(res))
            return grads

        def f_wrapper(func):
            @functools.wraps(func)
            def wrapper(*args, **kwargs):
                torch._enable_functionalization(reapply_views=False)
                try:
                    return pytree.tree_map(from_fun_old, func(*args, **kwargs))
                finally:
                    torch._disable_functionalization()

            return wrapper

        example_inputs = (
            torch.ones(3, 2, 4, requires_grad=True),
            torch.ones(2, 4, requires_grad=True),
        )
        gm = make_fx(f, tracing_mode="symbolic")(*example_inputs)
        fgm = make_fx(f_wrapper(f), tracing_mode="symbolic")(*example_inputs)
        xs = torch.ones(3, 4, 5, requires_grad=True)
        y = torch.ones(4, 5, requires_grad=True)

        self.assertEqual(gm(xs, y), f(xs, y))

        def count_mutable(gm):
            c = 0
            for node in gm.graph.nodes:
                if node.op == "call_function":
                    if node.target == torch.ops.higher_order.map_impl:
                        c += count_mutable(getattr(gm, str(node.args[0])))
                    elif schema := getattr(node.target, "_schema", None):
                        c += int(schema.is_mutable)
            return c

        self.assertEqual(count_mutable(fgm), 0)
        # One for forward, one for recomputation logic in backward
        self.assertEqual(count_mutable(gm), 2)

    def test_map_functionalized(self):
        def map_fn(x, y):
            z = x + y
            z.add_(4)
            return z

        def f(xs, y):
            return control_flow.map(map_fn, xs, y)

        example_inputs = (torch.ones(3, 2, 4), torch.ones(4))
        functional_f = torch.func.functionalize(f)
        self.assertEqual(functional_f(*example_inputs), f(*example_inputs))

        gm = make_fx(torch.func.functionalize(f))(*example_inputs)
        self.assertEqual(gm(*example_inputs), f(*example_inputs))

        gm = make_fx(torch.func.functionalize(f), tracing_mode="symbolic")(
            *example_inputs
        )
        self.assertEqual(gm(*example_inputs), f(*example_inputs))

        for node in gm.body_graph_0.graph.nodes:
            if node.op == "call_function":
                self.assertTrue(not node.target._schema.is_mutable)
        self.check_map_count(gm, 1)

    def test_map_functionalized_aot_func(self):
        def map_fn(x, y):
            z = x + y
            z.add_(4)
            return z

        def f(xs, y):
            return control_flow.map(map_fn, xs, y)

        def f_wrapper(func):
            @functools.wraps(func)
            def wrapper(*args, **kwargs):
                torch._enable_functionalization(reapply_views=False)
                try:
                    return pytree.tree_map(from_fun_old, func(*args, **kwargs))
                finally:
                    torch._disable_functionalization()

            return wrapper

        example_inputs = (torch.ones(3, 2, 4), torch.ones(4))

        gm = make_fx(f_wrapper(f))(*example_inputs)

        for node in gm.body_graph_0.graph.nodes:
            if node.op == "call_function":
                self.assertTrue(not node.target._schema.is_mutable)

        self.assertEqual(gm(*example_inputs), f(*example_inputs))

    def test_map_functionalized_arg_mutation(self):
        def map_fn(x, y):
            y.add_(4)
            return x + y

        def f(xs, y):
            return control_flow.map(map_fn, xs, y)

        example_inputs = (torch.ones(3, 2, 4), torch.ones(4))
        functional_f = torch.func.functionalize(f)
        with self.assertRaisesRegex(
<<<<<<< HEAD
            torch._dynamo.exc.TorchRuntimeError, "torch.map is mutating the input!"
=======
            torch._dynamo.exc.TorchRuntimeError,
            "map might be modifying the input!",
>>>>>>> 3eb8fa08
        ):
            functional_f(*example_inputs)

    def test_map_functionalized_elem_mutation(self):
        def map_fn(x, y):
            x.add_(4)
            return x + y

        def f(xs, y):
            return control_flow.map(map_fn, xs, y)

        example_inputs = (torch.ones(3, 2, 4), torch.ones(4))
        functional_f = torch.func.functionalize(f)
        with self.assertRaisesRegex(
<<<<<<< HEAD
            torch._dynamo.exc.TorchRuntimeError, "torch.map is mutating the input!"
=======
            torch._dynamo.exc.TorchRuntimeError, "map might be modifying the input!"
>>>>>>> 3eb8fa08
        ):
            functional_f(*example_inputs)

    def test_cond_autograd_backward(self):
        def true_fn(x):
            return x.cos()

        def false_fn(x):
            return x.sin()

        def f(x, y):
            return control_flow.cond(x.shape[0] > 4, true_fn, false_fn, [y])

        example_inputs = (
            torch.ones(3, 2, 4, requires_grad=True),
            torch.ones(4, requires_grad=True),
        )
        f(*example_inputs).sum().backward()

        # Ensure no error is thrown when not running backward
        res = f(*example_inputs)

        # Ensure no error is thrown when not running backward
        res_compiled = torch.compile(f)(*example_inputs)
        self.assertEqual(res, res_compiled)

    def test_map_functionalized_elem_alias(self):
        def map_fn(x):
            x.view(x.shape)
            return x

        def f(xs):
            return control_flow.map(map_fn, xs)

        example_inputs = (torch.ones(3, 2, 4),)
        functional_f = torch.func.functionalize(f)
        with self.assertRaisesRegex(
<<<<<<< HEAD
            torch._dynamo.exc.TorchRuntimeError, "torch.map is aliasing the input!"
=======
            # Should be
            # torch._dynamo.exc.Unsupported,
            # "Encountered aliasing during higher order op tracing.*"
            torch._dynamo.exc.UncapturedHigherOrderOpError,
            "map doesn't work unless it is captured completely with torch.compile.*",
>>>>>>> 3eb8fa08
        ):
            functional_f(*example_inputs)

    def test_nested_map_cond_real(self):
        def true_fn(x, y):
            return x * y

        def false_fn(x, y):
            return x + y

        def f(x, pred, y):
            return cond(pred, true_fn, false_fn, [x, y])

        def g(pred, xs, y):
            return control_flow.map(f, xs, pred, y)

        gm = make_fx(g, tracing_mode="real")(
            torch.tensor(True), torch.ones(3, 2, 4), torch.ones(4)
        )
        pred = torch.tensor(False)
        x = torch.randn(3, 2, 4)
        y = torch.randn(4)
        res = gm(pred, x, y)
        self.assertEqual(res, g(pred, x, y))
        self.check_map_count(gm, 1)

    def test_nested_map_cond_symbolic(self):
        def true_fn(x, y):
            return x * y

        def false_fn(x, y):
            return x + y

        def f(x, pred, y):
            return cond(pred, true_fn, false_fn, [x, y])

        def g(pred, xs, y):
            return control_flow.map(f, xs, pred, y)

        gm = make_fx(g, tracing_mode="symbolic")(
            torch.tensor(True), torch.ones(3, 2, 4), torch.ones(4)
        )
        pred = torch.tensor(False)
        x = torch.randn(3, 2, 2)
        y = torch.randn(2)
        res = gm(pred, x, y)
        self.assertEqual(res, g(pred, x, y))
        self.check_map_count(gm, 1)

    def test_nested_cond_map_cond_symbolic(self):
        def true_fn(x, y):
            return x * y

        def false_fn(x, y):
            return x + y

        def f(x, pred, y):
            return cond(pred, true_fn, false_fn, [x, y])

        def g(pred, xs, y):
            return control_flow.map(f, xs, pred, y)

        def main_true_fn(pred, xs, y):
            return g(pred, xs, y) * 2

        def main_false_fn(pred, xs, y):
            return g(pred, xs, y) + 1

        def main(p, pred, xs, y):
            return cond(p, main_true_fn, main_false_fn, [pred, xs, y])

        gm = make_fx(main, tracing_mode="symbolic")(
            torch.tensor(True), torch.tensor(True), torch.ones(3, 2, 4), torch.ones(4)
        )
        p = torch.tensor(False)
        pred = torch.tensor(False)
        xs = torch.randn(3, 2, 2)
        y = torch.randn(2)
        res = gm(p, pred, xs, y)
        self.assertEqual(res, main(p, pred, xs, y))
        self.check_map_count(gm, 2)

    def test_cond_with_sym_pred(self):
        def true_fn(x):
            return x + x

        def false_fn(x):
            return x * x

        def foo(x):
            return cond(x.shape[0] == 4, true_fn, false_fn, [x])

        gm = make_fx(foo, tracing_mode="symbolic")(torch.ones(3, 2, 1))
        # The symbols in make_fx's shape_env should not be specialized.
        self.assertEqual(len(gm.shape_env.guards), 0)

        self.assertExpectedInline(
            gm.code.strip(),
            """\
def forward(self, x_1):
    sym_size_int = torch.ops.aten.sym_size.int(x_1, 0)
    eq = sym_size_int == 4
    sym_size_int_1 = torch.ops.aten.sym_size.int(x_1, 1)
    true_graph_0 = self.true_graph_0
    false_graph_0 = self.false_graph_0
    cond = torch.ops.higher_order.cond(eq, true_graph_0, false_graph_0, (x_1, sym_size_int_1, sym_size_int));  eq = true_graph_0 = false_graph_0 = x_1 = sym_size_int_1 = sym_size_int = None
    getitem = cond[0];  cond = None
    return getitem""",  # noqa: B950
        )

        # We expect the traced graph module to work even if input size changes.
        x = torch.ones(4, 3, 2)
        self.assertEqual(gm(x), true_fn(x))
        self.assertEqual(foo(x), true_fn(x))

    def test_cond_with_unbacked_sym_pred(self):
        def foo(x):
            def true_fn(x):
                return x + x

            def false_fn(x):
                return x * x

            az = x.nonzero()
            return cond(az.shape[0] > 3, true_fn, false_fn, (x,))

        gm = make_fx(foo, tracing_mode="symbolic")(torch.randn(7))
        self.assertExpectedInline(
            gm.code.strip(),
            """\
def forward(self, x_1):
    nonzero = torch.ops.aten.nonzero.default(x_1)
    sym_size_int = torch.ops.aten.sym_size.int(nonzero, 0);  nonzero = None
    gt = sym_size_int > 3;  sym_size_int = None
    sym_size_int_1 = torch.ops.aten.sym_size.int(x_1, 0)
    true_graph_0 = self.true_graph_0
    false_graph_0 = self.false_graph_0
    cond = torch.ops.higher_order.cond(gt, true_graph_0, false_graph_0, (x_1, sym_size_int_1));  gt = true_graph_0 = false_graph_0 = x_1 = sym_size_int_1 = None
    getitem = cond[0];  cond = None
    return getitem""",  # noqa: B950
        )

    def _check_closure_correctly_lifted(self, f, *, args, exp_res, exp_arg_num):
        assert isinstance(args, (tuple, list))
        self.assertEqual(f(*args), exp_res)
        gm = make_fx(f)(*args)
        self.assertEqual(gm(*args), exp_res)

        def cnt_placeholder(gm):
            return len([node for node in gm.graph.nodes if node.op == "placeholder"])

        placeholder_cnts = [cnt_placeholder(mod) for mod in gm.children()]
        self.assertTrue(all(cnt == exp_arg_num for cnt in placeholder_cnts))

    def _check_closure_correctly_lifted_with_mutation(
        self, f, closures_to_be_mutated, *, args, exp_arg_num
    ):
        exp_res = f(*args)
        self._check_closure_correctly_lifted(
            f, args=args, exp_res=exp_res, exp_arg_num=exp_arg_num
        )

        for closure in closures_to_be_mutated:
            closure.add(-1)
        new_exp_res = f(*args)

        self._check_closure_correctly_lifted(
            f, args=args, exp_res=new_exp_res, exp_arg_num=exp_arg_num
        )

    def test_cond_with_tensor_closure(self):
        a = torch.ones(2, 3)
        b = torch.ones(2, 3) + 1

        def true_fn(x):
            return x + a

        def false_fn(x):
            return x + b

        def foo(x):
            return cond(x.shape[0] == 4, true_fn, false_fn, [x])

        # expected branches takes [x, a, b] as input
        inp = torch.randn(2, 3)
        self._check_closure_correctly_lifted_with_mutation(
            foo, (a, b), args=(inp,), exp_arg_num=3
        )

    def test_cond_with_tensor_closure_graph_module(self):
        a = torch.ones(2, 3)
        b = torch.ones(2, 3) + 1

        def true_fn(x):
            return x + a

        def false_fn(x):
            return x + b

        def foo(x):
            return cond(x.shape[0] == 4, true_fn, false_fn, [x])

        # expected branches takes [x, a, b] as input
        inp = torch.randn(2, 3)

        gm = make_fx(foo, tracing_mode="symbolic", _allow_non_fake_inputs=True)(inp)

        self.assertExpectedInline(
            gm.code.strip(),
            """\
def forward(self, x_1):
    sym_size_int = torch.ops.aten.sym_size.int(x_1, 0)
    eq = sym_size_int == 4
    sym_size_int_1 = torch.ops.aten.sym_size.int(x_1, 1)
    true_graph_0 = self.true_graph_0
    false_graph_0 = self.false_graph_0
    _tensor_constant0 = self._tensor_constant0
    _tensor_constant1 = self._tensor_constant1
    cond = torch.ops.higher_order.cond(eq, true_graph_0, false_graph_0, (x_1, _tensor_constant0, sym_size_int_1, sym_size_int, _tensor_constant1));  eq = true_graph_0 = false_graph_0 = x_1 = _tensor_constant0 = sym_size_int_1 = sym_size_int = _tensor_constant1 = None
    getitem = cond[0];  cond = None
    return getitem""",  # noqa: B950
        )
        self.assertExpectedInline(
            gm.true_graph_0.code.strip(),
            """\
def forward(self, arg0_1, arg1_1, arg2_1, arg3_1, arg4_1):
    add = torch.ops.aten.add.Tensor(arg0_1, arg1_1);  arg0_1 = arg1_1 = None
    return (add,)""",
        )

    def test_cond_with_module_param_closure(self):
        class Mod(torch.nn.Module):
            def __init__(self) -> None:
                super().__init__()
                self.register_parameter(
                    "param", torch.nn.Parameter(torch.ones(2, 3), requires_grad=False)
                )
                self.buffer = torch.nn.Buffer(torch.ones(2, 3) + 1)

        my_mode = Mod()

        def true_fn(x):
            return x + my_mode.param

        def false_fn(x):
            return x + my_mode.buffer

        def foo(x):
            return cond(x.shape[0] == 4, true_fn, false_fn, [x])

        inp = torch.ones(2, 3)
        # expected both branches takes (x, param, buffer)
        self._check_closure_correctly_lifted_with_mutation(
            foo, (my_mode.param, my_mode.buffer), args=(inp,), exp_arg_num=3
        )

    def test_cond_with_module_python_scalar_closure(self):
        def foo(x):
            a = torch.ones(1, 1)
            b = 1

            def true_fn(x):
                return x + a

            def false_fn(x):
                return x + b

            return cond(x.shape[0] == 4, true_fn, false_fn, [x])

        inp = torch.ones(2, 3)
        res = inp + 1
        # python scalar b is not lifted as input, so both branches take (x, a)
        self._check_closure_correctly_lifted(
            foo, args=(inp,), exp_res=res, exp_arg_num=2
        )

    def test_cond_nested_with_closure(self):
        a = torch.ones(1, 1)
        b = torch.ones(1, 1) + 1

        def inner_true_fn(x):
            return x + a

        def inner_false_fn(x):
            return x + b

        def foo(x):
            def true_fn(x):
                return cond(x.shape[0] == 2, inner_true_fn, inner_false_fn, [x])

            def false_fn(x):
                return cond(x.shape[0] > 4, inner_true_fn, inner_false_fn, [x])

            return cond(x.shape[0] == 4, true_fn, false_fn, [x])

        inp = torch.ones(2, 3)
        # For top-level cond, it take 3 arguments (x, a, b). Dynamo should
        # realize that the nonlocal variables are same for the true and false
        # branches, so it should de-dupe them.
        # For second-level conds, it takes (x, a, b)
        self._check_closure_correctly_lifted_with_mutation(
            foo, (a, b), args=(inp,), exp_arg_num=3
        )

    def test_cond_nested_with_closure_graph_module(self):
        a = torch.ones(1, 1)
        b = torch.ones(1, 1) + 1

        def inner_true_fn(x):
            return x + a

        def inner_false_fn(x):
            return x + b

        def foo(x):
            def true_fn(x):
                return cond(x.shape[0] == 2, inner_true_fn, inner_false_fn, [x])

            def false_fn(x):
                return cond(x.shape[0] > 4, inner_true_fn, inner_false_fn, [x])

            return cond(x.shape[0] == 4, true_fn, false_fn, [x])

    def test_map_unfunc_boolean_tensor_for_nested_map_cond(self):
        def map_fn(pred, x):
            def fn(x, pred):
                return control_flow.cond(pred, lambda x: x * 2, lambda x: x / 2, (x,))

            return control_flow.map(fn, x, pred)

        def f_wrapper(func):
            @functools.wraps(func)
            def wrapper(*args, **kwargs):
                torch._enable_functionalization(reapply_views=False)
                try:
                    func_args = pytree.tree_map(
                        lambda x: to_fun_old(x) if isinstance(x, torch.Tensor) else x,
                        args,
                    )
                    func_kwargs = pytree.tree_map(
                        lambda x: to_fun_old(x) if isinstance(x, torch.Tensor) else x,
                        kwargs,
                    )
                    return pytree.tree_map(
                        from_fun_old, func(*func_args, **func_kwargs)
                    )
                finally:
                    torch._disable_functionalization()

            return wrapper

        gm = make_fx(f_wrapper(map_fn))(
            torch.tensor(True), torch.ones([2, 3], requires_grad=False)
        )
        self.assertExpectedInline(
            gm.code.strip(),
            """\
def forward(self, pred_1, x_1):
    unbind = torch.ops.aten.unbind.int(x_1)
    getitem = unbind[0];  getitem = None
    getitem_1 = unbind[1];  unbind = getitem_1 = None
    body_graph_0 = self.body_graph_0
    map_impl = torch.ops.higher_order.map_impl(body_graph_0, [x_1], [pred_1]);  body_graph_0 = x_1 = pred_1 = None
    getitem_2 = map_impl[0];  map_impl = None
    return getitem_2""",
        )
        self.assertExpectedInline(
            gm.body_graph_0.code.strip(),
            """\
def forward(self, arg0_1, arg1_1):
    true_graph_0 = self.true_graph_0
    false_graph_0 = self.false_graph_0
    cond = torch.ops.higher_order.cond(arg1_1, true_graph_0, false_graph_0, (arg0_1,));  arg1_1 = true_graph_0 = false_graph_0 = arg0_1 = None
    getitem = cond[0];  cond = None
    return (getitem,)""",  # noqa: B950
        )

    @skipIfCrossRef  # Arg order changes with crossref
    def test_cond_make_fx_preserve_stack_trace_for_nodes_in_subgraph(self):
        def true_fn(x):
            return x + x.cos()

        def false_fn(x):
            return x * x.sin()

        def foo(x):
            return cond(x.shape[0] == 4, true_fn, false_fn, (x,))

        inp = torch.randn([4, 3])
        gm, _ = torch._dynamo.export(foo)(inp)

        def run_with_interpreter(*args):
            with torch.fx.traceback.preserve_node_meta():
                return torch.fx.Interpreter(gm).run(*args)

        new_gm = make_fx(run_with_interpreter)(inp)

        checked_ops = {"add", "mul", "sin", "cos"}
        checked_meta = ["source_fn_stack", "stack_trace"]
        all_source_fns = collect_meta_for_filtered_nodes(gm, checked_ops, checked_meta)
        new_source_fns = collect_meta_for_filtered_nodes(
            new_gm, checked_ops, checked_meta
        )
        self.assertEqual(all_source_fns, new_source_fns)

    @unittest.skipIf(
        TEST_WITH_TORCHDYNAMO,
        "triggers cache limit for foo and changes unique_graphs count.",
    )
    def test_cond_no_dynamo_cache_limit(self):
        torch._dynamo.reset()
        counters = torch._dynamo.utils.counters
        counters.clear()

        def foo(x, true_fn, false_fn):
            return cond(x.sum() < 0, true_fn, false_fn, (x,))

        inp = torch.ones(3, 4)
        exp_out = inp.sin()
        iter_n = torch._dynamo.config.recompile_limit + 1

        # Need functions that cause recompilations
        def get_dummy_fns(str):
            def dummy_cos(x):
                return x.cos() + len(str) - len(str)

            def dummy_sin(x):
                return x.sin() + len(str) - len(str)

            return dummy_cos, dummy_sin

        for i in range(iter_n):
            # we fail guards each iter because `str(i)` is different
            self.assertEqual(foo(inp, *get_dummy_fns(str(i))), exp_out)

        # each iteration captures a cond and a getitem from the tuple output
        self.assertEqual(counters["stats"]["calls_captured"], iter_n * 2)
        self.assertEqual(counters["stats"]["unique_graphs"], iter_n)

    def test_cond_with_consecutive_make_fx_symbolic(self):
        def true_fn(x):
            return x - x.cos()

        def false_fn(x):
            return x + x.sin()

        def foo(x):
            return cond(x.shape[0] == 4, true_fn, false_fn, [x])

        inps = (torch.ones(3, 4), torch.ones(3, 5), torch.ones(5, 4), torch.ones(5, 3))
        for inp in inps:
            gm = make_fx(foo, tracing_mode="symbolic")(torch.ones(3, 4))
            self.assertExpectedInline(
                gm.code.strip(),
                """\
def forward(self, x_1):
    sym_size_int = torch.ops.aten.sym_size.int(x_1, 0)
    eq = sym_size_int == 4
    sym_size_int_1 = torch.ops.aten.sym_size.int(x_1, 1)
    true_graph_0 = self.true_graph_0
    false_graph_0 = self.false_graph_0
    cond = torch.ops.higher_order.cond(eq, true_graph_0, false_graph_0, (x_1, sym_size_int_1, sym_size_int));  eq = true_graph_0 = false_graph_0 = x_1 = sym_size_int_1 = sym_size_int = None
    getitem = cond[0];  cond = None
    return getitem""",  # noqa: B950
            )

            self.assertExpectedInline(
                gm.true_graph_0.code.strip(),
                """\
def forward(self, arg0_1, arg1_1, arg2_1):
    cos = torch.ops.aten.cos.default(arg0_1)
    sub = torch.ops.aten.sub.Tensor(arg0_1, cos);  arg0_1 = cos = None
    return (sub,)""",
            )

            self.assertExpectedInline(
                gm.false_graph_0.code.strip(),
                """\
def forward(self, arg0_1, arg1_1, arg2_1):
    sin = torch.ops.aten.sin.default(arg0_1)
    add = torch.ops.aten.add.Tensor(arg0_1, sin);  arg0_1 = sin = None
    return (add,)""",
            )

    def _create_test_fns_for_cond(
        self, pred, inner_most_fn, operands, closure_list, nested_level
    ):
        if nested_level == 0:
            if len(closure_list) > 0:

                def true_fn(*operands):
                    return inner_most_fn(*operands) + inner_most_fn(*closure_list)

                def false_fn(*operands):
                    return inner_most_fn(*operands) - inner_most_fn(*closure_list)

            else:

                def true_fn(*operands):
                    return inner_most_fn(*operands)

                def false_fn(*operands):
                    return inner_most_fn(*operands)

            def fn(*operands):
                if len(operands) == 0 and len(closure_list) == 0:
                    return torch.zeros(1)
                return cond(pred, true_fn, false_fn, operands)

            return operands, fn
        else:
            args, inner_fn = self._create_test_fns_for_cond(
                pred <= 0, inner_most_fn, operands, closure_list, nested_level - 1
            )

            def true_fn(*operands):
                return inner_most_fn(*operands) + inner_fn(*args)

            def false_fn(*operands):
                return inner_most_fn(*operands) - inner_fn(*args)

            def fn(*operands):
                if len(operands) == 0 and len(closure_list) == 0:
                    return torch.ones(1)
                return cond(pred, true_fn, false_fn, operands)

            return operands, fn

    def _init_predicate(self, pred_type):
        if pred_type == "bool":
            return True
        elif pred_type == "intTensor":
            return torch.tensor(1)
        elif pred_type == "floatTensor":
            return torch.tensor(1.0)
        elif pred_type == "boolTensor":
            return torch.tensor(False)
        else:
            raise NotImplementedError

    def _init_fn(self, inner_fn_type):
        if inner_fn_type == "function":
            return reduce_func
        elif inner_fn_type == "module":
            return ReduceMod()
        elif inner_fn_type == "object":
            return ReduceObj()
        else:
            raise NotImplementedError

    @parametrize("predType", ["bool", "intTensor", "floatTensor", "boolTensor"])
    @parametrize("innerFnType", ["function", "module", "object"])
    @parametrize("nOperands", [0, 1])
    @parametrize("nClosure", [0, 1])
    @parametrize("nesting", [0, 2])
    def test_cond_tracing_with_valid_inputs(
        self, predType, innerFnType, nOperands, nClosure, nesting
    ):
        pred = self._init_predicate(predType)
        inner_fn = self._init_fn(innerFnType)
        operands = [torch.ones(2, 3) + i for i in range(nOperands)]
        closure = [torch.ones(2, 3) - i for i in range(nClosure)]
        args, fn = self._create_test_fns_for_cond(
            pred, inner_fn, operands, closure, nesting
        )
        eager_res = fn(*args)
        for tracing_mode in ["symbolic", "fake", "real"]:
            # set _allow_non_fake_inputs = True to allow fake prop through closures
            with self.subTest(tracing_mode=tracing_mode):
                gm = make_fx(
                    fn, tracing_mode=tracing_mode, _allow_non_fake_inputs=True
                )(*args)
                self.assertEqual(gm(*args), eager_res)

    @parametrize("predType", ["boolTensor"])
    @parametrize("innerFnType", ["function", "module", "object"])
    @parametrize("nOperands", [1, 2])
    @parametrize("nClosure", [0, 1])
    @parametrize("nesting", [0])
    def test_cond_vmap(self, predType, innerFnType, nOperands, nClosure, nesting):
        pred = self._init_predicate(predType)
        inner_fn = self._init_fn(innerFnType)
        operands = [torch.ones(2, 3) + i for i in range(nOperands)]
        closure = [torch.ones(2, 3) - i for i in range(nClosure)]
        args, fn = self._create_test_fns_for_cond(
            pred, inner_fn, operands, closure, nesting
        )
        eager_res = fn(*args)
        out = torch.vmap(fn)(*args)
        if nClosure == 0:
            self.assertEqual(eager_res, out)
        else:
            self.assertEqual(eager_res, out[0])
            self.assertEqual(eager_res, out[1])

    def test_cond_vmap_simple(self):
        def fn(x):
            return torch.cond(
                pred=torch.tensor([True]),
                true_fn=lambda x: x + 100,
                false_fn=lambda x: x.clone(),
                operands=(x,),
            )

        a = torch.arange(15).reshape((3, 5))
        res = torch.vmap(fn, in_dims=(0,))(a)
        self.assertEqual(res.shape, (3, 5))
        self.assertEqual(res, a + 100)

    def test_cond_vmap_multiple_inputs(self):
        def fn(x, y):
            return torch.cond(
                pred=x.sum() < y.sum(),
                true_fn=lambda x, y: x + 100,
                false_fn=lambda x, y: y.clone(),
                operands=(x, y),
            )

        a = torch.arange(15).reshape(3, 5)
        b = torch.ones_like(a) + 3
        res = torch.vmap(fn, in_dims=(0, 0))(a, b)
        expected = torch.tensor(
            [[100, 101, 102, 103, 104], [4, 4, 4, 4, 4], [4, 4, 4, 4, 4]]
        )
        self.assertEqual(res.shape, (3, 5))
        self.assertEqual(expected, res)

    def test_cond_vmap_single_input_with_closure(self):
        a = torch.ones((3, 5)) + 3
        c = torch.arange(5)

        def fn(x):
            return torch.cond(
                pred=torch.tensor([True]),
                true_fn=lambda x: x + c,
                false_fn=lambda x: x - c,
                operands=(x,),
            )

        res = torch.vmap(fn, in_dims=(0,))(
            a,
        )
        with unittest.mock.patch("torch._dynamo.config.error_on_recompile", True):
            res = torch.vmap(fn, in_dims=(0,))(
                a,
            )
        self.assertEqual(a + c, res)

    def test_cond_vmap_multiple_args_with_closure(self):
        a = torch.ones((3, 5), dtype=torch.int64) + 3
        b = torch.arange(15).reshape(3, 5)
        c = torch.arange(5)

        def fn(x, y):
            return torch.cond(
                pred=torch.tensor([False]),
                true_fn=lambda x, y: x + c,
                false_fn=lambda x, y: y - c,
                operands=(x, y),
            )

        res = torch.vmap(fn)(a, b)
        self.assertEqual(b - c, res)

    @parametrize("nClosure", [0, 1])
    def test_cond_vmap_multiple_outputs(self, nClosure):
        if nClosure:
            c = torch.ones(5, dtype=torch.int64) + 5

            def fn(x):
                return torch.cond(
                    pred=torch.tensor([True]),
                    true_fn=lambda x: (x + c, x - c),
                    false_fn=lambda x: (x.clone(), x.clone()),
                    operands=(x,),
                )

        else:

            def fn(x):
                return torch.cond(
                    pred=torch.tensor([True]),
                    true_fn=lambda x: (x + 1, x - 1),
                    false_fn=lambda x: (x.clone(), x.clone()),
                    operands=(x,),
                )

        a = torch.arange(15).reshape(3, 5)
        res = torch.vmap(fn)(
            a,
        )
        self.assertEqual(len(res), 2)
        if nClosure:
            self.assertEqual(res, (a + c, a - c))
        else:
            self.assertEqual(res, (a + 1, a - 1))

    @parametrize("boolcond", [True, False])
    def test_vmap_vmap(self, boolcond):
        def fn(x):
            return torch.cond(
                pred=torch.tensor([True]) if not boolcond else True,
                true_fn=lambda x: x + 1,
                false_fn=lambda x: x - 1,
                operands=(x,),
            )

        def wrapper(x):
            return torch.vmap(fn)(x)

        a = torch.ones((3, 4, 5))
        res = torch.vmap(wrapper)(a)
        self.assertEqual(res, a + 1)

    def test_cond_trace_set__and_mutate_input(self):
        def f(a, tmp):
            a_view = a.view(-1)
            with torch.no_grad():
                a.set_(tmp)
                a_view.mul_(2)
            return a + tmp

        inp = torch.ones(3, 3, requires_grad=True)
        tmp = torch.ones(3, 3, requires_grad=True)
        # graph break: torch._dynamo.exc.Unsupported: call_function DelayGraphBreakVariable() [TensorVariable()] {}
        # due to set_
        with self.assertRaisesRegex(
            torch._dynamo.exc.UncapturedHigherOrderOpError,
            "Cond doesn't work unless it is captured completely with torch.compile",
        ):
            torch.cond(inp.sum() > 0, f, f, (inp, tmp))

    @skipIfCrossRef  # Arg order changes with crossref
    def test_cond_trace_set__and_mutate_intermediate(self):
        def f(a, tmp):
            a = a.clone()
            a_view = a.view(-1)
            tmp = tmp.clone()
            with torch.no_grad():
                a.set_(tmp)
                a_view.mul_(2)
            return a + tmp

        inp = torch.ones(3, 3, requires_grad=True)
        tmp = torch.ones(3, 3, requires_grad=True)

        class Mod(torch.nn.Module):
            def forward(self, inp: torch.Tensor, tmp: torch.Tensor) -> torch.Tensor:
                return torch.cond(inp.sum() > 0, f, f, (inp, tmp))

        with self.assertRaisesRegex(
            RuntimeError, "cannot mutate tensors with frozen storage"
        ):
            out = torch.compile(Mod(), backend="aot_eager")(inp, tmp)

        with self.assertRaisesRegex(
            RuntimeError, "cannot mutate tensors with frozen storage"
        ):
            out = torch.compile(Mod(), backend="inductor")(inp, tmp)

        from torch._dynamo.testing import EagerAndRecordGraphs

        backend = EagerAndRecordGraphs()
        out = torch.compile(Mod(), backend=backend)(inp, tmp)
        self.assertExpectedInline(
            backend.graphs[0].cond_true_0.code.strip("\n"),
            """\
def forward(self, l_inp_, l_tmp_):
    l_inp__1 = l_inp_
    l_tmp__1 = l_tmp_
    a = l_inp__1.clone();  l_inp__1 = None
    a_view = a.view(-1)
    tmp = l_tmp__1.clone();  l_tmp__1 = None
    _set_grad_enabled = torch._C._set_grad_enabled(False);  _set_grad_enabled = None
    set_ = a.set_(tmp);  set_ = None
    mul_ = a_view.mul_(2);  a_view = mul_ = None
    _set_grad_enabled_1 = torch._C._set_grad_enabled(True);  _set_grad_enabled_1 = None
    add = a + tmp;  a = tmp = None
    return (add,)
    """,
        )
        self.assertEqual(out, f(inp, tmp))

    @parametrize("requires_grad", [True, False])
    def test_cond_symint_operands(self, requires_grad):
        from torch._dynamo.testing import EagerAndRecordGraphs

        backend = EagerAndRecordGraphs()

        class Mod(torch.nn.Module):
            def __init__(self):
                super().__init__()
                self.num = 3

            def forward(self, a, b):
                return torch.cond(
                    pred=torch.tensor([True]),
                    true_fn=lambda a, b: a + b + self.num,
                    false_fn=lambda a, b: a - b - self.num,
                    operands=(a, b),
                )

        a = torch.ones(3, 3, requires_grad=requires_grad)
        b = torch.ones(3, 3, requires_grad=requires_grad)
        out = torch.compile(Mod(), backend=backend, dynamic=True)(a, b)
        self.assertEqual(out, Mod()(a, b))
        self.assertEqual(len(backend.graphs), 1)
        self.assertExpectedInline(
            backend.graphs[0].code.strip(),
            """\
def forward(self, s97 : torch.SymInt, L_a_ : torch.Tensor, L_b_ : torch.Tensor, L_self_num : torch.SymInt):
    l_a_ = L_a_
    l_b_ = L_b_
    l_self_num = L_self_num
    tensor = torch.tensor([True])
    cond_true_0 = self.cond_true_0
    cond_false_0 = self.cond_false_0
    cond = torch.ops.higher_order.cond(tensor, cond_true_0, cond_false_0, (l_a_, l_b_, l_self_num, s97));  tensor = cond_true_0 = cond_false_0 = l_a_ = l_b_ = l_self_num = s97 = None
    getitem = cond[0];  cond = None
    return (getitem,)""",  # noqa: B950
        )

    def test_two_hops_not_sharing_code_obj(self):
        pred, args = torch.tensor(True), (torch.ones(3, 3),)

        def fn1(x):
            return x + 1

        def fn2(x):
            return x - 1

        from torch._dynamo.testing import CompileCounter

        # Tests rely on automatic_dynamic = True
        with torch._dynamo.config.patch(automatic_dynamic_shapes=True):
            cnt = CompileCounter()
            torch.compile(torch.cond, backend=cnt)(pred, fn1, fn2, args)
            self.assertEqual(cnt.frame_count, 1)

            args = (torch.randn(3, 3),)
            # No recompilation
            torch.compile(torch.cond, backend=cnt)(pred, fn1, fn2, args)
            self.assertEqual(cnt.frame_count, 1)

            def cond_fn(x):
                return x.sum() > 0

            args = (torch.randn(4, 4),)
            torch.compile(torch.while_loop, backend=cnt)(cond_fn, fn2, args)
            # recompilation
            self.assertEqual(cnt.frame_count, 2)

            args = (torch.randn(4, 4),)
            torch.compile(torch.while_loop, backend=cnt)(cond_fn, fn2, args)
            self.assertEqual(cnt.frame_count, 2)

            # With recompilation due to automatic dynamic
            # This also proves that while_loop doesn't share code obj with cond
            torch.compile(torch.cond, backend=cnt)(pred, fn1, fn2, (torch.randn(4, 4),))
            self.assertEqual(cnt.frame_count, 3)

    def test_hop_raises_if_not_overriding_call(self):
        class WrongHop(torch._ops.HigherOrderOperator):
            pass

        with self.assertRaisesRegex(TypeError, "WrongHop"):
            WrongHop("wrong_hop")

    def test_scan_functionalized(self):
        def f(init, xs):
            return scan(get_scan_combine_fn("add", False), init, xs, dim=1)

        example_inputs = torch.ones(5, 7, 4)
        example_init = torch.ones(5, 4)
        functional_f = torch.func.functionalize(f)
        self.assertEqual(
            functional_f(example_init, example_inputs), f(example_init, example_inputs)
        )

    def test_scan_functionalized_elem_mutation(self):
        def add1(x, y):
            x.add_(4)
            return x + y, x + y

        def f(init, xs):
            return scan(add1, init, xs, dim=1)

        example_inputs = torch.ones(5, 7, 4)
        example_init = torch.ones(5, 4)
        functional_f = torch.func.functionalize(f)
        with self.assertRaisesRegex(
            # TODO: Fix this so that the HOPs show similar errors for functionalization
            # This is the Exception with PYTORCH_TEST_WITH_DYNAMO=0
            # RuntimeError,
            # "torch.scan might be modifying the input!",
            # This is the Exception with PYTORCH_TEST_WITH_DYNAMO=1
            # torch._dynamo.exc.TorchDynamoException,
            # "Unexpected exception when running generated GraphModule.*"
            Exception,
            ".*",
        ):
            functional_f(example_init, example_inputs)

        def add2(x, y):
            y.add_(4)
            return x + y, x + y

        def f(init, xs):
            return scan(add2, init, xs, dim=1)

        functional_f = torch.func.functionalize(f)
        with self.assertRaisesRegex(
            # TODO: Fix this so that the HOPs show similar errors for functionalization
            # Should be
            # This is the Exception with PYTORCH_TEST_WITH_DYNAMO=0
            # RuntimeError,
            # "torch.scan might be modifying the input!",
            # This is the Exception with PYTORCH_TEST_WITH_DYNAMO=1
            # torch._dynamo.exc.TorchDynamoException,
            # "Unexpected exception when running generated GraphModule.*"
            Exception,
            ".*",
        ):
            functional_f(example_init, example_inputs)

    def test_scan_functionalized_elem_alias(self):
        def add(x, y):
            return x, x

        def f(init, xs):
            return scan(add, init, xs, dim=1)

        example_inputs = torch.ones(5, 7, 4)
        example_init = torch.ones(5, 4)
        functional_f = torch.func.functionalize(f)
        with self.assertRaisesRegex(
            # TODO: Fix this so that the HOPs show similar errors for functionalization
            # Should be
            # This is the Exception with PYTORCH_TEST_WITH_DYNAMO=0
            # torch._dynamo.exc.Unsupported,
            # "Encountered aliasing during higher order op tracing for HOP.*"
            # This is the Exception with PYTORCH_TEST_WITH_DYNAMO=1
            # torch._dynamo.exc.UncapturedHigherOrderOpError,
            # "scan must be captured completely with torch.compile.*",
            Exception,
            ".*",
        ):
            functional_f(example_init, example_inputs)

    @skipIfTorchDynamo("Graph is not captured by backend if test with dynamo")
    def test_scan_pytree_closure(self):
        from torch._dynamo.testing import EagerAndRecordGraphs

        param_buffer = ({"param": torch.randn(3, 3)}, (torch.randn(3),))

        def add(carry, x):
            ret = (carry @ param_buffer[0]["param"]) @ x + param_buffer[1][0]
            return ret, ret.sum()

        def f(init, xs):
            return scan(add, init, xs)

        init = torch.randn(4, 3)
        xs = torch.randn(3, 3, 3)

        backend = EagerAndRecordGraphs()
        eager_out = f(init, xs)
        compiled_out = torch.compile(f, backend=backend)(init, xs)
        exp_out = _fake_scan(add, init, xs)

        self.assertEqual(len(backend.graphs), 1)
        if TEST_WITH_CROSSREF:
            self.assertExpectedInline(
                backend.graphs[0].code.strip(),
                """\
def forward(self, L_init_ : torch.Tensor, L_xs_ : torch.Tensor, L_add_closure_0_cell_contents_0_param_ : torch.Tensor, L_add_closure_0_cell_contents_1_0_ : torch.Tensor):
    l_init_ = L_init_
    l_xs_ = L_xs_
    l_add_closure_0_cell_contents_0_param_ = L_add_closure_0_cell_contents_0_param_
    l_add_closure_0_cell_contents_1_0_ = L_add_closure_0_cell_contents_1_0_
    r = torch.movedim(l_xs_, 0, 0);  l_xs_ = None
    scan_combine_fn_0 = self.scan_combine_fn_0
    scan = torch.ops.higher_order.scan(scan_combine_fn_0, [l_init_], [r], [l_add_closure_0_cell_contents_0_param_, l_add_closure_0_cell_contents_1_0_]);  scan_combine_fn_0 = l_init_ = r = l_add_closure_0_cell_contents_0_param_ = l_add_closure_0_cell_contents_1_0_ = None
    carry = scan[0]
    out = scan[1];  scan = None
    return (carry, out)""",  # noqa: B950
            )
        else:
            self.assertExpectedInline(
                backend.graphs[0].code.strip(),
                """\
def forward(self, L_init_ : torch.Tensor, L_xs_ : torch.Tensor, L_add_closure_0_cell_contents_0_param_ : torch.Tensor, L_add_closure_0_cell_contents_1_0_ : torch.Tensor):
    l_init_ = L_init_
    l_xs_ = L_xs_
    l_add_closure_0_cell_contents_0_param_ = L_add_closure_0_cell_contents_0_param_
    l_add_closure_0_cell_contents_1_0_ = L_add_closure_0_cell_contents_1_0_
    movedim = torch.movedim(l_xs_, 0, 0);  l_xs_ = None
    scan_combine_fn_0 = self.scan_combine_fn_0
    scan = torch.ops.higher_order.scan(scan_combine_fn_0, [l_init_], [movedim], [l_add_closure_0_cell_contents_0_param_, l_add_closure_0_cell_contents_1_0_]);  scan_combine_fn_0 = l_init_ = movedim = l_add_closure_0_cell_contents_0_param_ = l_add_closure_0_cell_contents_1_0_ = None
    carry = scan[0]
    out = scan[1];  scan = None
    return (carry, out)""",  # noqa: B950
            )
        self.assertEqual(eager_out, exp_out)
        self.assertEqual(compiled_out, exp_out)

    @skipIfTorchDynamo("Skip because we're testing export")
    # TODO: we cannot turn on strict=True yet because torch._check for out_it > 0 is
    # removed from the graph in dynamo and in non-strict export's graph capturing
    # step, we re-run the traced graph module to get graph captured result.
    # Since torch._check is removed from graph, we end up getting a data-dependent
    # error when we call torch.ones(out_it * 2).
    @parametrize("strict", [False])
    @parametrize("dynamic", [True, False])
    def test_while_loop_op_int_carry_export(self, strict, dynamic):
        m, args = WHILE_LOOP_TESTS["int_carry"]
        dynamic_shapes = {"x": {0: torch.export.Dim("dim_x")}} if dynamic else None
        ep = self._check_export(m, args, strict=strict, dynamic_shapes=dynamic_shapes)
        if not strict and dynamic:
            self.assertExpectedInline(
                normalize_gm(ep.module().print_readable(print_output=False)),
                """\
class GraphModule(torch.nn.Module):
    def forward(self, x):
        x: "f32[s35, 3]";

        x, = fx_pytree.tree_flatten_spec(([x], {}), self._in_spec)
        sym_size_int_1: "Sym(s35)" = torch.ops.aten.sym_size.int(x, 0)

        while_loop_cond_graph_0 = self.while_loop_cond_graph_0
        while_loop_body_graph_0 = self.while_loop_body_graph_0
        while_loop = torch.ops.higher_order.while_loop(while_loop_cond_graph_0, while_loop_body_graph_0, (0, x), ());  while_loop_cond_graph_0 = while_loop_body_graph_0 = x = None

        getitem_2: "Sym(u1)" = while_loop[0]

        ge: "Sym(u1 >= 1)" = getitem_2 >= 1
        _assert_scalar_default = torch.ops.aten._assert_scalar.default(ge, "Runtime assertion failed for expression u1 >= 1 on node 'ge'");  ge = _assert_scalar_default = None

        gt_1: "Sym(u1 > 0)" = getitem_2 > 0
        _assert_scalar_default_1 = torch.ops.aten._assert_scalar.default(gt_1, "Runtime assertion failed for expression 0 < u1 on node 'gt_1'");  gt_1 = _assert_scalar_default_1 = None

        getitem_1: "f32[s35, 3]" = while_loop[1];  while_loop = None

        add: "Sym(u1 + 1)" = getitem_2 + 1

        add_1: "f32[s35, 3]" = torch.ops.aten.add.Tensor(getitem_1, getitem_2);  getitem_1 = None

        lt: "Sym(u1 < s35)" = getitem_2 < sym_size_int_1;  sym_size_int_1 = None

        mul: "Sym(2*u1)" = getitem_2 * 2;  getitem_2 = None
        ones: "f32[2*u1]" = torch.ops.aten.ones.default([mul], device = device(type='cpu'), pin_memory = False);  mul = None
        return pytree.tree_unflatten((add, add_1, lt, ones), self._out_spec)

    class while_loop_cond_graph_0(torch.nn.Module):
        def forward(self, it_1: "Sym(u0)", x_1: "f32[s35, 3]"):
            sym_size_int: "Sym(s35)" = torch.ops.aten.sym_size.int(x_1, 0);  x_1 = None
            lt: "Sym(u0 < s35)" = it_1 < sym_size_int;  it_1 = sym_size_int = None
            return lt

    class while_loop_body_graph_0(torch.nn.Module):
        def forward(self, it_1: "Sym(u0)", x_1: "f32[s35, 3]"):
            clone: "f32[s35, 3]" = torch.ops.aten.clone.default(x_1);  x_1 = None
            select: "f32[3]" = torch.ops.aten.select.int(clone, 0, it_1)
            select_1: "f32[3]" = torch.ops.aten.select.int(clone, 0, it_1)
            add: "f32[3]" = torch.ops.aten.add.Tensor(select_1, it_1);  select_1 = None
            copy_: "f32[3]" = torch.ops.aten.copy_.default(select, add);  select = add = copy_ = None
            add_1: "Sym(u0 + 1)" = it_1 + 1;  it_1 = None
            return (add_1, clone)
""",  # noqa: B950
            )

    @skipIfTorchDynamo("Graph is not captured correctly when test with dynamo")
    @parametrize("dynamic", [True, False])
    @parametrize("backend", ["eager", "aot_eager"])
    def test_while_loop_op_int_carry_compile(self, dynamic, backend):
        from torch._dynamo.testing import EagerAndRecordGraphs

        m, args = WHILE_LOOP_TESTS["int_carry"]
        if backend == "eager":
            backend = EagerAndRecordGraphs()
        self._check_compile(m, args, dynamic=dynamic, backend=backend)
        if (
            isinstance(backend, EagerAndRecordGraphs)
            and dynamic
            and not TEST_WITH_CROSSREF
        ):
            self.assertEqual(len(backend.graphs), 1)
            self.assertExpectedInline(
                normalize_gm(backend.graphs[0].print_readable(print_output=False)),
                """\
class GraphModule(torch.nn.Module):
    def forward(self, s77: "Sym(s77)", s27: "Sym(s27)", L_x_: "f32[s77, s27]"):
        l_x_ = L_x_

        cond_fn_0 = self.cond_fn_0
        body_fn_0 = self.body_fn_0
        while_loop = torch.ops.higher_order.while_loop(cond_fn_0, body_fn_0, (0, l_x_), (s27, s77));  cond_fn_0 = body_fn_0 = l_x_ = s27 = None

        getitem_4: "Sym(u1)" = while_loop[0]

        ge: "Sym(u1 >= 1)" = getitem_4 >= 1
        _assert_scalar_default = torch.ops.aten._assert_scalar.default(ge, "Runtime assertion failed for expression u1 >= 1 on node 'ge'");  ge = _assert_scalar_default = None

        gt_1: "Sym(u1 > 0)" = getitem_4 > 0
        _assert_scalar_default_1 = torch.ops.aten._assert_scalar.default(gt_1, "Runtime assertion failed for expression 0 < u1 on node 'gt_1'");  gt_1 = _assert_scalar_default_1 = None

        out_x: "f32[s77, s27]" = while_loop[1];  while_loop = None

        gt: "Sym(u1 > 0)" = getitem_4 > 0
        _check = torch._check(gt);  gt = _check = None

        add: "Sym(u1 + 1)" = getitem_4 + 1

        add_1: "f32[s77, s27]" = getitem_4 + out_x;  out_x = None

        lt: "Sym(u1 < s77)" = getitem_4 < s77;  s77 = None

        mul: "Sym(2*u1)" = getitem_4 * 2;  getitem_4 = None
        ones: "f32[2*u1]" = torch.ones(mul);  mul = None
        return (add, add_1, lt, ones)

    class cond_fn_0(torch.nn.Module):
        def forward(self, unbacked_symint: "Sym(u0)", l_x_: "f32[s77, s27]", s27, s77):
            s27_1 = s27
            s77_1 = s77

            size = l_x_.size();  l_x_ = None
            getitem: "Sym(s77)" = size[0]
            getitem_1: "Sym(s27)" = size[1];  size = getitem_1 = None
            lt: "Sym(u0 < s77)" = unbacked_symint < getitem;  unbacked_symint = getitem = None
            return lt

    class body_fn_0(torch.nn.Module):
        def forward(self, unbacked_symint: "Sym(u0)", l_x_: "f32[s77, s27]", s27, s77):
            s27_1 = s27
            s77_1 = s77

            x_clone: "f32[s77, s27]" = l_x_.clone()

            ge: "Sym(u0 >= 0)" = unbacked_symint >= 0
            _check = torch._check(ge);  ge = _check = None

            size = l_x_.size();  l_x_ = None
            getitem: "Sym(s77)" = size[0]
            getitem_1: "Sym(s27)" = size[1];  size = getitem_1 = None
            lt: "Sym(u0 < s77)" = unbacked_symint < getitem;  getitem = None
            _check_1 = torch._check(lt);  lt = _check_1 = None

            select: "f32[s27]" = x_clone.select(0, unbacked_symint)
            select_1: "f32[s27]" = x_clone.select(0, unbacked_symint)
            add: "f32[s27]" = select_1 + unbacked_symint;  select_1 = None
            copy_: "f32[s27]" = select.copy_(add);  select = add = copy_ = None

            add_1: "Sym(u0 + 1)" = unbacked_symint + 1;  unbacked_symint = None
            return (add_1, x_clone)
""",  # noqa: B950
            )

    @skipIfTorchDynamo("Skip because we're testing export")
    @parametrize("strict", [True, False])
    @parametrize("dynamic", [True, False])
    @torch._dynamo.config.patch(capture_scalar_outputs=True)
    def test_while_loop_op_constant_and_symint_output_export(self, strict, dynamic):
        m, args = WHILE_LOOP_TESTS["const_and_symint_output"]
        dynamic_shapes = {"t": {0: torch.export.Dim("dim_t")}} if dynamic else None
        ep = self._check_export(m, args, strict=strict, dynamic_shapes=dynamic_shapes)
        # strict or dynamic gives a slightly different graph
        if not strict and not dynamic:
            self.assertExpectedInline(
                normalize_gm(ep.module().print_readable(print_output=False)),
                """\
class GraphModule(torch.nn.Module):
    def forward(self, t):
        t: "f32[2, 3]";

        t, = fx_pytree.tree_flatten_spec(([t], {}), self._in_spec)
        sum_1: "f32[]" = torch.ops.aten.sum.default(t)
        _assert_tensor_metadata_default = torch.ops.aten._assert_tensor_metadata.default(sum_1, dtype = torch.float32, device = device(type='cpu'), layout = torch.strided);  _assert_tensor_metadata_default = None
        to: "i64[]" = torch.ops.aten.to.dtype(sum_1, torch.int64);  sum_1 = None
        item: "Sym(u0)" = torch.ops.aten.item.default(to);  to = None
        sin: "f32[2, 3]" = torch.ops.aten.sin.default(t)

        while_loop_cond_graph_0 = self.while_loop_cond_graph_0
        while_loop_body_graph_0 = self.while_loop_body_graph_0
        while_loop = torch.ops.higher_order.while_loop(while_loop_cond_graph_0, while_loop_body_graph_0, (2, 3, 1, 1, 1, 3, item, sin), ());  while_loop_cond_graph_0 = while_loop_body_graph_0 = item = sin = None

        getitem_8: "Sym(u8)" = while_loop[0]
        getitem_9: "Sym(u9)" = while_loop[1]
        getitem_10: "Sym(u10)" = while_loop[2]
        getitem_11: "Sym(u11)" = while_loop[3]
        getitem_12: "Sym(u12)" = while_loop[4]
        getitem_13: "Sym(u13)" = while_loop[5]
        getitem_14: "Sym(u14)" = while_loop[6]

        getitem_7: "f32[2, 3]" = while_loop[7];  while_loop = None

        add: "Sym(u8 + 1)" = getitem_8 + 1
        add_1: "Sym(u9 + 1)" = getitem_9 + 1
        add_2: "Sym(u10 + 1)" = getitem_10 + 1
        add_3: "Sym(u11 + 1)" = getitem_11 + 1
        add_4: "Sym(u12 + 1)" = getitem_12 + 1
        add_5: "Sym(u13 + 1)" = getitem_13 + 1
        add_6: "Sym(u14 + 1)" = getitem_14 + 1
        add_7: "f32[2, 3]" = torch.ops.aten.add.Tensor(getitem_7, 1)

        add_8: "f32[2, 3]" = torch.ops.aten.add.Tensor(t, getitem_8);  getitem_8 = None
        add_9: "f32[2, 3]" = torch.ops.aten.add.Tensor(t, getitem_9);  getitem_9 = None
        add_10: "f32[2, 3]" = torch.ops.aten.add.Tensor(t, getitem_10);  getitem_10 = None
        add_11: "f32[2, 3]" = torch.ops.aten.add.Tensor(t, getitem_11);  getitem_11 = None
        add_12: "f32[2, 3]" = torch.ops.aten.add.Tensor(t, getitem_12);  getitem_12 = None
        add_13: "f32[2, 3]" = torch.ops.aten.add.Tensor(t, getitem_13);  getitem_13 = None
        add_14: "f32[2, 3]" = torch.ops.aten.add.Tensor(t, getitem_14);  getitem_14 = None
        add_15: "f32[2, 3]" = torch.ops.aten.add.Tensor(getitem_7, t);  getitem_7 = t = None
        return pytree.tree_unflatten((add, add_1, add_2, add_3, add_4, add_5, add_6, add_7, add_8, add_9, add_10, add_11, add_12, add_13, add_14, add_15), self._out_spec)

    class while_loop_cond_graph_0(torch.nn.Module):
        def forward(self, a_1: "Sym(u1)", b_1: "Sym(u2)", c1_1: "Sym(u3)", c2_1: "Sym(u4)", c3_1: "Sym(u5)", c0_1: "Sym(u6)", u0_1: "Sym(u7)", x_1: "f32[2, 3]"):
            mul: "Sym(u3*u4)" = c1_1 * c2_1;  c1_1 = c2_1 = None
            mul_1: "Sym(u3*u4*u5)" = mul * c3_1;  mul = c3_1 = None
            mul_2: "Sym(u1*u2)" = a_1 * b_1;  a_1 = b_1 = None
            lt: "Sym(u3*u4*u5 < u1*u2)" = mul_1 < mul_2;  mul_1 = mul_2 = None
            return lt

    class while_loop_body_graph_0(torch.nn.Module):
        def forward(self, a_1: "Sym(u1)", b_1: "Sym(u2)", c1_1: "Sym(u3)", c2_1: "Sym(u4)", c3_1: "Sym(u5)", c0_1: "Sym(u6)", u0_1: "Sym(u7)", x_1: "f32[2, 3]"):
            add: "Sym(u7 + 1)" = u0_1 + 1;  u0_1 = None
            add_1: "f32[2, 3]" = torch.ops.aten.add.Tensor(x_1, 1);  x_1 = None
            return (b_1, c1_1, c2_1, c3_1, a_1, 0, add, add_1)
""",  # noqa: B950
            )

    @skipIfTorchDynamo("Graph is not captured correctly when test with dynamo")
    @parametrize("dynamic", [True, False])
    @parametrize("backend", ["eager", "aot_eager"])
    @torch._dynamo.config.patch(capture_scalar_outputs=True)
    def test_while_loop_op_constant_and_symint_output_compile(self, dynamic, backend):
        from torch._dynamo.testing import EagerAndRecordGraphs

        m, args = WHILE_LOOP_TESTS["const_and_symint_output"]
        if backend == "eager":
            backend = EagerAndRecordGraphs()
        self._check_compile(m, args, dynamic=dynamic, backend=backend)
        if (
            isinstance(backend, EagerAndRecordGraphs)
            # cross ref or dynamic gives a slightly different graph
            and not dynamic
            and not TEST_WITH_CROSSREF
        ):
            self.assertEqual(len(backend.graphs), 1)
            self.assertExpectedInline(
                normalize_gm(backend.graphs[0].print_readable(print_output=False)),
                """\
class GraphModule(torch.nn.Module):
    def forward(self, L_t_: "f32[2, 3]"):
        l_t_ = L_t_

        sum_1: "f32[]" = l_t_.sum()
        to: "i64[]" = sum_1.to(torch.int64);  sum_1 = None
        item: "Sym(u0)" = to.item();  to = None
        child: "f32[2, 3]" = l_t_.sin()

        cond_fn_0 = self.cond_fn_0
        body_fn_0 = self.body_fn_0
        while_loop = torch.ops.higher_order.while_loop(cond_fn_0, body_fn_0, (2, 3, 1, 1, 1, 3, item, child), ());  cond_fn_0 = body_fn_0 = item = child = None

        getitem_8: "Sym(u8)" = while_loop[0]
        getitem_9: "Sym(u9)" = while_loop[1]
        getitem_10: "Sym(u10)" = while_loop[2]
        getitem_11: "Sym(u11)" = while_loop[3]
        getitem_12: "Sym(u12)" = while_loop[4]
        getitem_13: "Sym(u13)" = while_loop[5]
        getitem_14: "Sym(u14)" = while_loop[6]

        child_1: "f32[2, 3]" = while_loop[7];  while_loop = None

        add: "Sym(u8 + 1)" = getitem_8 + 1
        add_1: "Sym(u9 + 1)" = getitem_9 + 1
        add_2: "Sym(u10 + 1)" = getitem_10 + 1
        add_3: "Sym(u11 + 1)" = getitem_11 + 1
        add_4: "Sym(u12 + 1)" = getitem_12 + 1
        add_5: "Sym(u13 + 1)" = getitem_13 + 1
        add_6: "Sym(u14 + 1)" = getitem_14 + 1
        add_7: "f32[2, 3]" = child_1 + 1

        add_8: "f32[2, 3]" = getitem_8 + l_t_;  getitem_8 = None
        add_9: "f32[2, 3]" = getitem_9 + l_t_;  getitem_9 = None
        add_10: "f32[2, 3]" = getitem_10 + l_t_;  getitem_10 = None
        add_11: "f32[2, 3]" = getitem_11 + l_t_;  getitem_11 = None
        add_12: "f32[2, 3]" = getitem_12 + l_t_;  getitem_12 = None
        add_13: "f32[2, 3]" = getitem_13 + l_t_;  getitem_13 = None
        add_14: "f32[2, 3]" = getitem_14 + l_t_;  getitem_14 = None
        add_15: "f32[2, 3]" = child_1 + l_t_;  child_1 = l_t_ = None
        return (add, add_1, add_2, add_3, add_4, add_5, add_6, add_7, add_8, add_9, add_10, add_11, add_12, add_13, add_14, add_15)

    class cond_fn_0(torch.nn.Module):
        def forward(self, unbacked_symint: "Sym(u1)", unbacked_symint_0: "Sym(u2)", unbacked_symint_1: "Sym(u3)", unbacked_symint_2: "Sym(u4)", unbacked_symint_3: "Sym(u5)", unbacked_symint_4: "Sym(u6)", unbacked_symint_5: "Sym(u7)", child: "f32[2, 3]"):
            mul: "Sym(u3*u4)" = unbacked_symint_1 * unbacked_symint_2;  unbacked_symint_1 = unbacked_symint_2 = None
            mul_1: "Sym(u3*u4*u5)" = mul * unbacked_symint_3;  mul = unbacked_symint_3 = None
            mul_2: "Sym(u1*u2)" = unbacked_symint * unbacked_symint_0;  unbacked_symint = unbacked_symint_0 = None
            lt: "Sym(u3*u4*u5 < u1*u2)" = mul_1 < mul_2;  mul_1 = mul_2 = None
            return lt

    class body_fn_0(torch.nn.Module):
        def forward(self, unbacked_symint: "Sym(u1)", unbacked_symint_0: "Sym(u2)", unbacked_symint_1: "Sym(u3)", unbacked_symint_2: "Sym(u4)", unbacked_symint_3: "Sym(u5)", unbacked_symint_4: "Sym(u6)", unbacked_symint_5: "Sym(u7)", child: "f32[2, 3]"):
            add: "Sym(u7 + 1)" = unbacked_symint_5 + 1;  unbacked_symint_5 = None
            child_1: "f32[2, 3]" = child + 1;  child = None
            return (unbacked_symint_0, unbacked_symint_1, unbacked_symint_2, unbacked_symint_3, unbacked_symint, 0, add, child_1)
""",  # noqa: B950
            )

    @skipIfTorchDynamo("Skip because we're testing export")
    @parametrize("strict", [True, False])
    @parametrize("dynamic", [True, False])
    def test_while_loop_op_pytree_int_carry_export(self, strict, dynamic):
        m, args = WHILE_LOOP_TESTS["pytree_int_carry"]
        dynamic_shapes = {"x": {0: torch.export.Dim("dim_x")}} if dynamic else None
        ep = self._check_export(m, args, strict=strict, dynamic_shapes=dynamic_shapes)
        if strict and dynamic:
            self.assertExpectedInline(
                normalize_gm(ep.module().print_readable(print_output=False)),
                """\
class GraphModule(torch.nn.Module):
    def forward(self, x):
        x: "f32[s77, 3]";

        x, = fx_pytree.tree_flatten_spec(([x], {}), self._in_spec)
        sym_size_int_1: "Sym(s77)" = torch.ops.aten.sym_size.int(x, 0)

        sin: "f32[s77, 3]" = torch.ops.aten.sin.default(x);  x = None

        while_loop_cond_graph_0 = self.while_loop_cond_graph_0
        while_loop_body_graph_0 = self.while_loop_body_graph_0
        while_loop = torch.ops.higher_order.while_loop(while_loop_cond_graph_0, while_loop_body_graph_0, (sym_size_int_1, 3, 2, 2, 3, sin), ());  while_loop_cond_graph_0 = while_loop_body_graph_0 = sym_size_int_1 = sin = None

        getitem_6: "Sym(u5)" = while_loop[0]
        getitem_7: "Sym(u6)" = while_loop[1]
        getitem_8: "Sym(u7)" = while_loop[2]
        getitem_9: "Sym(u8)" = while_loop[3]
        getitem_10: "Sym(u9)" = while_loop[4]

        getitem_5: "f32[s77, 3]" = while_loop[5];  while_loop = None

        add: "Sym(u7 + 1)" = getitem_8 + 1
        add_1: "Sym(u8 + 1)" = getitem_9 + 1
        add_2: "Sym(u9 + 1)" = getitem_10 + 1

        add_3: "f32[s77, 3]" = torch.ops.aten.add.Tensor(getitem_5, getitem_8);  getitem_8 = None
        add_4: "f32[s77, 3]" = torch.ops.aten.add.Tensor(getitem_5, getitem_9);  getitem_9 = None
        add_5: "f32[s77, 3]" = torch.ops.aten.add.Tensor(getitem_5, getitem_10);  getitem_10 = None
        return pytree.tree_unflatten((getitem_6, getitem_7, add, add_1, add_2, add_3, add_4, add_5, getitem_5), self._out_spec)

    class while_loop_cond_graph_0(torch.nn.Module):
        def forward(self, arg0_1: "Sym(u15)", arg1_1: "Sym(u16)", arg2_1: "Sym(u17)", arg3_1: "Sym(u18)", arg4_1: "Sym(u19)", arg5_1: "f32[s77, 3]"):
            mul: "Sym(u17*u18)" = arg2_1 * arg3_1;  arg2_1 = arg3_1 = None
            mul_1: "Sym(u17*u18*u19)" = mul * arg4_1;  mul = arg4_1 = None
            mul_2: "Sym(u15*u16)" = arg0_1 * arg1_1;  arg0_1 = arg1_1 = None
            lt: "Sym(u17*u18*u19 < u15*u16)" = mul_1 < mul_2;  mul_1 = mul_2 = None
            return lt

    class while_loop_body_graph_0(torch.nn.Module):
        def forward(self, arg0_1: "Sym(u15)", arg1_1: "Sym(u16)", arg2_1: "Sym(u17)", arg3_1: "Sym(u18)", arg4_1: "Sym(u19)", arg5_1: "f32[s77, 3]"):
            add: "Sym(u15 + 1)" = arg0_1 + 1;  arg0_1 = None
            add_1: "Sym(u16 + 1)" = arg1_1 + 1;  arg1_1 = None

            add_2: "Sym(u17 + 1)" = arg2_1 + 1;  arg2_1 = None
            add_3: "Sym(u18 + 1)" = arg3_1 + 1;  arg3_1 = None
            add_4: "Sym(u19 + 1)" = arg4_1 + 1;  arg4_1 = None

            add_5: "f32[s77, 3]" = torch.ops.aten.add.Tensor(arg5_1, 1);  arg5_1 = None
            return (add, add_1, add_2, add_3, add_4, add_5)
""",  # noqa: B950
            )

    @skipIfTorchDynamo("Graph is not captured correctly when test with dynamo")
    @parametrize("dynamic", [True, False])
    @parametrize("backend", ["eager", "aot_eager"])
    @torch._dynamo.config.patch(capture_scalar_outputs=True)
    def test_while_loop_op_pytree_int_carry_compile(self, dynamic, backend):
        from torch._dynamo.testing import EagerAndRecordGraphs

        m, args = WHILE_LOOP_TESTS["pytree_int_carry"]
        if backend == "eager":
            backend = EagerAndRecordGraphs()
        self._check_compile(m, args, dynamic=dynamic, backend=backend)
        if (
            isinstance(backend, EagerAndRecordGraphs)
            and dynamic
            and not TEST_WITH_CROSSREF
        ):
            self.assertEqual(len(backend.graphs), 1)
            self.assertExpectedInline(
                normalize_gm(backend.graphs[0].print_readable(print_output=False)),
                """\
class GraphModule(torch.nn.Module):
    def forward(self, s77: "Sym(s77)", s27: "Sym(s27)", L_x_: "f32[s77, s27]"):
        l_x_ = L_x_

        child: "f32[s77, s27]" = l_x_.sin();  l_x_ = None

        cond_fn_0 = self.cond_fn_0
        body_fn_0 = self.body_fn_0
        while_loop = torch.ops.higher_order.while_loop(cond_fn_0, body_fn_0, (s77, s27, 2, 2, 3, child), (s27, s77));  cond_fn_0 = body_fn_0 = s77 = s27 = child = None

        getitem_10: "Sym(u5)" = while_loop[0]
        getitem_11: "Sym(u6)" = while_loop[1]
        getitem_12: "Sym(u7)" = while_loop[2]
        getitem_13: "Sym(u8)" = while_loop[3]
        getitem_14: "Sym(u9)" = while_loop[4]

        out_x: "f32[s77, s27]" = while_loop[5];  while_loop = None

        add: "Sym(u7 + 1)" = getitem_12 + 1
        add_1: "Sym(u8 + 1)" = getitem_13 + 1
        add_2: "Sym(u9 + 1)" = getitem_14 + 1

        add_3: "f32[s77, s27]" = getitem_12 + out_x;  getitem_12 = None
        add_4: "f32[s77, s27]" = getitem_13 + out_x;  getitem_13 = None
        add_5: "f32[s77, s27]" = getitem_14 + out_x;  getitem_14 = None
        return (getitem_10, getitem_11, add, add_1, add_2, add_3, add_4, add_5, out_x)

    class cond_fn_0(torch.nn.Module):
        def forward(self, unbacked_symint: "Sym(u0)", unbacked_symint_0: "Sym(u1)", unbacked_symint_1: "Sym(u2)", unbacked_symint_2: "Sym(u3)", unbacked_symint_3: "Sym(u4)", child: "f32[s77, s27]", s27, s77):
            s27_1 = s27
            s77_1 = s77

            mul: "Sym(u2*u3)" = unbacked_symint_1 * unbacked_symint_2;  unbacked_symint_1 = unbacked_symint_2 = None
            mul_1: "Sym(u2*u3*u4)" = mul * unbacked_symint_3;  mul = unbacked_symint_3 = None
            mul_2: "Sym(u0*u1)" = unbacked_symint * unbacked_symint_0;  unbacked_symint = unbacked_symint_0 = None
            lt: "Sym(u2*u3*u4 < u0*u1)" = mul_1 < mul_2;  mul_1 = mul_2 = None
            return lt

    class body_fn_0(torch.nn.Module):
        def forward(self, unbacked_symint: "Sym(u0)", unbacked_symint_0: "Sym(u1)", unbacked_symint_1: "Sym(u2)", unbacked_symint_2: "Sym(u3)", unbacked_symint_3: "Sym(u4)", child: "f32[s77, s27]", s27, s77):
            s27_1 = s27
            s77_1 = s77

            add: "Sym(u0 + 1)" = unbacked_symint + 1;  unbacked_symint = None
            add_1: "Sym(u1 + 1)" = unbacked_symint_0 + 1;  unbacked_symint_0 = None

            add_2: "Sym(u2 + 1)" = unbacked_symint_1 + 1;  unbacked_symint_1 = None
            add_3: "Sym(u3 + 1)" = unbacked_symint_2 + 1;  unbacked_symint_2 = None
            add_4: "Sym(u4 + 1)" = unbacked_symint_3 + 1;  unbacked_symint_3 = None

            child_1: "f32[s77, s27]" = child + 1;  child = None
            return (add, add_1, add_2, add_3, add_4, child_1)
""",  # noqa: B950
            )

    def test_input_output_alias(self):
        def fn(f, *args):
            return torch.cond(args[0].sum() > 0, f, f, args)

        x = torch.randn(2, 2)
        for f in ALIAS_FN:
            with self.assertRaisesRegex(
                # Should be
                # torch._dynamo.exc.Unsupported,
                # "Encountered aliasing during higher order op tracing for HOP.*"
                torch._dynamo.exc.UncapturedHigherOrderOpError,
                "Cond doesn't work unless it is captured completely with torch.compile.*",
            ):
                torch.compile(fn)(f, x)

    def test_input_input_alias(self):
        def fn(view_f, arg):
            def f(arg1, arg2):
                return arg1.cos(), arg2.sin()

            return torch.cond(arg.sum() > 0, f, f, (arg, view_f(arg)))

        x = torch.randn(2, 2)
        # ALIAS_FN[0] is an identical function, cond optimizes the duplication
        # as a result of auto lifting.
        for view_f in ALIAS_FN[1:]:
            with self.assertRaisesRegex(
                # Should be
                # torch._dynamo.exc.Unsupported,
                # "Encountered aliasing during higher order op tracing for HOP.*"
                torch._dynamo.exc.UncapturedHigherOrderOpError,
                "Cond doesn't work unless it is captured completely with torch.compile.*",
            ):
                torch.compile(fn)(view_f, x)

    @parametrize("inference_mode", [True, False])
    def test_input_mutation(self, inference_mode):
        def fn(view_f, *args):
            def mutate_f(x):
                v = view_f(x)
                v.add_(1)
                return v.sin()

            return torch.cond(args[0].sum() > 0, mutate_f, mutate_f, args)

        x = torch.randn(2, 2)
        for f in ALIAS_FN:
            with self.assertRaisesRegex(
                # Should be
                # torch._dynamo.exc.Unsupported,
                # "Encountered aliasing during higher order op tracing for HOP.*"
                torch._dynamo.exc.UncapturedHigherOrderOpError,
                "Cond doesn't work unless it is captured completely with torch.compile.*",
            ):
                torch.compile(fn)(f, x)

            with self.assertRaisesRegex(
                # Should be
                # torch._dynamo.exc.Unsupported,
                # "Encountered aliasing during higher order op tracing for HOP.*"
                torch._dynamo.exc.UncapturedHigherOrderOpError,
                "Cond doesn't work unless it is captured completely with torch.compile.*",
            ):
                with torch.inference_mode(inference_mode):
                    torch.compile(fn)(f, x)

    @skipIfTorchDynamo("Graph is not captured correctly when test with dynamo")
    def test_while_loop_unbacked_bindings(self):
        from torch._dynamo.testing import EagerAndRecordGraphs

        m, args = WHILE_LOOP_TESTS["pytree_int_carry"]
        backend = EagerAndRecordGraphs()
        self._check_compile(m, args, dynamic=True, backend=backend)
        self.assertEqual(len(backend.graphs), 1)
        while_loop_nodes = backend.graphs[0].graph.find_nodes(
            op="call_function", target=torch.ops.higher_order.while_loop
        )
        self.assertEqual(len(while_loop_nodes), 1)
        self.assertEqual(len(while_loop_nodes[0].meta.get("unbacked_bindings")), 5)

    # Return the .module() graph str result of non-strict export
    def _check_export_ret_graph_str(self, fn, args, dynamic_shapes=None) -> str:
        strict_ep = torch.export.export(
            fn, args, dynamic_shapes=dynamic_shapes, strict=True
        )
        non_strict_ep = torch.export.export(
            fn, args, dynamic_shapes=dynamic_shapes, strict=False
        )
        eager_res = fn(*args)
        self.assertEqual(strict_ep.module()(*args), eager_res)
        self.assertEqual(non_strict_ep.module()(*args), eager_res)
        return normalize_gm(non_strict_ep.module().print_readable(print_output=False))

    @skipIfTorchDynamo("Skip because dynamo cannot trace torch.export.")
    @torch._dynamo.config.patch(capture_scalar_outputs=True)
    def test_cond_eager_run_with_item(self):
        class M(torch.nn.Module):
            def forward(self, a, b1, b2, c):
                def true_fn(x):
                    return x * b1.item()

                def false_fn(x):
                    return x * b2.item()

                r = torch.cond(a, true_fn, false_fn, (c,))
                return r * 2

        x = torch.randn(10, requires_grad=True)
        args = (
            torch.tensor(True),
            torch.tensor([3]),
            torch.tensor([4]),
            x,
        )
        model = M()
        torch.export.export(model, args, strict=True)
        graph_str = self._check_export_ret_graph_str(model, args, None)
        self.assertExpectedInline(
            graph_str,
            """\
class GraphModule(torch.nn.Module):
    def forward(self, a, b1, b2, c):
        a: "b8[]"; b1: "i64[1]"; b2: "i64[1]"; c: "f32[10]";

        a, b1, b2, c, = fx_pytree.tree_flatten_spec(([a, b1, b2, c], {}), self._in_spec)
        true_graph_0 = self.true_graph_0
        false_graph_0 = self.false_graph_0
        cond = torch.ops.higher_order.cond(a, true_graph_0, false_graph_0, (c, b1, b2));  a = true_graph_0 = false_graph_0 = c = b1 = b2 = None
        getitem: "f32[10]" = cond[0];  cond = None

        mul: "f32[10]" = torch.ops.aten.mul.Tensor(getitem, 2);  getitem = None
        return pytree.tree_unflatten((mul,), self._out_spec)

    class true_graph_0(torch.nn.Module):
        def forward(self, c: "f32[10]", b1: "i64[1]", b2: "i64[1]"):
            item: "Sym(u0)" = torch.ops.aten.item.default(b1);  b1 = None

            mul: "f32[10]" = torch.ops.aten.mul.Tensor(c, item);  c = item = None
            return (mul,)

    class false_graph_0(torch.nn.Module):
        def forward(self, c: "f32[10]", b1: "i64[1]", b2: "i64[1]"):
            item: "Sym(u1)" = torch.ops.aten.item.default(b2);  b2 = None

            mul: "f32[10]" = torch.ops.aten.mul.Tensor(c, item);  c = item = None
            return (mul,)
""",  # noqa: B950
        )

    @skipIfTorchDynamo("Skip because dynamo cannot trace torch.export.")
    def test_cond_symint_closure(self):
        from torch.export import Dim

        class M(torch.nn.Module):
            def forward(self, x, y, z):
                a = y.shape[0]
                b = z.shape[0]

                def true_fn(x):
                    return x + a

                def false_fn(x):
                    return x + b * z

                # When exporting with non-strict: a and b are symints,
                # so torch.compile need to wrap and trace symint inputs.
                return torch.cond(x.shape[0] > 5, true_fn, false_fn, (x,))

        args = (torch.ones(3, 3), torch.ones(5), torch.ones(3, 3))
        model = M()
        dynamic_shapes = {"x": {0: Dim("d")}, "y": {0: Dim("d1")}, "z": {0: Dim("d")}}
        non_strict_graph_str = self._check_export_ret_graph_str(
            model, args, dynamic_shapes
        )
        self.assertExpectedInline(
            non_strict_graph_str,
            """\
class GraphModule(torch.nn.Module):
    def forward(self, x, y, z):
        x: "f32[s35, 3]"; y: "f32[s58]"; z: "f32[s35, 3]";

        x, y, z, = fx_pytree.tree_flatten_spec(([x, y, z], {}), self._in_spec)
        sym_size_int_3: "Sym(s35)" = torch.ops.aten.sym_size.int(x, 0)
        sym_size_int_4: "Sym(s58)" = torch.ops.aten.sym_size.int(y, 0);  y = None

        gt: "Sym(s35 > 5)" = sym_size_int_3 > 5

        true_graph_0 = self.true_graph_0
        false_graph_0 = self.false_graph_0
        cond = torch.ops.higher_order.cond(gt, true_graph_0, false_graph_0, (x, sym_size_int_4, sym_size_int_3, z));  gt = true_graph_0 = false_graph_0 = x = sym_size_int_4 = sym_size_int_3 = z = None
        getitem: "f32[s35, 3]" = cond[0];  cond = None
        return pytree.tree_unflatten((getitem,), self._out_spec)

    class true_graph_0(torch.nn.Module):
        def forward(self, x: "f32[s35, 3]", sym_size_int_4: "Sym(s58)", sym_size_int_3: "Sym(s35)", z: "f32[s35, 3]"):
            add: "f32[s35, 3]" = torch.ops.aten.add.Tensor(x, sym_size_int_4);  x = sym_size_int_4 = None
            return (add,)

    class false_graph_0(torch.nn.Module):
        def forward(self, x: "f32[s35, 3]", sym_size_int_4: "Sym(s58)", sym_size_int_3: "Sym(s35)", z: "f32[s35, 3]"):
            mul: "f32[s35, 3]" = torch.ops.aten.mul.Tensor(z, sym_size_int_3);  z = sym_size_int_3 = None

            add: "f32[s35, 3]" = torch.ops.aten.add.Tensor(x, mul);  x = mul = None
            return (add,)
""",  # noqa: B950
        )

    # unbacked symint inputs are created during non-strict export,
    # which causes a graph break
    @unittest.expectedFailure
    def test_cond_unbacked_symint_closure(self):
        from torch.export import Dim

        class M(torch.nn.Module):
            def forward(self, x, y, z):
                a = y.shape[0]
                b = z.shape[0]
                # c is an unbacked symint in non-strict export
                c = y.sum().item()

                def true_fn(x):
                    return x + a + c

                def false_fn(x):
                    return x + b * z * c

                # When exporting with non-strict: a and b are symints,
                # so torch.compile need to wrap and trace symint inputs.
                return torch.cond(x.shape[0] > 5, true_fn, false_fn, (x,))

        args = (torch.ones(3, 3), torch.ones(5, dtype=torch.int32), torch.ones(3, 3))
        model = M()
        dynamic_shapes = {"x": {0: Dim("d")}, "y": {0: Dim("d1")}, "z": {0: Dim("d")}}
        _ = self._check_export_ret_graph_str(model, args, dynamic_shapes)

    @skipIfTorchDynamo(
        "Skip because _merge_tensors is not intended for dynamo to compile"
    )
    def test_merge_tensors(self):
        from torch._higher_order_ops.cond import _merge_tensors
        from torch._subclasses.fake_tensor import FakeTensorMode
        from torch.fx.experimental.symbolic_shapes import ShapeEnv

        # The shapes and strides are from raondomly generated pairs of tensors then swapaxes
        valid_test_cases = [
            # [(size1, stride1), (size2, stride2), (expected_stride, expected_size)]
            [((3,), (1,)), ((4,), (1,)), ("(u0,)", "(1,)")],
            [((1, 3), (3, 1)), ((3, 2), (2, 1)), ("(u0, u1)", "(u1, 1)")],
            [((2, 1), (1, 1)), ((7, 3), (3, 1)), ("(u0, u1)", "(u1, 1)")],
            [((5, 5), (1, 5)), ((4, 5), (1, 4)), ("(u0, 5)", "(1, u0)")],
            [
                ((7, 3, 1), (1, 7, 1)),
                ((4, 3, 3), (3, 12, 1)),
                ("(u0, 3, u1)", "(u1, u0*u1, 1)"),
            ],
            [
                ((5, 7, 4), (7, 1, 35)),
                ((7, 4, 4), (4, 1, 28)),
                ("(u0, u1, 4)", "(u1, 1, u0*u1)"),
            ],
            [
                ((1, 6, 3, 2), (36, 1, 6, 18)),
                ((4, 2, 2, 6), (24, 1, 2, 4)),
                ("(u0, u1, u2, u3)", "(u1*u2*u3, 1, u1, u1*u2)"),
            ],
            [
                ((6, 1, 6, 3), (18, 1, 1, 6)),
                ((2, 1, 3, 4), (12, 1, 1, 3)),
                ("(u0, 1, u1, u2)", "(u1*u2, 1, 1, u1)"),
            ],
            [
                ((3, 1, 2, 4, 1), (8, 8, 4, 1, 1)),
                ((2, 4, 1, 4, 1), (16, 4, 4, 1, 1)),
                ("(u0, u1, u2, 4, 1)", "(4*u1*u2, 4*u2, 4, 1, 1)"),
            ],
        ]

        def _inner(case):
            fake_mode = FakeTensorMode(shape_env=ShapeEnv())

            (size1, stride1), (size2, stride2), (merged_size, merged_stride) = case
            with fake_mode:
                t1 = torch.empty_strided(size1, stride1)
                t2 = torch.empty_strided(size2, stride2)
            out = _merge_tensors(t1, t2, fake_mode)
            self.assertEqual(str(tuple(out.size())), merged_size)
            self.assertEqual(str(tuple(out.stride())), merged_stride)

        for case in valid_test_cases:
            _inner(case)

        # The shapes and strides are from raondomly generated pairs of tensors then swapaxes
        invalid_test_cases = [
            # [(size1, stride1), (size2, stride2)]
            [((1,), (1,)), ((1,), (0,))],
            [
                ((1, 3), (1, 1)),
                ((5, 6), (6, 1)),
            ],  # t1 is not contiguous, t2 is contiguous
            [
                ((2, 1), (1, 1)),
                ((7, 3), (1, 3)),
            ],  # t1 is contiguous, t2 is not contiguous
            [
                ((5, 4), (4, 1)),
                ((5, 5), (1, 5)),
            ],  # t1 is contiguous, t2 is not contiguous
            [((7, 3, 1), (1, 7, 1)), ((4, 3, 3), (9, 1, 3))],  # layout is different
            [((5, 7, 4), (7, 1, 35)), ((7, 4, 4), (4, 28, 1))],  # layout is different
            [
                ((1, 6, 3, 2), (36, 1, 6, 18)),
                ((4, 1, 1, 6), (1, 4, 4, 4)),
            ],  # layout is different
            [
                ((6, 1, 6, 3), (18, 1, 1, 6)),
                ((1, 1, 1, 1), (1, 1, 1, 1)),
            ],  # layout is different
            [
                ((6, 1, 1, 6, 3), (3, 18, 18, 18, 1)),
                ((5, 1, 2, 1, 1), (2, 10, 1, 10, 1)),
            ],  # layout is different
        ]
        for case in invalid_test_cases:
            with self.assertRaisesRegex(Exception, r"."):
                _inner(case)

    @parametrize("dynamic", [True, False])
    @parametrize("backend", ["eager", "aot_eager"])
    def test_cond_mismatched_branch_output(self, dynamic, backend):
        from torch._dynamo.testing import EagerAndRecordGraphs

        class M(torch.nn.Module):
            def forward(self, x, y, z):
                a = y.shape[0]
                b = z.shape[0]

                def true_fn(x):
                    # clone the outputs so branches have the same storage_offset
                    return (x + a)[2:].clone()

                def false_fn(x):
                    # clone the outputs so branches have the same storage_offset
                    return (x + b * z)[:2].clone()

                ret = torch.cond(x.sum() > 0, true_fn, false_fn, (x,))
                return y.sum() - ret

        m = M()
        x, y, z = torch.randn(5, 4), torch.randn(5, 4), torch.randn(5, 4)
        out = m(x, y, z)
        if not (backend == "eager" and dynamic and not TEST_WITH_CROSSREF):
            compiled_out = torch.compile(
                m, backend=backend, dynamic=dynamic, fullgraph=True
            )(x, y, z)
            self.assertEqual(compiled_out, out)
        else:
            bk = EagerAndRecordGraphs()
            compiled_out = torch.compile(
                m, backend=bk, dynamic=dynamic, fullgraph=True
            )(x, y, z)
            self.assertEqual(compiled_out, out)
            self.assertExpectedInline(
                normalize_gm(bk.graphs[0].print_readable(print_output=False)),
                """\
class GraphModule(torch.nn.Module):
    def forward(self, s17: "Sym(s17)", s94: "Sym(s94)", L_y_: "f32[s17, s94]", L_z_: "f32[s17, s94]", L_x_: "f32[s17, s94]"):
        l_y_ = L_y_
        l_z_ = L_z_
        l_x_ = L_x_

        sum_1: "f32[]" = l_x_.sum()
        gt: "b8[]" = sum_1 > 0;  sum_1 = None

        cond_true_0 = self.cond_true_0
        cond_false_0 = self.cond_false_0
        cond = torch.ops.higher_order.cond(gt, cond_true_0, cond_false_0, (l_x_, s94, s17, s17, l_z_));  gt = cond_true_0 = cond_false_0 = l_x_ = s94 = s17 = l_z_ = None

        getitem_5: "f32[u0, s94]" = cond[0]
        sym_size_int: "Sym(u0)" = torch.ops.aten.sym_size.int(getitem_5, 0);  getitem_5 = None
        _check_is_size = torch._check_is_size(sym_size_int);  _check_is_size = None

        ge: "Sym(u0 >= 0)" = sym_size_int >= 0;  sym_size_int = None
        _assert_scalar_default = torch.ops.aten._assert_scalar.default(ge, "Runtime assertion failed for expression u0 >= 0 on node 'ge'");  ge = _assert_scalar_default = None
        ret: "f32[u0, s94]" = cond[0];  cond = None

        sum_2: "f32[]" = l_y_.sum();  l_y_ = None
        sub: "f32[u0, s94]" = sum_2 - ret;  sum_2 = ret = None
        return (sub,)

    class cond_true_0(torch.nn.Module):
        def forward(self, l_x_, s94, s17_true_branch, getitem_2_false_branch, l_z__false_branch):
            l_x__1 = l_x_
            s94_1 = s94

            add: "f32[s17, s94]" = l_x__1 + s17_true_branch;  l_x__1 = s17_true_branch = None
            getitem: "f32[s17 - 2, s94]" = add[slice(2, None, None)];  add = None
            clone: "f32[s17 - 2, s94]" = getitem.clone();  getitem = None
            return (clone,)

    class cond_false_0(torch.nn.Module):
        def forward(self, l_x_, s94, s17_true_branch, getitem_2_false_branch, l_z__false_branch):
            l_x__1 = l_x_
            s94_1 = s94

            mul: "f32[s17, s94]" = getitem_2_false_branch * l_z__false_branch;  getitem_2_false_branch = l_z__false_branch = None
            add: "f32[s17, s94]" = l_x__1 + mul;  l_x__1 = mul = None
            getitem: "f32[2, s94]" = add[slice(None, 2, None)];  add = None
            clone: "f32[2, s94]" = getitem.clone();  getitem = None
            return (clone,)
""",  # noqa: B950
            )

    @parametrize("dynamic", [True, False])
    @parametrize("backend", ["eager", "aot_eager"])
    def test_cond_mismatched_branch_strided_output(self, dynamic, backend):
        class M(torch.nn.Module):
            def forward(self, x, y):
                def true_fn(x, y):
                    return (
                        (x.swapaxes(-1, 0) + 1)
                        .unsqueeze(1)
                        .expand(-1, 5, -1, -1, -1, -1, -1),
                        torch.empty_strided((3, 3), (0, 1)),
                    )

                def false_fn(x, y):
                    return (
                        (y.swapaxes(-1, 0) + 1)
                        .unsqueeze(1)
                        .expand(-1, 4, -1, -1, -1, -1, -1),
                        torch.empty_strided((4, 5), (0, 1)),
                    )

                ret = torch.cond(x.sum() > 0, true_fn, false_fn, (x, y))
                return y.sum() + ret[0]

        m = M()
        x, y = torch.randn(1, 6, 1, 5, 4, 3), torch.randn(1, 4, 5, 1, 3, 8)
        out = m(x, y)
        compiled_out = torch.compile(
            m, backend=backend, dynamic=dynamic, fullgraph=True
        )(x, y)
        self.assertEqual(compiled_out, out)


_hop_schema_test_schema_types = [
    "bool",
    "int",
    "float",
    "str",
    "Tensor",
    "SymInt",
    "SymBool",
    "GraphModule",
    "ScriptObj",
]


@skipIfTorchDynamo("We don't expect users to torch.compile hop schema generation.")
@unittest.skipIf(IS_WINDOWS, "Windows not supported for this test")
class TestHopSchema(TestCase):
    def _get_example_val(self, ty: str):
        from torch.fx.experimental.sym_node import SymNode
        from torch.fx.experimental.symbolic_shapes import ShapeEnv

        def create_symtype(cls, pytype, shape_env, val):
            from torch._dynamo.source import ConstantSource

            symbol = shape_env.create_symbol(
                val,
                source=ConstantSource(
                    f"__testing_hop_schema{len(shape_env.var_to_val)}"
                ),
            )
            return cls(SymNode(symbol, shape_env, pytype, hint=val))

        if ty == "bool":
            return True
        elif ty == "int":
            return 1
        elif ty == "float":
            return 1.0
        elif ty == "str":
            return "foo"
        elif ty == "Tensor":
            return torch.tensor(1)
        elif ty == "SymInt":
            shape_env = ShapeEnv()
            return create_symtype(torch.SymInt, int, shape_env, 1)
        elif ty == "SymBool":
            shape_env = ShapeEnv()
            return create_symtype(torch.SymBool, bool, shape_env, True)
        elif ty == "GraphModule":

            def f(x):
                return x.sin()

            return make_fx(f)(torch.ones(1))
        elif ty == "ScriptObj":
            from torch.testing._internal.torchbind_impls import (
                init_torchbind_implementations,
            )

            init_torchbind_implementations()
            foo = torch.classes._TorchScriptTesting._Foo(3, 4)
            return foo
        else:
            raise NotImplementedError(ty)

    @parametrize("schema_type", _hop_schema_test_schema_types)
    def test_type_gen(self, schema_type):
        from torchgen.gen_schema_utils import TypeGen

        example_val = self._get_example_val(schema_type)
        ty = TypeGen.from_example(example_val)
        # Test the generated type can be parsed
        self.assertEqual(ty.parse(str(ty)), ty)

    @parametrize("schema_type", _hop_schema_test_schema_types)
    def test_list_gen(self, schema_type):
        from torchgen.gen_schema_utils import TypeGen

        example_val = self._get_example_val(schema_type)
        li1 = [example_val]
        ty1 = TypeGen.from_example(li1)
        ty2 = TypeGen.from_example(li1)
        self.assertEqual(ty1.parse(str(ty1)), ty1)
        self.assertEqual(ty2.parse(str(ty2)), ty2)

    def test_function_schema_gen(self):
        from torchgen.gen_schema_utils import FunctionSchemaGen

        inps = [
            (schema_type + "_v", self._get_example_val(schema_type))
            for schema_type in _hop_schema_test_schema_types
        ]
        schema1 = FunctionSchemaGen.from_example("test_op1", inps, torch.ones(1))
        schema2 = FunctionSchemaGen.from_example(
            "test_op2",
            inps,
            [
                torch.ones(1),
            ],
        )
        schema3 = FunctionSchemaGen.from_example(
            "test_op3", inps, [torch.ones(1), torch.ones(1)]
        )
        self.assertExpectedInline(
            str(schema1),
            """test_op1(bool bool_v, int int_v, float float_v, str str_v, Tensor Tensor_v, SymInt SymInt_v, SymBool SymBool_v, GraphModule GraphModule_v, __torch__.torch.classes._Foo ScriptObj_v) -> Tensor""",  # noqa: B950
        )
        self.assertExpectedInline(
            str(schema2),
            """test_op2(bool bool_v, int int_v, float float_v, str str_v, Tensor Tensor_v, SymInt SymInt_v, SymBool SymBool_v, GraphModule GraphModule_v, __torch__.torch.classes._Foo ScriptObj_v) -> Tensor""",  # noqa: B950
        )
        self.assertExpectedInline(
            str(schema3),
            """test_op3(bool bool_v, int int_v, float float_v, str str_v, Tensor Tensor_v, SymInt SymInt_v, SymBool SymBool_v, GraphModule GraphModule_v, __torch__.torch.classes._Foo ScriptObj_v) -> (Tensor, Tensor)""",  # noqa: B950,
        )
        self.assertEqual(schema1.parse(str(schema1)), schema1)
        self.assertEqual(schema2.parse(str(schema2)), schema2)
        self.assertEqual(schema3.parse(str(schema3)), schema3)

    def test_while_loop_schema_gen(self):
        fn, inp = WHILE_LOOP_TESTS["simple_with_linear"]
        graph = make_fx(fn)(*inp).graph
        while_loop_node = next(
            node
            for node in graph.nodes
            if node.op == "call_function"
            and node.target is torch.ops.higher_order.while_loop
        )
        schema = torch._library.utils.hop_schema_from_fx_node(while_loop_node)
        self.assertExpectedInline(
            str(schema),
            """while_loop(GraphModule cond_fn, GraphModule body_fn, Tensor[2] carried_inputs, Tensor[3] additional_inputs) -> Tensor[2]""",  # noqa: B950
        )
        self.assertEqual(schema.parse(str(schema)), schema)


instantiate_parametrized_tests(TestHopSchema)
instantiate_parametrized_tests(TestControlFlowTraced)

instantiate_parametrized_tests(TestControlFlow)
instantiate_parametrized_tests(AssociativeScanTests)

if __name__ == "__main__":
    run_tests()<|MERGE_RESOLUTION|>--- conflicted
+++ resolved
@@ -6594,12 +6594,8 @@
         example_inputs = (torch.ones(3, 2, 4), torch.ones(4))
         functional_f = torch.func.functionalize(f)
         with self.assertRaisesRegex(
-<<<<<<< HEAD
-            torch._dynamo.exc.TorchRuntimeError, "torch.map is mutating the input!"
-=======
             torch._dynamo.exc.TorchRuntimeError,
             "map might be modifying the input!",
->>>>>>> 3eb8fa08
         ):
             functional_f(*example_inputs)
 
@@ -6614,11 +6610,7 @@
         example_inputs = (torch.ones(3, 2, 4), torch.ones(4))
         functional_f = torch.func.functionalize(f)
         with self.assertRaisesRegex(
-<<<<<<< HEAD
-            torch._dynamo.exc.TorchRuntimeError, "torch.map is mutating the input!"
-=======
             torch._dynamo.exc.TorchRuntimeError, "map might be modifying the input!"
->>>>>>> 3eb8fa08
         ):
             functional_f(*example_inputs)
 
@@ -6656,15 +6648,11 @@
         example_inputs = (torch.ones(3, 2, 4),)
         functional_f = torch.func.functionalize(f)
         with self.assertRaisesRegex(
-<<<<<<< HEAD
-            torch._dynamo.exc.TorchRuntimeError, "torch.map is aliasing the input!"
-=======
             # Should be
             # torch._dynamo.exc.Unsupported,
             # "Encountered aliasing during higher order op tracing.*"
             torch._dynamo.exc.UncapturedHigherOrderOpError,
             "map doesn't work unless it is captured completely with torch.compile.*",
->>>>>>> 3eb8fa08
         ):
             functional_f(*example_inputs)
 
