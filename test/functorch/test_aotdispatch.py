# Owner(s): ["oncall: pt2"]

# Copyright (c) Facebook, Inc. and its affiliates.
# All rights reserved.
#
# This source code is licensed under the BSD-style license found in the
# LICENSE file in the root directory of this source tree.

import copy
import itertools
import unittest
import warnings
from contextlib import ContextDecorator, nullcontext
from functools import partial, wraps
from typing import Any, Callable, Optional, Union
from unittest.mock import patch

from common_utils import decorate, decorateForModules, skip, skipOps, xfail

import torch
import torch._dynamo as torchdynamo
import torch.nn as nn
import torch.utils._pytree as pytree
from functorch import grad, jacrev, make_fx, vjp, vmap
from functorch.compile import (
    aot_function,
    aot_module,
    aot_module_simplified,
    compiled_function,
    compiled_module,
    default_decompositions,
    default_partition,
    get_aot_compilation_context,
    make_boxed_compiler,
    make_boxed_func,
    memory_efficient_fusion,
    min_cut_rematerialization_partition,
    nnc_jit,
    nop,
)
from functorch.experimental import control_flow
from torch._decomp import decomposition_table
from torch._dynamo.testing import normalize_gm
<<<<<<< HEAD
=======
from torch._dynamo.utils import counters
>>>>>>> 3eb8fa08
from torch._functorch._aot_autograd.autograd_cache import AOTAutogradCache
from torch._functorch.aot_autograd import (
    aot_export_joint_simple,
    aot_export_module,
    SerializableAOTDispatchCompiler,
)
from torch._higher_order_ops.out_dtype import out_dtype
from torch._inductor.codecache import compiled_fx_graph_hash
from torch._inductor.output_code import MockFXGraphCacheOutput
from torch._subclasses.fake_tensor import DynamicOutputShapeException, FakeTensorMode
from torch.fx.experimental.proxy_tensor import is_sym_node
from torch.fx.experimental.symbolic_shapes import GuardOnDataDependentSymNode, ShapeEnv
from torch.nn.attention.flex_attention import flex_attention
from torch.nn.utils.rnn import PackedSequence
from torch.testing._internal.common_device_type import (
    instantiate_device_type_tests,
    ops,
    tol,
    toleranceOverride,
)
from torch.testing._internal.common_methods_invocations import op_db
from torch.testing._internal.common_modules import module_db, modules
from torch.testing._internal.common_utils import (
    compare_equal_outs_and_grads,
    instantiate_parametrized_tests,
    IS_ARM64,
    IS_MACOS,
    IS_WINDOWS,
    IS_X86,
    outs_and_grads,
    parametrize,
    run_tests,
    skipIfRocm,
    TEST_MKL,
    TestCase,
    xfail_inherited_tests,
    xfailIfTorchDynamo,
)
from torch.testing._internal.custom_tensor import ConstantExtraMetadataTensor
from torch.testing._internal.hop_db import hop_db
from torch.testing._internal.optests import (
    _test_aot_autograd_forwards_backwards_helper,
    aot_autograd_check,
)
from torch.testing._internal.subclasses import WrapperSubclass
from torch.testing._internal.two_tensor import TwoTensor, TwoTensorMode


USE_TORCHVISION = False
try:
    import torchvision

    USE_TORCHVISION = True
except ImportError:
    warnings.warn(
        "Couldn't import torchvision. Some of our tests use it, try "
        "to install it with commands from pytorch.org, post-fixed with "
        "`--no-deps` to avoid overwriting the pytorch installation",
        UserWarning,
    )

USE_NETWORKX = False
try:
    import networkx  # noqa: F401

    USE_NETWORKX = True
except ImportError:
    warnings.warn("Some tests use networkx but it was not installed", UserWarning)

# NB: numpy is a testing dependency!


class AOTTestCase(TestCase):
    pass


class TestPythonKey(AOTTestCase):
    def test_make_fx(self, device):
        def f(x):
            return torch.sin(x)

        inp = torch.randn(3)
        fx_f = make_fx(f)(inp)

        new_inp = torch.randn(3)
        self.assertEqual(fx_f(new_inp), f(new_inp))

    def test_make_fx_grad(self, device):
        def f(x):
            return torch.sin(x).sum()

        inp = torch.randn(3)
        f = grad(f)
        fx_f = make_fx(f)(inp)

        new_inp = torch.randn(3)
        self.assertEqual(fx_f(new_inp), f(new_inp))

    def test_scalar_device(self, device):
        def f(a, b):
            return a + b

        inps = [torch.randn(3, device=device), torch.tensor(5)]
        fx_f = make_fx(f)(*inps)
        self.assertEqual(fx_f(*inps), f(*inps))

    def test_make_fx_vmap(self, device):
        def f(x):
            return torch.sin(x)

        inp = torch.randn(5, 3)
        f = vmap(f)
        fx_f = make_fx(f)(inp)
        new_inp = torch.randn(5, 3)
        self.assertEqual(fx_f(new_inp), f(new_inp))

    def test_make_fx_jacrev(self, device):
        def f(x):
            return x.sin().sum()

        inp = torch.randn(3)
        f = jacrev(jacrev(f))
        fx_f = make_fx(f)(inp)
        new_inp = torch.randn(3)
        self.assertEqual(fx_f(new_inp), f(new_inp))

    def test_make_fx_vjp(self, device):
        def f(x):
            return torch.sin(x).sum()

        primals = torch.randn(3)
        _, vjp_fn = vjp(f, primals)
        cotangent = torch.randn(())
        fx_f = make_fx(vjp_fn)(cotangent, True, True)
        new_cotangent = torch.randn(())
        self.assertEqual(fx_f(new_cotangent, True, True), vjp_fn(new_cotangent))

    def test_make_fx_functionalize(self, device):
        from functorch.experimental import functionalize

        def fn(a):
            a = a * 2
            a.relu_()
            return a

        a = torch.randn(3, device=device)
        symbolic_gm = torch.fx.symbolic_trace(fn)
        includes_method_relu_ = any(
            str(n.target) == "relu_" for n in symbolic_gm.graph.nodes
        )
        self.assertTrue(includes_method_relu_)
        # Also verifies fix for https://github.com/pytorch/pytorch/issues/84570
        gm = make_fx(functionalize(symbolic_gm))(a)
        includes_aten_relu = any(
            n.target == torch.ops.aten.relu.default for n in gm.graph.nodes
        )
        self.assertTrue(includes_aten_relu)

    def test_make_fx_no_decompose(self, device):
        # FIXME
        return self.skipTest("error: maximum recursion reached")

        def f(x):
            return torch.tanh(x).sum()

        fx_f = make_fx(grad(f))(torch.randn(5))
        ops = {i.target for i in fx_f.graph.nodes}

        self.assertEqual(torch.ops.aten.tanh_backward in ops, True)

        fx_f = make_fx(grad(f), decomposition_table)(torch.randn(5))
        ops = {i.target for i in fx_f.graph.nodes}
        self.assertEqual(torch.ops.aten.tanh_backward in ops, False)

    def test_nnc_jit(self, device):
        def f(x):
            return torch.sin(x)

        jit_f = nnc_jit(f)

        inp = torch.randn(3)
        self.assertEqual(jit_f(inp), f(inp))

    def test_nnc_scalar(self, device):
        def f(x):
            return torch.sin(x)

        jit_f = nnc_jit(f)

        inp = torch.randn(())
        self.assertEqual(jit_f(inp), f(inp))

    def test_nnc_pytrees(self, device):
        def f(x):
            return [torch.sin(x[0])]

        jit_f = nnc_jit(f)

        inp = [torch.randn(3)]
        self.assertEqual(jit_f(inp), f(inp))

    def test_external_calls(self, device):
        def f(a, b):
            return torch.mv(a, b)

        jit_f = nnc_jit(f)
        inp = [torch.randn(3, 3), torch.randn(3)]
        self.assertEqual(jit_f(*inp), f(*inp))

    def test_nnc_passthrough(self, device):
        def f(x, y):
            return x + y, y

        inp = (torch.randn(3), torch.randn(3))
        jit_f = nnc_jit(f)
        self.assertEqual(jit_f(*inp), f(*inp))

        def f(x):
            x["a"] = x["a"] * 2
            return x

        inp = ({"a": torch.randn(3), "b": torch.randn(3)},)
        jit_f = nnc_jit(f)
        self.assertEqual(jit_f(*inp), f(*inp))

    @unittest.skipIf(not USE_TORCHVISION, "test requires torchvision")
    def test_resnet18_backward_trace(self, device):
        mod = torchvision.models.resnet18()

        def f(x):
            out = mod(x)
            out.sum().backward()
            return [a.grad for a in mod.parameters()]

        inp = torch.randn(3, 3, 250, 250, requires_grad=True)
        grads = f(inp)

        mod.zero_grad()
        mod(inp).sum().backward()
        grads2 = [a.grad for a in mod.parameters()]
        self.assertEqual(grads, grads2)


def get_base(t):
    return t._base if t._is_view() else t


def is_in_base(t, maybe_tensors):
    t_base = get_base(t)
    for maybe_tensor in maybe_tensors:
        if isinstance(maybe_tensor, torch.Tensor):
            if t_base is get_base(maybe_tensor):
                return True
    return False


def skipIfDynamoInput(reason):
    """
    Skip TestAOTAutograd if running with dynamo input
    """

    def decorator(func):
        @wraps(func)
        def wrapper(self, *args, **kwargs):
            if isinstance(self, TestAOTAutogradWithDynamo):
                self.skipTest(
                    f"Skipping {self._testMethodName} in TestAOTAutogradWithDynamo because {reason}"
                )
            else:
                func(self, *args, **kwargs)

        return wrapper

    return decorator


class TestAOTAutograd(AOTTestCase):
    def run_autograd(
        self,
        f: Callable,
        fw_graph_cell: list[Optional[Callable]],
        decompositions: Optional[dict],
        keep_input_mutations: bool,
        dynamic: bool,
    ):
        """
        Runs aot_autograd with the specified settings on f.
        """
        if isinstance(f, nn.Module):
            compiled_f = aot_module(
                f,
                fw_compiler=make_boxed_compiler(
                    partial(extract_graph, graph_cell=fw_graph_cell)
                ),
                bw_compiler=nop,
                decompositions=decompositions,
                keep_inference_input_mutations=keep_input_mutations,
                dynamic=dynamic,
            )
        else:
            compiled_f = aot_function(
                f,
                fw_compiler=make_boxed_compiler(
                    partial(extract_graph, graph_cell=fw_graph_cell)
                ),
                bw_compiler=nop,
                decompositions=decompositions,
                keep_inference_input_mutations=keep_input_mutations,
                dynamic=dynamic,
            )
        return compiled_f

    # test_mutation will:
    # - Ensure that inputs are non-leaves, so our graphs can mutate them
    # - try to mutate outputs of the graph (to ensure that autograd meta is set properly on outputs)
    @patch("functorch.compile.config.debug_assert", True)
    def verify_aot_autograd(
        self,
        f,
        inp_: Union[Callable, list[Any]],
        *,
        test_mutation: bool = False,
        keep_inp_mutations: bool = False,
        decompositions: Optional[dict] = None,
        dynamic: bool = False,
        # Only active when inp_ is Callable.
        # TODO: probably consolidate all tests to make inp a Callable.
        make_inputs_subclasses: bool = False,
    ):
        def make_inputs(inp_):
            # Some tests pass in a callable for inp, to generate the inputs
            # (useful if we want to generate complicated aliasing inputs)
            if isinstance(inp_, Callable):
                inp_callable = inp_
                # The callable should return a tuple of f_inputs, f_graph_inputs
                # (The idea is that we might want to compile a function with the graph inputs,
                # but test autograd backprop all the way through the actual inputs)
                with TwoTensorMode() if make_inputs_subclasses else nullcontext():
                    inp, graph_inps = inp_callable()
            else:
                inp = []
                # Our input clones need to mimic when inputs are duplicates of one another
                dupes_map = {}
                for i, x in enumerate(inp_):
                    if x in dupes_map:
                        x_dupe_idx = dupes_map[x]
                        inp.append(inp[x_dupe_idx])
                    else:
                        dupes_map[x] = i
                        if not isinstance(x, torch.Tensor):
                            x_copy = x
                        else:
                            x_copy = x.detach().clone().requires_grad_(x.requires_grad)
                            if x.requires_grad and not x.is_leaf:
                                x_copy = x_copy.clone()

                        inp.append(x_copy)

                if test_mutation:
                    # For graphs where we mutate inputs, need our test to make sure inputs aren't leaves
                    graph_inps = [x.add(1) for x in inp]
                else:
                    graph_inps = inp

            return inp, graph_inps

        def check_results(
            ref_results,
            test_results,
            ref_graph_inps,
            test_graph_inps,
            ref_inp,
            test_inp,
        ):
            ref_out, ref_grad = ref_results
            test_out, test_grad = test_results
            self.assertEqual(ref_grad, test_grad)
            if isinstance(ref_out, torch.Tensor):
                self.assertTrue(isinstance(test_out, torch.Tensor))
                ref_out, test_out = [ref_out], [test_out]
            for ref_o, test_o in zip(ref_out, test_out):
                if isinstance(ref_o, torch.Tensor):
                    self.assertEqual(ref_o.requires_grad, test_o.requires_grad)
                    self.assertEqual(ref_o.is_leaf, test_o.is_leaf)
                    ref_is_view_of_non_interm = is_in_base(
                        ref_o, ref_graph_inps
                    ) or is_in_base(ref_o, ref_out)
                    test_is_view_of_non_interm = is_in_base(
                        test_o, test_graph_inps
                    ) or is_in_base(test_o, test_out)
                    self.assertEqual(
                        ref_is_view_of_non_interm, test_is_view_of_non_interm
                    )
                    self.assertEqual(ref_o, test_o)
                    if test_mutation:
                        # This tests that autograd meta is set properly on the output we can
                        # mutate it.
                        ref_o.add_(2)
                        test_o.add_(2)
                        self.assertEqual(ref_o, test_o)
                        # Reverse the modification
                        ref_o.sub_(2)
                        test_o.sub_(2)
                        self.assertEqual(ref_o, test_o)
            for ref_i, test_i in zip(ref_inp, test_inp):
                if isinstance(ref_i, torch.Tensor):
                    self.assertEqual(ref_i.requires_grad, test_i.requires_grad)
                self.assertEqual(ref_i, test_i)

        for keep_input_mutations in [True] if keep_inp_mutations else [True, False]:
            inp, graph_inps = make_inputs(inp_)
            test_inp, test_graph_inps = make_inputs(inp_)
            fw_graph_cell = [None]
            compiled_f = self.run_autograd(
                f, fw_graph_cell, decompositions, keep_input_mutations, dynamic
            )
            ref_results = outs_and_grads(f, graph_inps, inp)
            test_results = outs_and_grads(compiled_f, test_graph_inps, test_inp)

            check_results(
                ref_results, test_results, graph_inps, test_graph_inps, inp, test_inp
            )
            if isinstance(self, TestAOTAutogradWithCache):
                # When testing with cache, run compiled_f a second time
                cached_inp, cached_graph_inps = make_inputs(inp_)
                cached_results = outs_and_grads(
                    compiled_f, cached_graph_inps, cached_inp
                )
                check_results(
                    ref_results,
                    cached_results,
                    graph_inps,
                    cached_graph_inps,
                    inp,
                    cached_inp,
                )

        return fw_graph_cell[0]

    def test_non_tensor_and_none_inputs(self):
        # int, None, Tensor
        def f(a, b, c):
            return a * c

        inp = [2, None, torch.ones(3, 3, dtype=torch.float32, requires_grad=True)]
        self.verify_aot_autograd(f, inp)
        inp = [2, None, torch.ones(3, 3, dtype=torch.float32, requires_grad=False)]
        self.verify_aot_autograd(f, inp)

    def test_single_output(self):
        def f(a, b):
            return a + b

        inp = [torch.randn(3, 3, requires_grad=True), torch.randn(3, 3)]
        self.verify_aot_autograd(f, inp)
        inp = [torch.randn(3, 3, requires_grad=False), torch.randn(3, 3)]
        self.verify_aot_autograd(f, inp)

    def test_multi_output(self):
        def f(a, b):
            return a + b, a - b

        inp = [torch.randn(3, 3, requires_grad=True), torch.randn(3, 3)]
        self.verify_aot_autograd(f, inp)
        inp = [torch.randn(3, 3, requires_grad=False), torch.randn(3, 3)]
        self.verify_aot_autograd(f, inp)

    def test_multi_output_list(self):
        def f(a, b):
            return [a + b, a - b]

        inp = [torch.randn(3, 3, requires_grad=True), torch.randn(3, 3)]
        self.verify_aot_autograd(f, inp)
        inp = [torch.randn(3, 3, requires_grad=False), torch.randn(3, 3)]
        self.verify_aot_autograd(f, inp)

    # Test for bug occurring at the intersection of fake tensors & functionalization.
    def test_squeeze_mutation(self):
        def f(a):
            b = a.clone().squeeze(-1)
            b.add_(1.0)
            return a + b

        inp = [torch.randn(3, 1, requires_grad=True)]
        self.verify_aot_autograd(f, inp, dynamic=True)
        inp = [torch.randn(3, 1, requires_grad=False)]
        self.verify_aot_autograd(f, inp, dynamic=True)

    def test_complex_linear(self):
        # https://github.com/pytorch/pytorch/issues/93424
        inp = [torch.randn(1, 10, 10, dtype=torch.complex64)]

        class F(torch.nn.Module):
            def __init__(self) -> None:
                super().__init__()
                self.linear = nn.Linear(10, 10, dtype=torch.complex64)

            def forward(self, x):
                return self.linear(x).sum().abs()

        self.verify_aot_autograd(F(), inp)

    def test_embedding_bag_view_dynamic(self):
        # Backwards pass tries to wrap a sparse tensor in a FunctionalTensorWrapper;
        # test that this works even though the sparse tensor has no storage.

        class F(torch.nn.Module):
            def __init__(self) -> None:
                super().__init__()
                self.emb = torch.nn.EmbeddingBag(100, 8, sparse=True)

            def forward(self, x, y):
                return self.emb(x, y).view(-1)

        x = torch.arange(3)
        y = torch.arange(3)
        self.verify_aot_autograd(F(), [x, y], dynamic=False)
        self.verify_aot_autograd(F(), [x, y], dynamic=True)

    def test_input_mutation_simple(self):
        def f(a):
            a.mul_(2)
            return a * 3

        inp = [torch.ones(3, 3, requires_grad=True)]
        fw_graph = self.verify_aot_autograd(f, inp, test_mutation=True)
        inp = [torch.ones(3, 3, requires_grad=False)]
        self.verify_aot_autograd(f, inp, test_mutation=True)
        # Things to note:
        # - the extra clone is because we need to pass the pre-mutated input to grad(),
        #   but autograd operates above functionalization so we need to manually clone.
        #   Hopefully backends can optimize this easily.
        # - The extra return arg is because the compiled forward returns (mutated inputs + outputs)
        self.assertExpectedInline(
            fw_graph.code.strip(),
            """\
def forward(self, primals_1):
    clone = torch.ops.aten.clone.default(primals_1);  primals_1 = None
    mul = torch.ops.aten.mul.Tensor(clone, 2);  clone = None
    mul_1 = torch.ops.aten.mul.Tensor(mul, 3)
    return (mul, mul_1)""",
        )

    def test_input_mutation_set__input_mutation(self):
        def f(a):
            b = torch.arange(9, dtype=a.dtype).reshape(3, 3)
            with torch.no_grad():
                a.set_(b)
            return a * b

        inp = [torch.ones(3, 3, requires_grad=True)]
        self.verify_aot_autograd(f, inp, test_mutation=True, keep_inp_mutations=True)
        inp = [torch.ones(3, 3, requires_grad=False)]
        self.verify_aot_autograd(f, inp, test_mutation=True, keep_inp_mutations=True)

    def test_set__steals_view_chain(self):
        def f(a, b):
            a_ = a.mul(2)
            b_ = b.mul(2)
            b_slice = b_[1].view(3, 3)
            # a_clone should inherit the view chain from b_slice
            a_.set_(b_slice)
            # Also mutates b_,
            a_.view(-1).mul_(2)
            return a_ * b_slice

        inp = [
            torch.ones(3, 3, requires_grad=False),
            torch.zeros(3, 9, requires_grad=False),
        ]
        self.verify_aot_autograd(f, inp, keep_inp_mutations=True)

    @skipIfDynamoInput(
        "Test doesn't make sense with dynamo, which changes order of mutations"
    )
    def test_set__and_data_mutation_good(self):
        def f(a, b):
            # The data mutation happens *after* the set_(). This is ok (see the graph below)
            with torch.no_grad():
                a.set_(b)
                b.mul_(2)
            return a + b

        inp = [
            torch.ones(3, 3, requires_grad=True),
            torch.ones(3, 3, requires_grad=True),
        ]
        fw_graph = self.verify_aot_autograd(
            f, inp, test_mutation=True, keep_inp_mutations=True
        )
        inp = [
            torch.ones(3, 3, requires_grad=False),
            torch.zeros(3, 3, requires_grad=False),
        ]
        self.verify_aot_autograd(f, inp, test_mutation=True, keep_inp_mutations=True)
        # Important things to note:
        # - "return a.set_(b)" desugars into "return b"
        # - Both a and b are recorded as experiencing mutations,
        #   which is why we see "b_updated" (output of the mul) twice in the graph outputs.
        #   a is recorded as both a data mutation and a metadata mutation (due to set_ swapping its storage).
        # - the runtime epilogue for a is "a.set_(mul)"
        # - the runtime epilogue for b is "b.copy_(mul)"
        self.assertExpectedInline(
            fw_graph.code.strip(),
            """\
def forward(self, primals_1, primals_2):
    mul = torch.ops.aten.mul.Tensor(primals_2, 2)
    add = torch.ops.aten.add.Tensor(mul, mul)
    set_ = torch.ops.aten.set_.source_Tensor(primals_1, mul);  primals_1 = set_ = None
    copy_ = torch.ops.aten.copy_.default(primals_2, mul);  primals_2 = mul = copy_ = None
    return (add,)""",
        )

    # This is a (hopefully) extremely rare case that is difficult to handle,
    # so we ban it.
    # https://github.com/pytorch/pytorch/issues/126236
    # https://github.com/pytorch/pytorch/pull/126113
    @xfailIfTorchDynamo
    def test_set__and_data_mutation_bad(self):
        def f(a):
            a_view = a.view(-1)
            tmp = torch.ones(3, 3, requires_grad=True)
            # Now, any mutations on either tmp
            # will be tracked as graph input mutations.
            with torch.no_grad():
                a.set_(tmp)
                # BAD: a_view is now detached from every graph input,
                # so we won't recognize that this caused an input mutation!
                a_view.mul_(2)
            return a + tmp

        inp = [torch.ones(3, 3, requires_grad=True)]
        with self.assertRaisesRegex(
            RuntimeError, "cannot mutate tensors with frozen storage"
        ):
            self.verify_aot_autograd(
                f, inp, test_mutation=True, keep_inp_mutations=True
            )

    @skipIfDynamoInput(
        "Test doesn't make sense with dynamo, which changes order of mutations"
    )
    def test_set__not_allowed(self):
        def f(a, b):
            with torch.no_grad():
                a.set_(b)
            # Mutating a will change a's grad_fn, which requires us to replay the mutation outside of the graph.
            # We currently ban this today, when the input also received a set_() input mutation.
            a.mul_(2)
            return a + b

        inp = [
            torch.ones(3, 3, requires_grad=True),
            torch.ones(3, 3, requires_grad=True),
        ]
        with self.assertRaisesRegex(
            AssertionError, "but the input has other mutations that we cannot"
        ):
            self.verify_aot_autograd(
                f, inp, test_mutation=True, keep_inp_mutations=True
            )

    def test_input_mutation_set__nop(self):
        def f(a):
            b = torch.arange(9, dtype=a.dtype)
            a_old = torch.ops.aten.alias.default(a)
            with torch.no_grad():
                a.set_(b)
                a.set_(a_old)
            return a + b.reshape(3, 3)

        inp = [torch.ones(3, 3, requires_grad=True)]
        fw_graph = self.verify_aot_autograd(
            f, inp, test_mutation=True, keep_inp_mutations=True
        )
        inp = [torch.ones(3, 3, requires_grad=False)]
        self.verify_aot_autograd(f, inp, test_mutation=True, keep_inp_mutations=True)
        # Things to note:
        # - There are no set_() calls in the graph (we functionalize a.set_(b) into "b")
        # - There is only **1** graph output. We properly realized that the two set_() calls
        #   undo each other, and so effectively no inputs are mutated.
        self.assertExpectedInline(
            fw_graph.code.strip(),
            """\
def forward(self, primals_1):
    arange = torch.ops.aten.arange.default(9, dtype = torch.float32, device = device(type='cpu'), pin_memory = False)
    alias = torch.ops.aten.alias.default(primals_1);  primals_1 = None
    view = torch.ops.aten.view.default(arange, [3, 3]);  arange = None
    add = torch.ops.aten.add.Tensor(alias, view);  alias = view = None
    return (add,)""",
        )

    def test_input_mutation_simple_with_none_and_nontensor(self):
        # Tensor, None, int
        def f(a, b, c):
            return a * c

        f_compiled = aot_function(f, nop)
        for req_grad in [True, False]:
            inp = [torch.ones(3, 3, requires_grad=req_grad), None, 3]
            out_ref = f(*inp)
            out_test = f_compiled(*inp)
            self.assertEqual(out_ref, out_test)

    # https://github.com/pytorch/pytorch/issues/93363
    def test_mutates_input_noncontiguous(self):
        def f(a):
            a.add_(1)
            return ()

        f_compiled = aot_function(f, nop)
        ref = torch.ones(4, requires_grad=True) + 0
        ref_view = ref[0::2]

        test = torch.ones(4, requires_grad=True) + 0
        test_view = test[0::2]

        out_ref = f(ref_view)  # noqa: F841
        out_test = f_compiled(test_view)  # noqa: F841
        self.assertEqual(ref, test)

    def test_input_mutation_modifies_autograd_meta_of_aliases(self):
        def f(a):
            a.mul_(2)
            out = a + 1
            return out.detach()

        x_ref = torch.ones(3, 3, requires_grad=True).clone()
        x_ref_view = x_ref.view(3, 3)

        x_test = torch.ones(3, 3, requires_grad=True).clone()
        x_test_view = x_test.view(3, 3)

        f_compiled = aot_function(f, nop, keep_inference_input_mutations=True)
        f(x_ref)
        f_compiled(x_test)
        # f will mutate aliases of the input, including its autograd metadata!
        # y.grad_fn is AsStridedBackward
        self.assertEqual(x_ref_view, x_test_view)
        self.assertEqual(x_ref_view._version, x_test_view._version)
        self.assertEqual(x_ref_view.grad_fn.__class__, x_test_view.grad_fn.__class__)
        # Test the actual gradients are correct
        (x_ref * x_ref_view).sum().backward()
        (x_test * x_test_view).sum().backward()
        self.assertEqual(x_ref.grad, x_test.grad)
        self.assertEqual(x_ref_view.grad, x_test_view.grad)

    def test_nested_subclasses(self):
        @torch.compile(backend="aot_eager")
        def f(x):
            return x.sin().cos()

        a = torch.ones(4, requires_grad=True)
        a2 = a.detach().clone().requires_grad_()
        a3 = a.detach().clone().requires_grad_()
        a4 = a.detach().clone().requires_grad_()
        aa = TwoTensor(a, a2)
        aa2 = TwoTensor(a3, a4)
        aaaa = TwoTensor(aa, aa2)
        out = f(aaaa)
        self.assertTrue(isinstance(out, TwoTensor))
        self.assertTrue(isinstance(out.a, TwoTensor))
        self.assertTrue(isinstance(out.b, TwoTensor))
        self.assertTrue(isinstance(out.a.a, torch.Tensor))
        self.assertTrue(isinstance(out.a.b, torch.Tensor))
        self.assertTrue(isinstance(out.b.a, torch.Tensor))
        self.assertTrue(isinstance(out.b.b, torch.Tensor))

        out.sum().backward()
        self.assertTrue(isinstance(aaaa.grad, TwoTensor))
        self.assertTrue(isinstance(aaaa.grad.a, TwoTensor))
        self.assertTrue(isinstance(aaaa.grad.b, TwoTensor))

    def test_nested_subclasses_non_nested_grad(self):
        @torch.compile(backend="aot_eager")
        def f(x):
            return x.sin().cos()

        a = torch.ones(4, requires_grad=True)
        a2 = a.detach().clone().requires_grad_()
        a3 = a.detach().clone().requires_grad_()
        a4 = a.detach().clone().requires_grad_()
        new_aa = TwoTensor(a3, a4)
        aa = TwoTensor(a, a2)

        aa2 = aa.detach().clone().requires_grad_()
        aaaa = TwoTensor(aa, aa2)
        out = f(new_aa)
        new_out = out + aaaa
        with self.assertRaisesRegex(
            RuntimeError,
            """
During the backward, we encountered a tensor subclass where we guessed its
metadata incorrectly.
""",  # noqa: F541
        ):
            new_out.sum().backward()

    @unittest.skipIf(IS_WINDOWS, "Windows isn't supported for this case")
    def test_custom_tensor_metadata(self):
        def f(x):
            x_elem = x.elem
            x_elem_elem = x_elem.elem
            x_elem_metadata = x_elem.constant_attribute
            return x * x_elem * x_elem_elem * x_elem_metadata

        a = torch.ones(4, requires_grad=True)
        custom_a = ConstantExtraMetadataTensor(a)
        custom_a.constant_attribute = 6
        custom_aa = ConstantExtraMetadataTensor(custom_a)
        custom_aa.constant_attribute = 4

        custom_aa_compile = custom_aa.detach().clone().requires_grad_()
        custom_aa_compile.elem.constant_attribute = 6
        out_eager = f(custom_aa)

        compiled_f = torch.compile(f, backend="aot_eager")
        out = compiled_f(custom_aa_compile)

        self.assertTrue(torch.allclose(out_eager, out))

        out.sum().backward()

        self.assertTrue(isinstance(custom_aa_compile.grad, ConstantExtraMetadataTensor))
        self.assertTrue(
            isinstance(custom_aa_compile.grad.elem, ConstantExtraMetadataTensor)
        )

    def test_nested_subclasses_complicated_inps(self):
        def f(x, y, z):
            temp = x + y
            temp_plain = x.a + y.b
            res = temp.sum() + temp_plain.sum()
            return x.sin().cos() + res

        x = torch.ones(4, requires_grad=True)
        x2 = x.detach().clone().requires_grad_()
        xx = TwoTensor(x, x2)
        xx2 = xx.detach().clone().requires_grad_()

        x_nested = TwoTensor(xx, xx2)
        x_nested_compile = x_nested.detach().clone().requires_grad_()

        y_nested = x_nested.detach().clone().requires_grad_()
        y_nested_compile = y_nested.detach().clone().requires_grad_()

        z = x.detach().clone().requires_grad_()
        z_compile = z.detach().clone().requires_grad_()

        out_eager = f(x_nested, y_nested, z)
        compiled_f = torch.compile(f, backend="aot_eager")
        out = compiled_f(x_nested_compile, y_nested_compile, z_compile)
        self.assertTrue(torch.allclose(out_eager, out))

        self.assertTrue(isinstance(out, TwoTensor))
        self.assertTrue(isinstance(out.a, TwoTensor))
        self.assertTrue(isinstance(out.b, TwoTensor))
        self.assertTrue(isinstance(out.a.a, torch.Tensor))
        self.assertTrue(isinstance(out.a.b, torch.Tensor))
        self.assertTrue(isinstance(out.b.a, torch.Tensor))
        self.assertTrue(isinstance(out.b.b, torch.Tensor))

        out.sum().backward()
        out_eager.sum().backward()

        self.assertTrue(isinstance(x_nested_compile.grad, TwoTensor))
        self.assertTrue(isinstance(x_nested_compile.grad.a, TwoTensor))
        self.assertTrue(isinstance(x_nested_compile.grad.b, TwoTensor))

        self.assertTrue(isinstance(y_nested_compile.grad, TwoTensor))
        self.assertTrue(isinstance(y_nested_compile.grad.a, TwoTensor))
        self.assertTrue(isinstance(y_nested_compile.grad.b, TwoTensor))

        self.assertTrue(torch.allclose(x_nested_compile.grad.a.a, x_nested.grad.a.a))
        self.assertTrue(torch.allclose(x_nested_compile.grad.a.b, x_nested.grad.a.b))
        self.assertTrue(torch.allclose(y_nested_compile.grad.a.a, y_nested.grad.a.a))
        self.assertTrue(torch.allclose(y_nested_compile.grad.a.b, y_nested.grad.a.b))

    @unittest.skipIf(IS_WINDOWS, "Windows isn't supported for this case")
    def test_nested_subclasses_complicated_inps_mixed(self):
        def f(x, y):
            y_elem = y.elem
            y_elem_elem = y_elem.elem
            y_elem_metadata = y_elem.constant_attribute
            return y * y_elem * y_elem_elem * y_elem_metadata + x

        x = torch.ones(4, requires_grad=True)
        x2 = x.detach().clone().requires_grad_()
        xx = TwoTensor(x, x2)
        xx2 = xx.detach().clone().requires_grad_()

        x_nested = TwoTensor(xx, xx2)
        x_nested_compile = x_nested.detach().clone().requires_grad_()

        a = torch.ones(4, requires_grad=True)
        custom_a = ConstantExtraMetadataTensor(a)
        custom_a.constant_attribute = 6
        custom_aa = ConstantExtraMetadataTensor(custom_a)
        custom_aa.constant_attribute = 4

        custom_aa_compile = custom_aa.detach().clone().requires_grad_()
        custom_aa_compile.constant_attribute = 4
        custom_aa_compile.elem.constant_attribute = 6

        compiled_f = torch.compile(f, backend="aot_eager")
        out_eager = f(x_nested, custom_aa)
        out = compiled_f(x_nested_compile, custom_aa_compile)
        self.assertTrue(torch.allclose(out_eager, out))

        out.sum().backward()
        out_eager.sum().backward()

        self.assertTrue(torch.allclose(x_nested_compile.grad, x_nested.grad))
        self.assertTrue(torch.allclose(custom_aa_compile.grad, custom_aa.grad))

    def test_composite_impl_compile(self):
        class Foo(torch.nn.Module):
            def __init__(self) -> None:
                super().__init__()
                self.linear = torch.nn.Linear(3, 3)

            def forward(self, a):
                return self.linear(a)

        inp = [torch.ones(3, 3, requires_grad=True)]
        fw_graph = self.verify_aot_autograd(Foo(), inp, test_mutation=True)
        inp = [torch.ones(3, 3, requires_grad=False)]
        self.assertExpectedInline(
            fw_graph.code.strip(),
            """\
def forward(self, primals_1, primals_2, primals_3):
    t = torch.ops.aten.t.default(primals_1);  primals_1 = None
    addmm = torch.ops.aten.addmm.default(primals_2, primals_3, t);  primals_2 = None
    return (addmm, primals_3, t)""",
        )

        with torch.inference_mode():
            fw_graph = self.verify_aot_autograd(Foo(), inp, test_mutation=True)
            inp = [torch.ones(3, 3, requires_grad=False)]
            self.assertExpectedInline(
                fw_graph.code.strip(),
                """\
def forward(self, arg0_1, arg1_1, arg2_1):
    t = torch.ops.aten.t.default(arg0_1);  arg0_1 = None
    addmm = torch.ops.aten.addmm.default(arg1_1, arg2_1, t);  arg1_1 = arg2_1 = t = None
    return (addmm,)""",
            )

    def test_outputs_are_aliased(self):
        # Tensor, None, int
        def f(a):
            b = a.mul(2)
            c = b.view(-1)
            return b, c

        f_compiled = aot_function(f, nop)
        for req_grad in [True, False]:
            inp = torch.ones(3, requires_grad=req_grad)
            out_ref = f(inp)
            out_test = f_compiled(inp)
            self.assertEqual(out_ref[0], out_test[0])
            self.assertEqual(out_ref[1], out_test[1])
            # Try mutating one of the outputs, which is aliased.
            out_ref[0].mul_(3)
            out_test[0].mul_(3)
            # Assert that the aliasing relationship was preserved
            self.assertEqual(out_ref[0], out_test[0])
            self.assertEqual(out_ref[1], out_test[1])

    def test_input_mutation_is_output(self):
        def f(a):
            a.mul_(2)
            return a

        inp = [torch.ones(3, 3, requires_grad=True)]
        fw_graph = self.verify_aot_autograd(f, inp, test_mutation=True)
        inp = [torch.ones(3, 3, requires_grad=False)]
        self.verify_aot_autograd(f, inp, test_mutation=True)
        self.assertExpectedInline(
            fw_graph.code.strip(),
            """\
def forward(self, primals_1):
    clone = torch.ops.aten.clone.default(primals_1);  primals_1 = None
    mul = torch.ops.aten.mul.Tensor(clone, 2);  clone = None
    return (mul, mul)""",
        )

    def test_input_mutation_multiple(self):
        def f(a, b, c):
            a.mul_(2)
            c.mul_(2)
            return a + b + c

        def create_inp(req_grad):
            return [
                torch.ones(3, 3, requires_grad=req_grad),
                torch.ones(3, 3, requires_grad=req_grad),
                torch.ones(3, 3, requires_grad=req_grad),
            ]

        self.verify_aot_autograd(f, create_inp(False), test_mutation=True)

        fw_graph = self.verify_aot_autograd(f, create_inp(True), test_mutation=True)
        self.assertExpectedInline(
            fw_graph.code.strip(),
            """\
def forward(self, primals_1, primals_2, primals_3):
    clone = torch.ops.aten.clone.default(primals_1);  primals_1 = None
    clone_1 = torch.ops.aten.clone.default(primals_3);  primals_3 = None
    mul = torch.ops.aten.mul.Tensor(clone, 2);  clone = None
    mul_1 = torch.ops.aten.mul.Tensor(clone_1, 2);  clone_1 = None
    add = torch.ops.aten.add.Tensor(mul, primals_2);  primals_2 = None
    add_1 = torch.ops.aten.add.Tensor(add, mul_1);  add = None
    return (mul, mul_1, add_1)""",
        )

    def test_input_mutation_return(self):
        def f(a, b):
            return torch.sin(a, out=b)

        inp = [torch.randn(3, 3), torch.ones(3, 3)]

        fw_graph = self.verify_aot_autograd(
            f, inp, test_mutation=True, keep_inp_mutations=True
        )
        self.assertExpectedInline(
            fw_graph.code.strip(),
            """\
def forward(self, arg0_1, arg1_1):
    sin = torch.ops.aten.sin.default(arg0_1);  arg0_1 = None
    copy_ = torch.ops.aten.copy_.default(arg1_1, sin);  arg1_1 = sin = None
    return (copy_,)""",
        )

    def test_input_mutation_metadata(self):
        def f(a, b):
            a.transpose_(1, 0)
            return a + b

        def create_inp(req_grad):
            return [
                torch.ones(3, 3, requires_grad=req_grad),
                torch.ones(3, 3, requires_grad=req_grad),
            ]

        self.verify_aot_autograd(f, create_inp(True), test_mutation=True)
        self.verify_aot_autograd(f, create_inp(False), test_mutation=True)

    @parametrize("backend", ["aot_eager", "inductor"])
    @parametrize("view_replay_for_aliased_outputs", [False, True])
    @parametrize("dynamic_shapes", [False, True])
    def test_alias_of_intermediate_detach(
        self, backend, view_replay_for_aliased_outputs, dynamic_shapes
    ):
        with patch(
            "torch._functorch.config.view_replay_for_aliased_outputs",
            view_replay_for_aliased_outputs,
        ):

            def fn(x):
                x = x + 1
                a = x.transpose(0, 1)
                return a.detach(), a

            def inp_fn():
                t = torch.ones(3, 3, requires_grad=True)
                if dynamic_shapes:
                    torch._dynamo.mark_dynamic(t, 0)
                    torch._dynamo.mark_dynamic(t, 1)
                return t

            x_ref = inp_fn()
            y_ref = fn(x_ref)

            x = inp_fn()
            y = torch.compile(fn, backend=backend, fullgraph=True)(x)
            self.assertEqual(y_ref, y)
            y0, y1 = y
            self.assertFalse(y0.requires_grad)
            self.assertTrue(y1.requires_grad)
            # Check that detach and diff view points to the same intermediate tensor storage
            self.assertEqual(y0.data_ptr(), y1.data_ptr())
            self.assertTrue(y1._is_view())

            sum(y_ref).sum().backward()
            sum(y).sum().backward()
            self.assertEqual(x_ref.grad, x.grad)

    def test_input_mutation_storage_resize_up(self):
        def f(a):
            torch.ops.inductor.resize_storage_bytes_(a, 32)
            # float32, 4 bytes per element, 32 bytes == 8 elements
            with torch.no_grad():
                a.copy_(torch.ones(8))
            return a + 1

        inp = torch.zeros(8, requires_grad=True)
        # Input starts with zero-size-storage
        inp.untyped_storage().resize_(0)

        fw_graph_cell = [None]
        compiled_f = aot_function(
            f,
            fw_compiler=make_boxed_compiler(
                partial(extract_graph, graph_cell=fw_graph_cell)
            ),
            bw_compiler=nop,
            decompositions={},
            keep_inference_input_mutations=True,
            dynamic=False,
        )
        compiled_f(inp)
        # Final functionalized graph has two mutation ops:
        # (1) a resize_() to resize input tensor up
        # (2) a copy_() to fill in the resized input with valid data
        self.assertExpectedInline(
            fw_graph_cell[0].code.strip(),
            """\
def forward(self, primals_1):
    resize_storage_bytes_ = torch.ops.inductor.resize_storage_bytes_.default(primals_1, 32);  resize_storage_bytes_ = None
    ones = torch.ops.aten.ones.default([8], device = device(type='cpu'), pin_memory = False)
    copy = torch.ops.aten.copy.default(primals_1, ones);  ones = None
    add = torch.ops.aten.add.Tensor(copy, 1)
    copy_ = torch.ops.aten.copy_.default(primals_1, copy);  primals_1 = copy = copy_ = None
    return (add,)""",
        )

    def test_input_mutation_storage_resize_down(self):
        def f(a):
            out = a.sin()
            torch.ops.inductor.resize_storage_bytes_(a, 0)
            return out

        inp = torch.zeros(8, requires_grad=True)

        fw_graph_cell = [None]
        compiled_f = aot_function(
            f,
            fw_compiler=make_boxed_compiler(
                partial(extract_graph, graph_cell=fw_graph_cell)
            ),
            bw_compiler=nop,
            decompositions={},
            keep_inference_input_mutations=True,
            dynamic=False,
        )
        compiled_f(inp)
        # Final functionalized graph has one mutation ops:
        # (1) a resize_() to resize input tensor down
        # Even though there was technically a "data mutation" on the input (from a.copy_()),
        # We don't include it in the graph since the final input size has zero storage
        self.assertExpectedInline(
            fw_graph_cell[0].code.strip(),
            """\
def forward(self, primals_1):
    sin = torch.ops.aten.sin.default(primals_1)
    resize_storage_bytes_ = torch.ops.inductor.resize_storage_bytes_.default(primals_1, 0);  resize_storage_bytes_ = None
    return (sin, primals_1)""",
        )

    #     def test_input_mutation_storage_resize_up_down(self):
    #         def f(a):
    #             torch.ops.inductor.resize_storage_bytes_(a, 32)
    #             # float32, 4 bytes per element, 32 bytes == 8 elements
    #             with torch.no_grad():
    #                 a.copy_(torch.ones(8))
    #             out = a.sin()
    #             torch.ops.inductor.resize_storage_bytes_(a, 0)
    #             return out

    #         inp = torch.zeros(8, requires_grad=True)
    #         # Input starts with zero-size-storage
    #         inp.untyped_storage().resize_(0)

    #         fw_graph_cell = [None]
    #         compiled_f = aot_function(
    #             f,
    #             fw_compiler=make_boxed_compiler(
    #                 partial(extract_graph, graph_cell=fw_graph_cell)
    #             ),
    #             bw_compiler=nop,
    #             decompositions={},
    #             keep_inference_input_mutations=True,
    #             dynamic=False,
    #         )
    #         out = compiled_f(inp)
    #         # Final graph has two interesting properties:
    #         # (1) no resizes in the functional graph, since the two resizes cancel out
    #         #     and the final size is zero
    #         # (2) no copy_ in the functional graph, even though we copied data into the input,
    #         #     because the input has no storage at the end of graph execution (so no data to copy)
    #         self.assertExpectedInline(
    #             fw_graph_cell[0].code.strip(),
    #             """\
    # def forward(self, primals_1):
    #     ones = torch.ops.aten.ones.default([8], device = device(type='cpu'), pin_memory = False)
    #     copy = torch.ops.aten.copy.default(primals_1, ones);  primals_1 = ones = None
    #     sin = torch.ops.aten.sin.default(copy)
    #     return [sin, copy]""",
    #         )

    # skipped after confirming with @yf225 and @bdhirsh
    @unittest.skipIf(
        True,
        "using set_ unsafely and PT2 FSDP2 no longer uses set_ as used in this test",
    )
    def test_input_mutation_storage_resize_down_and_set_(self):
        # Meant to mimic ppFSDP
        class TracableCreateParameter(torch.autograd.Function):
            @staticmethod
            def forward(ctx, tensor, placeholder):
                assert not tensor.requires_grad
                return placeholder.set_(tensor)

            @staticmethod
            def backward(ctx, grad):
                return None, grad  # grad flows to placeholder

        def f(dummy_param, param_shard):
            # simulate allgather
            with torch.no_grad():
                allgather_param = torch.cat([param_shard, param_shard])
            # simulate propagating grad state through dummy param, using data of allgather param
            dummy_param_with_grad_state = TracableCreateParameter.apply(  # noqa: F841
                allgather_param, dummy_param
            )
            out = dummy_param.sin()
            # Resize out dummy param, which now has the allgather data
            torch.ops.inductor.resize_storage_bytes_(dummy_param, 0)
            return out

        # Simulates the local shard of our param
        param_shard = torch.zeros(8, requires_grad=True)
        # The dummy, zero-sized allgathered param that autograd will actually compute gradients on
        dummy_param = torch.zeros(16, requires_grad=True)
        dummy_param.untyped_storage().resize_(0)

        fw_graph_cell = [None]
        compiled_f = aot_function(
            f,
            fw_compiler=make_boxed_compiler(
                partial(extract_graph, graph_cell=fw_graph_cell)
            ),
            bw_compiler=nop,
            decompositions={},
            keep_inference_input_mutations=True,
            dynamic=False,
        )
        compiled_f(dummy_param, param_shard)
        # Important stuff to point out:
        # (1) We save cat for backward (input to the sin()).
        #     While the original code was dummy_param.sin(),
        #     dummy_param actually contains the `cat` tensor due to the set_() call
        # (2) We emit a cat.resize_storage_(0) in the graph.
        #     After the set_(), cat is the actually data of dummy_param, which is what we call resize_() on
        self.assertExpectedInline(
            fw_graph_cell[0].code.strip(),
            """\
def forward(self, primals_1, primals_2):
    cat = torch.ops.aten.cat.default([primals_2, primals_2]);  primals_2 = None
    sin = torch.ops.aten.sin.default(cat)
    resize_storage_bytes_ = torch.ops.inductor.resize_storage_bytes_.default(cat, 0);  resize_storage_bytes_ = None
    set_ = torch.ops.aten.set_.source_Tensor(primals_1, cat);  primals_1 = set_ = None
    return (sin, cat)""",
        )

    def test_input_mutation_storage_resize_before_set_(self):
        def f(a):
            with torch.no_grad():
                torch.ops.inductor.resize_storage_bytes_(a, 0)
                a.set_(torch.ones(2))

        inp = torch.zeros(8, requires_grad=True)

        compiled_f = aot_function(
            f,
            fw_compiler=nop,
            bw_compiler=nop,
            decompositions={},
            keep_inference_input_mutations=True,
            dynamic=False,
        )
        compiled_f(inp)

    # def test_input_mutation_storage_resize_not_supported(self):
    #     def f(a):
    #         a.mul_(2)
    #         torch.ops.inductor.resize_storage_bytes_(a, 0)
    #         return a

    #     inp = torch.zeros(8, requires_grad=True)

    #     with self.assertRaisesRegex(
    #         AssertionError, "the input has other mutations that we cannot"
    #     ):
    #         compiled_f = aot_function(
    #             f,
    #             fw_compiler=nop,
    #             bw_compiler=nop,
    #             decompositions={},
    #             keep_inference_input_mutations=True,
    #             dynamic=False,
    #         )
    #         out = compiled_f(inp)

    def test_input_output_aliase_custom_autograd_function(self):
        class Foo(torch.autograd.Function):
            @staticmethod
            def forward(ctx, x):
                return x

            @staticmethod
            def backward(ctx, gx):
                return gx * 0.5

        def f(x):
            return Foo.apply(x)

        inp = [torch.ones(2, 2, requires_grad=True)]
        self.verify_aot_autograd(f, inp, test_mutation=False)

    def test_input_mutation_requires_grad_detach(self):
        # Here, "a" requires grad, and gets mutated, so we append a copy_() to the end of the graph.
        # Its mutation doesn't take part in autograd though, because we mutated a detach'd view.
        # Need to make sure that this copy_() doesn't error, and doesn't participate in autograd either.
        def f(a):
            a.detach().mul_(2)
            return a + 3

        inp = [torch.ones(4, requires_grad=True)]
        self.verify_aot_autograd(f, inp, test_mutation=False)
        inp = [torch.ones(4, requires_grad=True)]
        # test_mutation=True will first do some compute on inp, so it is no longer an autograd leaf
        # by the time it becomes a graph input. Good to test both cases.
        self.verify_aot_autograd(f, inp, test_mutation=True)

    def test_input_mutation_hidden_from_autograd_aliasing(self):
        def f(a):
            a_alias = a.view(-1)
            with torch.no_grad():
                a_alias.mul_(2)
            return a + 1

        inp = [torch.ones(4, requires_grad=True)]
        # The important bit: we detected that the input mutation is safe
        # to include **inside** the graph, since it was under no_grad
        # (so all we need to do is use mark_dirty() on the input to bump the VC)
        fw_graph = self.verify_aot_autograd(
            f, inp, test_mutation=True, keep_inp_mutations=True
        )
        self.assertExpectedInline(
            fw_graph.code.strip(),
            """\
def forward(self, primals_1):
    view = torch.ops.aten.view.default(primals_1, [-1])
    mul = torch.ops.aten.mul.Tensor(view, 2);  view = None
    view_1 = torch.ops.aten.view.default(mul, [4]);  mul = None
    add = torch.ops.aten.add.Tensor(view_1, 1)
    copy_ = torch.ops.aten.copy_.default(primals_1, view_1);  primals_1 = view_1 = copy_ = None
    return (add,)""",
        )

    def test_input_mutation_requires_grad_no_grad(self):
        def f(a):
            with torch.no_grad():
                a.mul_(2)
            return a + 3

        inp = [torch.ones(4, requires_grad=True)]
        fw_graph = self.verify_aot_autograd(
            f, inp, test_mutation=True, keep_inp_mutations=True
        )
        # Even though the input requires_grad, we expect the keep the input mutation in the graph
        # (Even though this is a training graph!)
        self.assertExpectedInline(
            fw_graph.code.strip(),
            """\
def forward(self, primals_1):
    mul = torch.ops.aten.mul.Tensor(primals_1, 2)
    add = torch.ops.aten.add.Tensor(mul, 3)
    copy_ = torch.ops.aten.copy_.default(primals_1, mul);  primals_1 = mul = copy_ = None
    return (add,)""",
        )

    def test_input_mutation_requires_grad_no_grad_inference_graph(self):
        def f(a):
            with torch.no_grad():
                a.mul_(2)
                return a + 3

        inp = [torch.ones(4, requires_grad=True)]
        # Even though the input requires_grad, we expect the keep the input mutation in the graph
        fw_graph = self.verify_aot_autograd(
            f, inp, test_mutation=True, keep_inp_mutations=True
        )

        self.assertExpectedInline(
            fw_graph.code.strip(),
            """\
def forward(self, arg0_1):
    mul = torch.ops.aten.mul.Tensor(arg0_1, 2)
    add = torch.ops.aten.add.Tensor(mul, 3)
    copy_ = torch.ops.aten.copy_.default(arg0_1, mul);  arg0_1 = mul = copy_ = None
    return (add,)""",
        )

    def test_input_mutation_requires_grad_no_grad_detach_mixed(self):
        # Perform a mix of mutations on a:
        # 1 normal, 1 in no_grad, 1 on a detach'd tensor.
        # Only the first should participate in gradient computation.
        def f(a):
            a.detach().mul_(2)
            a.mul_(3)
            with torch.no_grad():
                a.mul_(4)
            return a + 5

        inp = [torch.ones(4, requires_grad=True)]
        self.verify_aot_autograd(f, inp, test_mutation=True)

    def test_input_mutation_metadata2(self):
        def f(a):
            a.transpose_(1, 0)
            a.mul_(2)
            return a + 1

        inp = [torch.ones(3, 3, requires_grad=True)]
        self.verify_aot_autograd(f, inp, test_mutation=True)
        inp = [torch.ones(3, 3, requires_grad=False)]
        self.verify_aot_autograd(f, inp, test_mutation=True)

    def test_input_mutation_batchnorm(self):
        def f(inpt, weight, bias, running_mean, running_var):
            # This is additionally a good test, because the input tensors that we mutate
            # are *also* saved for backwards.
            # This tests that what we save for the backward is actually cloned inputs,
            # and not the original inputs that got mutated.
            return torch._native_batch_norm_legit(
                inpt, weight, bias, running_mean, running_var, True, 0.5, 1e-5
            )

        def create_inp(req_grad):
            return [
                torch.ones(2, 5, 5, 5, requires_grad=req_grad),
                torch.ones(5, requires_grad=req_grad),
                torch.ones(5, requires_grad=req_grad),
                torch.ones(5),
                torch.ones(5),
            ]

        from torch._decomp import get_decompositions

        # This simulates what inductor does (running the fw + bw decompositions)
        decompositions = get_decompositions(
            [
                torch.ops.aten._native_batch_norm_legit_functional,
                torch.ops.aten.native_batch_norm_backward,
            ]
        )
        self.verify_aot_autograd(
            f, create_inp(True), test_mutation=True, decompositions=decompositions
        )
        self.verify_aot_autograd(
            f, create_inp(False), test_mutation=True, decompositions=decompositions
        )

    def test_batchnorm_inference(self):
        inp = [
            torch.ones(2, 5, 5, 5, requires_grad=True),
            torch.ones(5, requires_grad=True),
            torch.ones(5, requires_grad=True),
            torch.ones(5),
            torch.ones(5),
        ]

        m = torch.nn.BatchNorm2d(4, 4)
        m.eval()
        fw_graph_cell = [None]
        inp = torch.ones(4, 4, 4, 4)
        fw_graph_cell = [None]
        compiled_m = aot_module(
            m,
            fw_compiler=partial(extract_graph, graph_cell=fw_graph_cell),
            bw_compiler=nop,
            keep_inference_input_mutations=True,
        )
        inp = torch.ones(4, 4, 4, 4)
        with torch.no_grad():
            compiled_m(inp)
        # expectation: there are no copy_() calls in the decomposed batch norm when running under training=False (eval mode)
        code = fw_graph_cell[0].code.strip()
        self.assertTrue("copy_" not in str(code))

    def test_input_output_view_simple(self):
        def f(a):
            return a.view(-1)

        inp = [torch.ones(2, 2, requires_grad=False).add(1)]
        self.verify_aot_autograd(f, inp, test_mutation=True)
        inp = [torch.ones(2, 2, requires_grad=True).add(1)]
        fw_graph = self.verify_aot_autograd(f, inp, test_mutation=True)
        # Outputs that alias inputs are pulled out of the graph entirely, so we don't compile anything here
        self.assertExpectedInline(
            fw_graph.code.strip(),
            """\
def forward(self, arg0_1):
    view = torch.ops.aten.view.default(arg0_1, [-1]);  arg0_1 = None
    return (view,)""",
        )

    def test_input_output_view_mutate_multiple(self):
        def f(a, b, c):
            a.mul_(2)
            c.mul_(3)
            return b.view(2, 2), c.view(2, 2)

        def create_inp(req_grad):
            return [
                torch.ones(2, 2, requires_grad=req_grad).add(1),
                torch.ones(2, 2, requires_grad=req_grad).add(1),
                torch.ones(2, 2, requires_grad=req_grad).add(1),
            ]

        self.verify_aot_autograd(f, create_inp(False), test_mutation=True)
        fw_graph = self.verify_aot_autograd(f, create_inp(True), test_mutation=True)
        # The original function returned two outputs, both of which aliased inputs.
        # We expect two outputs in the functional graph, a_updated and c_updated.
        # The actual aliased outputs themselves aren't in the compiled forward graph;
        # Instead, they're generated outside of  the graph.
        self.assertExpectedInline(
            fw_graph.code.strip(),
            """\
def forward(self, primals_1, primals_2, primals_3):
    clone = torch.ops.aten.clone.default(primals_1);  primals_1 = None
    clone_1 = torch.ops.aten.clone.default(primals_3);  primals_3 = None
    mul = torch.ops.aten.mul.Tensor(clone, 2);  clone = None
    mul_1 = torch.ops.aten.mul.Tensor(clone_1, 3);  clone_1 = None
    view = torch.ops.aten.view.default(primals_2, [2, 2]);  primals_2 = None
    view_2 = torch.ops.aten.view.default(mul_1, [2, 2])
    return (mul, mul_1, view, view_2)""",
        )

    def test_input_output_view_metadata_mutate_multiple(self):
        def f(a, b, c):
            b.mul_(3)
            c.t_()
            return a.view(2, 2), b.view(2, 2), c.view(2, 2)

        def create_inp(req_grad):
            return [
                torch.ones(2, 2, requires_grad=req_grad).add(1),
                torch.ones(2, 2, requires_grad=req_grad).add(1),
                torch.ones(2, 2, requires_grad=req_grad).add(1),
            ]

        self.verify_aot_autograd(f, create_inp(False), test_mutation=True)
        fw_graph = self.verify_aot_autograd(f, create_inp(True), test_mutation=True)
        # Important thing to check here: of the three inputs:
        # Only the b.mul_(3) should show up in the graph (we functionalize it and return it).
        # Everything else that does not show up in the graph includes:
        # - The metadata mutation on c (we do it outside the graph)
        # - All 3 original fw outputs, which are aliases of inputs (we regenerate them outside of the graph)
        self.assertExpectedInline(
            fw_graph.code.strip(),
            """\
def forward(self, primals_1, primals_2, primals_3):
    clone = torch.ops.aten.clone.default(primals_2);  primals_2 = None
    view = torch.ops.aten.view.default(primals_3, [2, 2]);  primals_3 = None
    mul = torch.ops.aten.mul.Tensor(clone, 3);  clone = None
    t = torch.ops.aten.t.default(view);  view = None
    view_1 = torch.ops.aten.view.default(primals_1, [2, 2]);  primals_1 = None
    view_3 = torch.ops.aten.view.default(t, [2, 2])
    view_4 = torch.ops.aten.view.default(mul, [2, 2])
    return (mul, t, view_1, view_4, view_3)""",
        )

    def test_input_mutation_and_output_view(self):
        def f(a):
            a.add_(1)
            return a.view(-1)

        inp = [torch.ones(2, 2, requires_grad=False).add(1)]
        self.verify_aot_autograd(f, inp, test_mutation=True)
        inp = [torch.ones(2, 2, requires_grad=True).add(1)]
        fw_graph = self.verify_aot_autograd(f, inp, test_mutation=True)
        # Here, total # of outputs is 1 because:
        # - num_mutated_inps = 1 (a_updated)
        # - num_fw_outputs = 0 (the output is an alias of the input, so we move it outside the compiled fw)
        self.assertExpectedInline(
            fw_graph.code.strip(),
            """\
def forward(self, primals_1):
    clone = torch.ops.aten.clone.default(primals_1);  primals_1 = None
    add = torch.ops.aten.add.Tensor(clone, 1);  clone = None
    view_1 = torch.ops.aten.view.default(add, [-1])
    return (add, view_1)""",
        )

    def test_input_mutation_output_view_multiple(self):
        def f(a, b, c, d):
            b.transpose_(1, 0)
            c.add_(1)
            return d + 1, b.diagonal(), a + c

        def create_inp(req_grad):
            return [
                torch.arange(4, requires_grad=req_grad, dtype=torch.float32)
                .view(2, 2)
                .add(1),
                torch.arange(4, requires_grad=req_grad, dtype=torch.float32)
                .view(2, 2)
                .add(1),
                torch.ones(2, 2, requires_grad=req_grad).add(1),
                torch.ones(2, 2, requires_grad=req_grad).add(1),
            ]

        self.verify_aot_autograd(f, create_inp(False), test_mutation=True)
        fw_graph = self.verify_aot_autograd(f, create_inp(True), test_mutation=True)
        self.assertExpectedInline(
            fw_graph.code.strip(),
            """\
def forward(self, primals_1, primals_2, primals_3, primals_4):
    view = torch.ops.aten.view.default(primals_2, [2, 2]);  primals_2 = None
    clone = torch.ops.aten.clone.default(primals_3);  primals_3 = None
    transpose = torch.ops.aten.transpose.int(view, 1, 0);  view = None
    add = torch.ops.aten.add.Tensor(clone, 1);  clone = None
    add_1 = torch.ops.aten.add.Tensor(primals_4, 1);  primals_4 = None
    diagonal = torch.ops.aten.diagonal.default(transpose)
    add_2 = torch.ops.aten.add.Tensor(primals_1, add);  primals_1 = None
    return (transpose, add, add_1, diagonal, add_2)""",
        )

    def test_output_aliases_intermediate_single(self):
        def f(a):
            out = torch.mul(a, 3)
            return out.view(-1)

        inp = [torch.ones(3, 3, requires_grad=False)]
        self.verify_aot_autograd(f, inp, test_mutation=True)
        inp = [torch.ones(3, 3, requires_grad=True)]
        fw_graph = self.verify_aot_autograd(f, inp, test_mutation=True)
        # In AOTAutograd, we are obligated to make the compiled forward directly return `out`,
        # and reconstruct `out.view(-1)` as a fresh output.
        self.assertExpectedInline(
            fw_graph.code.strip(),
            """\
def forward(self, primals_1):
    mul = torch.ops.aten.mul.Tensor(primals_1, 3);  primals_1 = None
    view = torch.ops.aten.view.default(mul, [-1]);  mul = None
    return (view,)""",
        )

    def test_output_aliases_input_multi_output_view_should_raise_autograd_error(self):
        def f1(a):
            return list(a.unbind(0))

        f1_compiled = aot_function(f1, nop)

        inp1 = torch.ones(3, 3, requires_grad=True).clone()
        inp2 = torch.ones(3, 3, requires_grad=True).clone()
        inp3 = torch.ones(3, 3, requires_grad=True).clone()

        with self.assertRaisesRegex(
            RuntimeError, "Such functions do not allow the output views"
        ):
            out_test1 = f1_compiled(inp1)
            # This raises a runtime error from autograd in eager mode
            out_test1[0].mul_(2)

        with self.assertRaisesRegex(
            RuntimeError, "Such functions do not allow the output views"
        ):
            out_test2 = f1_compiled(inp2)
            inp2.mul_(2)
            # In eager mode, if we mutate a tensor, any multi-output-view aliases
            # get their grad_fn replaced with error nodes, so accessing grad_fn should error
            out_test2[0].grad_fn

        with self.assertRaisesRegex(
            RuntimeError, "Such functions do not allow the output views"
        ):
            f1_compiled(inp3)
            out_test1[0].detach().mul_(2)
            # The above case also applies to detached aliases (they turn the multi-output-view
            # alias's grad_fns into error nodes)
            out_test2[0].grad_fn

    def test_output_aliases_input_multi_output_view(self):
        # All aliased outs are from multi-output views, so AOTAutograd will hide the aliasing from autograd.
        def f1(a):
            return list(a.unbind(0))

        inp = torch.ones(3, 3, requires_grad=True)
        inp_ref = torch.ones(3, 3, requires_grad=True)
        f1_compiled = aot_function(f1, nop)

        out_ref = f1(inp_ref)
        out_test = f1_compiled(inp)
        # Assert that we get CompiledFunctionBackward in the backward graph,
        # and not AsStridedBackward. No view-regeneration necessary for this mult-output view case.
        # See Note: [AOTAutograd: differentiable outputs that alias each other from a multi-output view call]
        self.assertTrue(
            all("CompiledFunctionBackward" in str(o.grad_fn) for o in out_test)
        )

        sum(out_ref).sum().backward()
        sum(out_test).sum().backward()
        self.assertEqual(inp_ref.grad, inp.grad)

        # Several of the outputs are from multi-output views.
        # However: they are part of the same alias set as "a", and "a.view(out.shape)",
        # which are both user-visible.
        # AOTAutograd will not try to be smart here and hide the aliasing relationships from autograd.
        # Instead, it will perform its "output aliases input" logic, and regenerate all aliases.
        def f3(a):
            return *list(a.unbind(0)), a.view(a.shape)

        inp = torch.ones(3, 3, requires_grad=True)
        inp_ref = torch.ones(3, 3, requires_grad=True)
        f3_compiled = aot_function(f3, nop)

        inp_ref_clone = inp_ref.clone()
        inp_clone = inp.clone()
        out_ref = f3(inp_ref_clone)
        out_test = f3_compiled(inp_clone)
        self.assertTrue(all("UnbindBackward" in str(o.grad_fn) for o in out_test[:3]))

        # The last output is not from a multi-output view, so autograd will let us mutate it.
        out_ref[-1].mul_(2)
        out_test[-1].mul_(2)
        # Also mutate the input, which should affect the aliased output.
        inp_ref_clone.view(-1).mul_(3)
        inp_clone.view(-1).mul_(3)
        # Do backward
        (inp_ref + out_ref[-1]).sum().backward()
        (inp + out_test[-1]).sum().backward()
        self.assertEqual(inp_ref.grad, inp.grad)

    def test_output_aliases_intermediate_multi_output_view(self):
        # All aliased outs are from multi-output views, so AOTAutograd will hide the aliasing from autograd.
        def f1(a):
            out = torch.mul(a, 3)
            return list(out.unbind(0))

        inp = torch.ones(3, 3, requires_grad=True)
        inp_ref = torch.ones(3, 3, requires_grad=True)
        f1_compiled = aot_function(f1, nop)

        out_ref = f1(inp_ref)
        out_test = f1_compiled(inp)
        # Assert that we get CompiledFunctionBackward in the backward graph,
        # and not AsStridedBackward. No view-regeneration necessary for this mult-output view case.
        # See Note: [AOTAutograd: differentiable outputs that alias each other from a multi-output view call]
        self.assertTrue(
            all("CompiledFunctionBackward" in str(o.grad_fn) for o in out_test)
        )

        sum(out_ref).sum().backward()
        sum(out_test).sum().backward()
        self.assertEqual(inp_ref.grad, inp.grad)

        # All aliased outs but one are from multi-output views, so AOTAutograd will hide the aliasing from autograd.
        def f2(a):
            out = torch.mul(a, 3)
            return *list(out.unbind(0)), out

        inp = torch.ones(3, 3, requires_grad=True)
        inp_ref = torch.ones(3, 3, requires_grad=True)
        f2_compiled = aot_function(f2, nop)

        out_ref = f2(inp_ref)
        out_test = f2_compiled(inp)
        # Assert that we get CompiledFunctionBackward in the backward graph,
        # and not AsStridedBackward. No view-regeneration necessary for this mult-output view case.
        # See Note: [AOTAutograd: differentiable outputs that alias each other from a multi-output view call]
        self.assertTrue(
            all("CompiledFunctionBackward" in str(o.grad_fn) for o in out_test)
        )

        # The last output is not from a multi-output view, so autograd will let us mutate it.
        out_ref[-1].mul_(2)
        out_test[-1].mul_(2)
        out_ref[-1].sum().backward()
        out_test[-1].sum().backward()
        self.assertEqual(inp_ref.grad, inp.grad)

        # All aliased outs but one are from multi-output views, so AOTAutograd will hide the aliasing from autograd.
        def f3(a):
            out = torch.mul(a, 3)
            return *list(out.unbind(0)), out.view(out.shape)

        inp = torch.ones(3, 3, requires_grad=True)
        inp_ref = torch.ones(3, 3, requires_grad=True)
        f3_compiled = aot_function(f3, nop)

        out_ref = f3(inp_ref)
        out_test = f3_compiled(inp)
        # Assert that we get CompiledFunctionBackward in the backward graph,
        # and not AsStridedBackward. No view-regeneration necessary for this mult-output view case.
        # See Note: [AOTAutograd: differentiable outputs that alias each other from a multi-output view call]
        self.assertTrue(
            all("CompiledFunctionBackward" in str(o.grad_fn) for o in out_test)
        )

        # The last output is not from a multi-output view, so autograd will let us mutate it.
        out_ref[-1].mul_(2)
        out_test[-1].mul_(2)
        out_ref[-1].sum().backward()
        out_test[-1].sum().backward()
        self.assertEqual(inp_ref.grad, inp.grad)

        # There are 5 outputs that all alias each other.
        # 3 of them come from multi-output views, but the other 3 are "ordinary" aliases.
        # Therefore, AOTAutograd will not attempt the multi-output-view optimization,
        # and apply the intermediate_base logic to all aliases.
        # (In theory we could probably get AOTAutograd to only apply the intermediate base
        # logic to the last 2 outputs and not the first 3. We should probably
        # just do the graph partitioning defined in this doc instead though).
        # https://docs.google.com/document/d/1DlfFq8TKbuAn2zyJxLfoW-X1qkkm5PLdHFtySo03QAk/edit
        def f4(a):
            out = torch.mul(a, 3)
            # also return the graph intermediate directly,
            # which will force AOTAutograd to do the "intermediate base" logic.
            # (Why? The user can mutate "out", which should change the autograd metadata
            #  of the other aliased outputs)
            return *list(out.unbind(0)), out, out.view(out.shape)

        inp = torch.ones(3, 3, requires_grad=True)
        inp_ref = torch.ones(3, 3, requires_grad=True)
        f4_compiled = aot_function(f4, nop)

        out_ref = f4(inp_ref)
        out_test = f4_compiled(inp)
        # Mutate the last output of f4 (autograd will allow this, since it is not a multi-output view,
        # as long as *only* the non-multi-output views participate in the backward)
        # Note: We could probably try to hide **only** the multi-output views from autograd here
        # and only do the intermediate base logic for the last two aliases.
        # Longer term solution of graph partitioning is probably cleaner though (see the note).
        out_ref[-1].mul_(2)
        out_test[-1].mul_(2)

        out_ref_sum = out_ref[-1] + out_ref[-2]
        out_test_sum = out_test[-1] + out_test[-2]
        out_ref_sum.sum().backward()
        out_test_sum.sum().backward()
        self.assertEqual(inp_ref.grad, inp.grad)

    def test_output_aliases_intermediate_mutation_linear(self):
        def f(x):
            return (x + 1).view(-1)

        inp = [torch.ones(3, 3, requires_grad=True)]
        # use inductor's decomps (which will e.g. turn _unsafe_view() into view())
        from torch._inductor.decomposition import decompositions

        f_compiled = aot_function(f, nop, decompositions=decompositions)

        out_ref = f(*inp)
        out_test = f_compiled(*inp)

        out_ref.mul_(2)
        out_test.mul_(2)
        self.assertEqual(out_ref, out_test)

    def test_output_aliases_intermediate_no_grad(self):
        def f(a, b):
            out = torch.mul(a, 3)
            # First output is an alias of an intermediate that doesn't require grad
            return out.view(-1), b.add(1)

        inp = [torch.ones(3, 3), torch.ones(3, 3, requires_grad=False)]
        self.verify_aot_autograd(f, inp, test_mutation=True)
        inp = [torch.ones(3, 3), torch.ones(3, 3, requires_grad=True)]
        fw_graph = self.verify_aot_autograd(f, inp, test_mutation=True)
        # important bit: we don't bother generating an intermediate base as an output in the graph,
        # because the intermediate base itself didn't require gradients.
        # (the only problematic case is when both the base and the aliasesed output require gradients).
        self.assertExpectedInline(
            fw_graph.code.strip(),
            """\
def forward(self, primals_1, primals_2):
    mul = torch.ops.aten.mul.Tensor(primals_1, 3);  primals_1 = None
    view = torch.ops.aten.view.default(mul, [-1]);  mul = None
    add = torch.ops.aten.add.Tensor(primals_2, 1);  primals_2 = None
    return (view, add)""",
        )

    def test_output_aliases_intermediate_returned_multiple_times(self):
        def f(a):
            out = torch.mul(a, 3)
            out_view = out.view(-1)
            return out, out_view, out

        inp = [torch.ones(3, 3, requires_grad=False)]
        self.verify_aot_autograd(f, inp, test_mutation=True)
        inp = [torch.ones(3, 3, requires_grad=True)]
        self.verify_aot_autograd(f, inp, test_mutation=True)

    def test_output_aliases_intermediate_multiple(self):
        def f(a):
            out = torch.mul(a, 3)
            # AOTAutograd should manually generate these two output views in the epilogue.
            return out.view(-1), out.view(-1)

        inp = [torch.ones(3, 3, requires_grad=False)]
        self.verify_aot_autograd(f, inp, test_mutation=True)
        inp = [torch.ones(3, 3, requires_grad=True)]
        fw_graph = self.verify_aot_autograd(f, inp, test_mutation=True)
        self.assertExpectedInline(
            fw_graph.code.strip(),
            """\
def forward(self, primals_1):
    mul = torch.ops.aten.mul.Tensor(primals_1, 3);  primals_1 = None
    view = torch.ops.aten.view.default(mul, [-1])
    view_1 = torch.ops.aten.view.default(mul, [-1])
    return (view, view_1, mul)""",
        )

    def test_output_aliases_intermediate_and_returned(self):
        def f(a):
            out = torch.mul(a, 3)
            # AOTAutograd should manually generate the first output (a view of an intermediate)
            # but not the second (which is itself the intermediate for the first)
            return out.view(-1), out

        inp = [torch.ones(3, 3, requires_grad=False)]
        self.verify_aot_autograd(f, inp, test_mutation=True)
        inp = [torch.ones(3, 3, requires_grad=True)]
        fw_graph = self.verify_aot_autograd(f, inp, test_mutation=True)
        self.assertExpectedInline(
            fw_graph.code.strip(),
            """\
def forward(self, primals_1):
    mul = torch.ops.aten.mul.Tensor(primals_1, 3);  primals_1 = None
    view = torch.ops.aten.view.default(mul, [-1])
    return (view, mul)""",
        )

    def test_output_aliases_intermediate_and_returned_flipped(self):
        def f(a):
            out = torch.mul(a, 3)
            # AOTAutograd should manually generate the first output (a view of an intermediate)
            # but not the second (which is itself the intermediate for the first)
            return out, out.view(-1)

        inp = [torch.ones(3, 3, requires_grad=False)]
        self.verify_aot_autograd(f, inp, test_mutation=True)
        inp = [torch.ones(3, 3, requires_grad=True)]
        fw_graph = self.verify_aot_autograd(f, inp, test_mutation=True)
        self.assertExpectedInline(
            fw_graph.code.strip(),
            """\
def forward(self, primals_1):
    mul = torch.ops.aten.mul.Tensor(primals_1, 3);  primals_1 = None
    view = torch.ops.aten.view.default(mul, [-1])
    return (mul, view)""",
        )

    def test_output_aliases_intermediate_and_returned_different_grad(self):
        def f(a):
            out = torch.mul(a, 3)
            # AOTAutograd should manually generate the first output (a view of an intermediate)
            # but not the second (which is itself the intermediate for the first)
            return out.view(-1), out, out[0].detach()

        inp = [torch.ones(3, 3, requires_grad=False)]
        self.verify_aot_autograd(f, inp, test_mutation=True)
        inp = [torch.ones(3, 3, requires_grad=True)]
        fw_graph = self.verify_aot_autograd(f, inp, test_mutation=True)
        self.assertExpectedInline(
            fw_graph.code.strip(),
            """\
def forward(self, primals_1):
    mul = torch.ops.aten.mul.Tensor(primals_1, 3);  primals_1 = None
    view = torch.ops.aten.view.default(mul, [-1])
    select = torch.ops.aten.select.int(mul, 0, 0)
    detach = torch.ops.aten.detach.default(select);  select = None
    detach_1 = torch.ops.aten.detach.default(detach);  detach = None
    detach_2 = torch.ops.aten.detach.default(detach_1);  detach_1 = None
    return (view, mul, detach_2)""",
        )

    def test_output_aliases_intermediate_inplace_view(self):
        def f(a):
            out = torch.mul(a, 3)
            out.t_()
            return out

        # TODO: fix this test.
        # See https://github.com/pytorch/pytorch/issues/90507
        # self.verify_aot_autograd(f, inp, test_mutation=True)

    def test_output_aliases_intermediate_inplace_view_with_detach(self):
        def f(a):
            out = torch.mul(a, 3)
            out.t_()
            out.detach_()
            # Thanks to the detach_() AOT Autograd doesn't need to do anything.
            # `out` will show up as having OutputType.non_alias,
            # and ._is_view() == False
            return out, a + 1

        inp = [torch.ones(2, 4, requires_grad=False)]
        self.verify_aot_autograd(f, inp, test_mutation=True)
        inp = [torch.ones(2, 4, requires_grad=True)]
        fw_graph = self.verify_aot_autograd(f, inp, test_mutation=True)
        self.assertExpectedInline(
            fw_graph.code.strip(),
            """\
def forward(self, primals_1):
    mul = torch.ops.aten.mul.Tensor(primals_1, 3)
    t = torch.ops.aten.t.default(mul);  mul = None
    add = torch.ops.aten.add.Tensor(primals_1, 1);  primals_1 = None
    return (t, add)""",
        )

    def test_output_aliases_intermediate_inplace_view_and_view(self):
        def f(a):
            out = torch.mul(a, 3)
            out_view = out.unsqueeze(0)
            out.t_()
            out_view2 = out.unsqueeze(0)
            return out_view, out, out_view2

        inp = [torch.ones(2, 4, requires_grad=True)]  # noqa: F841

        # TODO: fix this test.
        # See <github issue link>
        # self.verify_aot_autograd(f, inp, test_mutation=True)

    def test_output_aliases_intermediate_multiple_mixed(self):
        def f(a):
            out1 = torch.mul(a, 3)
            out2 = torch.mul(a, 4)
            # AOTAutograd should manually generate these two output views in the epilogue.
            return out1.view(-1), out2.transpose(1, 0), out1.transpose(1, 0)

        inp = [torch.ones(3, 3, requires_grad=False)]
        self.verify_aot_autograd(f, inp, test_mutation=True)
        inp = [torch.ones(3, 3, requires_grad=True)]
        fw_graph = self.verify_aot_autograd(f, inp, test_mutation=True)
        self.assertExpectedInline(
            fw_graph.code.strip(),
            """\
def forward(self, primals_1):
    mul = torch.ops.aten.mul.Tensor(primals_1, 3)
    mul_1 = torch.ops.aten.mul.Tensor(primals_1, 4);  primals_1 = None
    view = torch.ops.aten.view.default(mul, [-1])
    transpose = torch.ops.aten.transpose.int(mul_1, 1, 0);  mul_1 = None
    transpose_1 = torch.ops.aten.transpose.int(mul, 1, 0)
    return (view, transpose, transpose_1, mul)""",
        )

    def test_output_all_alias_types(self):
        # There are 3 types of aliasing that require us to return metadata in the compiled fw:
        # (1) outputs that are views of inputs
        # (2) outputs that are views of intermediates
        # (3) inputs that get metadata mutations
        # test all 3 of them here
        def f(a):
            a.transpose_(1, 0)
            tmp = a.mul(2)
            return tmp.squeeze(), tmp.transpose(1, 0), a.unsqueeze(0)

        def inp_callable(req_grad):
            x = torch.ones(1, 2, 4, requires_grad=req_grad).clone()
            return [(x,), (x,)]

        self.verify_aot_autograd(
            f, partial(inp_callable, req_grad=False), test_mutation=True
        )
        fw_graph = self.verify_aot_autograd(
            f, partial(inp_callable, req_grad=True), test_mutation=True
        )
        # TODO: make this test run with dynamic shapes so it is more meaningful
        # metadata output order: (a_updated_meta, out1_meta, out2_meta, out3_meta)
        self.assertExpectedInline(
            fw_graph.code.strip(),
            """\
def forward(self, primals_1):
    view = torch.ops.aten.view.default(primals_1, [1, 2, 4]);  primals_1 = None
    transpose = torch.ops.aten.transpose.int(view, 1, 0);  view = None
    mul = torch.ops.aten.mul.Tensor(transpose, 2)
    squeeze = torch.ops.aten.squeeze.default(mul)
    transpose_1 = torch.ops.aten.transpose.int(mul, 1, 0)
    unsqueeze = torch.ops.aten.unsqueeze.default(transpose, 0)
    return (transpose, squeeze, transpose_1, unsqueeze, mul)""",
        )

    @parametrize("req_grad", [False, True])
    def test_subclass_metadata_mutation(self, req_grad):
        def f(a):
            a.transpose_(1, 0)
            tmp = a.mul(2)
            return tmp.transpose(1, 0)

        def inp_callable(req_grad):
            x = torch.ones(1, 2, 4, requires_grad=req_grad).clone()
            return [(x,), (x,)]

        # See https://github.com/pytorch/pytorch/issues/114975
        with self.assertRaisesRegex(
            RuntimeError,
            "Metadata mutations are currently not allowed on tensor subclasses",
        ):
            self.verify_aot_autograd(
                f,
                partial(inp_callable, req_grad=req_grad),
                test_mutation=True,
                make_inputs_subclasses=True,
            )

    def test_input_data_and_metadata_mutation(self):
        def f(a):
            a.t_()
            a[0].mul_(2)
            return a.view(a.shape)

        inp = [torch.ones(3, 3, requires_grad=False)]
        self.verify_aot_autograd(f, inp, test_mutation=True)
        inp = [torch.ones(3, 3, requires_grad=True)]
        fw_graph = self.verify_aot_autograd(f, inp, test_mutation=True)
        self.assertExpectedInline(
            fw_graph.code.strip(),
            """\
def forward(self, primals_1):
    clone = torch.ops.aten.clone.default(primals_1);  primals_1 = None
    t = torch.ops.aten.t.default(clone)
    select = torch.ops.aten.select.int(t, 0, 0);  t = None
    mul = torch.ops.aten.mul.Tensor(select, 2);  select = None
    t_1 = torch.ops.aten.t.default(clone);  clone = None
    select_scatter = torch.ops.aten.select_scatter.default(t_1, mul, 0, 0);  t_1 = mul = None
    t_2 = torch.ops.aten.t.default(select_scatter);  select_scatter = None
    t_4 = torch.ops.aten.t.default(t_2)
    t_6 = torch.ops.aten.t.default(t_2);  t_2 = None
    view_1 = torch.ops.aten.view.default(t_6, [3, 3]);  t_6 = None
    return (t_4, view_1)""",
        )

    def test_view_and_inplace_view(self):
        def f(a, b):
            a.t_()
            return b.view(b.shape), a.view(a.shape)

        def create_inp(req_grad):
            return [
                torch.ones(3, 3, requires_grad=req_grad),
                torch.ones(3, 3, requires_grad=req_grad),
            ]

        self.verify_aot_autograd(f, create_inp(False), test_mutation=True)
        fw_graph = self.verify_aot_autograd(f, create_inp(True), test_mutation=True)
        self.assertExpectedInline(
            fw_graph.code.strip(),
            """\
def forward(self, arg0_1, arg1_1):
    t = torch.ops.aten.t.default(arg0_1);  arg0_1 = None
    view = torch.ops.aten.view.default(arg1_1, [3, 3]);  arg1_1 = None
    view_1 = torch.ops.aten.view.default(t, [3, 3])
    return (t, view, view_1)""",
        )

    def test_view_detach(self):
        def f(a):
            tmp = a.detach()
            a.mul_(2)
            return a, tmp

        inp = [torch.ones(3, 3, requires_grad=True)]
        self.verify_aot_autograd(f, inp, test_mutation=True)
        inp = [torch.ones(3, 3, requires_grad=False)]
        self.verify_aot_autograd(f, inp, test_mutation=True)

    def test_input_inplace_requires_grad_true(self):
        def f(a, b):
            a.requires_grad_(True)
            return a.mul(3), b.mul(4)

        inp = [
            # First inp doesnt require grad, but we switch it on
            torch.ones(3, 3, requires_grad=False),
            torch.ones(3, 3, requires_grad=True),
        ]

        fw_graph = self.verify_aot_autograd(f, inp, test_mutation=True)
        self.assertExpectedInline(
            fw_graph.code.strip(),
            """\
def forward(self, primals_1, primals_2):
    mul = torch.ops.aten.mul.Tensor(primals_1, 3);  primals_1 = None
    mul_1 = torch.ops.aten.mul.Tensor(primals_2, 4);  primals_2 = None
    return (mul, mul_1)""",
        )

    # This is a torture test:
    # a and b get turned into a synthetic base in the compiled graph
    # One gets a data mutation, the other gets a metadata mutation.
    # We need to make sure that the metadata mutation gets propagated
    # back to the original input.
    @skipIfDynamoInput("Dynamo removes runtime error")
    def test_input_data_and_metadata_mutation_aliases_other_input(self):
        # a and b are aliased
        def f(a, b):
            a.mul_(2)
            b.t_()
            return a.mul(b)

        def inp_callable(req_grad):
            base = torch.ones(2, 2, requires_grad=req_grad)
            # Note: in our test, the add() is important because we need the graph inputs to be non-leaves so we can mutate them.
            x = base.add(1)
            inp1 = x[0]
            inp2 = x[0]
            return [base], [inp1, inp2]

        self.verify_aot_autograd(
            f, partial(inp_callable, req_grad=False), test_mutation=True
        )
        self.verify_aot_autograd(
            f, partial(inp_callable, req_grad=True), test_mutation=True
        )
        with self.assertRaisesRegex(
            RuntimeError,
            "Encountered aliased inputs that are mutated in the graph, but",
        ):
            self.verify_aot_autograd(
                f,
                partial(inp_callable, req_grad=False),
                test_mutation=True,
                make_inputs_subclasses=True,
            )
        with self.assertRaisesRegex(
            RuntimeError,
            "Encountered aliased inputs that are mutated in the graph, but",
        ):
            self.verify_aot_autograd(
                f,
                partial(inp_callable, req_grad=True),
                test_mutation=True,
                make_inputs_subclasses=True,
            )

    # https://github.com/pytorch/pytorch/issues/106456
    def test_input_mutation_noncontiguous(self):
        def f(a):
            a.mul_(2)
            return a + 1

        def inp_callable(req_grad):
            base = torch.ones(2, 2, requires_grad=req_grad)
            x = base.add(1)
            # create a non-contiguous view to pass as an input to the compiler
            inp = x[:, 0]
            return [base], [inp]

        self.verify_aot_autograd(
            f, partial(inp_callable, req_grad=False), test_mutation=True
        )
        self.verify_aot_autograd(
            f, partial(inp_callable, req_grad=True), test_mutation=True
        )
        self.verify_aot_autograd(
            f,
            partial(inp_callable, req_grad=False),
            test_mutation=True,
            make_inputs_subclasses=True,
        )
        self.verify_aot_autograd(
            f,
            partial(inp_callable, req_grad=True),
            test_mutation=True,
            make_inputs_subclasses=True,
        )

    def test_backward_mutation_data(self):
        class BwMutation(torch.autograd.Function):
            @staticmethod
            def forward(ctx, x):
                ctx.save_for_backward(x)
                return x.clone()

            @staticmethod
            def backward(ctx, grad_output):
                (x,) = ctx.saved_tensors
                # bw mutation
                x.mul_(2)
                return grad_output.clone()

        def f(a, b):
            out = BwMutation.apply(b)
            return a * out

        inp_no_grad = [
            torch.ones(3, 3, requires_grad=True),
            torch.ones(3, 3, requires_grad=False),
        ]

        # Mutation on buffer that does not require grad during the backward is allowed
        self.verify_aot_autograd(f, inp_no_grad, test_mutation=True)

        inp_grad = [
            torch.ones(3, 3, requires_grad=True),
            torch.ones(3, 3, requires_grad=True),
        ]
        self.verify_aot_autograd(f, inp_grad, test_mutation=True)

    def test_backward_mutation_metadata(self):
        class BwMutation(torch.autograd.Function):
            @staticmethod
            def forward(ctx, a, b):
                ctx.save_for_backward(b)
                return a.clone(), b.clone()

            @staticmethod
            def backward(ctx, grad_a, grad_b):
                (b,) = ctx.saved_tensors
                # bw metadata mutation
                b.transpose_(1, 0)
                return grad_a.clone(), grad_b.clone()

        def f(a, b):
            a_, b_ = BwMutation.apply(a, b)
            out = a_ * b_
            return out

        inp_no_grad = [
            torch.ones(3, 3, requires_grad=True),
            torch.ones(3, 3, requires_grad=False),
        ]

        with self.assertRaisesRegex(
            AssertionError, "input that had its metadata mutated in the backward"
        ):
            self.verify_aot_autograd(f, inp_no_grad, test_mutation=True)

    def test_backward_mutation_on_grad_out(self):
        class BwMutation(torch.autograd.Function):
            @staticmethod
            def forward(ctx, x):
                return x.clone()

            @staticmethod
            def backward(ctx, grad_output):
                grad_output.mul_(2)
                return grad_output.clone()

        def f(a, b):
            tmp = a * b
            out = BwMutation.apply(tmp)
            return out

        inp_grad = [
            torch.ones(3, 3, requires_grad=True),
            torch.ones(3, 3, requires_grad=True),
        ]
        inp_grad_ref = [
            torch.ones(3, 3, requires_grad=True),
            torch.ones(3, 3, requires_grad=True),
        ]

        f_compiled = aot_function(f, nop)
        out = f_compiled(*inp_grad)
        out.mul(2).sum().backward()
        out_ref = f(*inp_grad_ref)
        out_ref.mul(2).sum().backward()
        self.assertEqual(inp_grad[0].grad, inp_grad_ref[0].grad)
        self.assertEqual(inp_grad[1].grad, inp_grad_ref[1].grad)

    def test_backward_mutation_forward_inputs(self):
        @torch.library.custom_op("_test::_clone", mutates_args={})
        def f(x: torch.Tensor, x1: torch.Tensor) -> torch.Tensor:
            return x.clone()

        def f_fake(x, x1):
            return torch.empty_like(x)

        def backward(ctx, grad):
            with torch.no_grad():
                ctx.x1.zero_()
            return grad * 2, None

        def setup_context(ctx, inputs, output):
            (x, x1) = inputs
            ctx.x = x
            ctx.x1 = x1

        f.register_fake(f_fake)
        f.register_autograd(backward, setup_context=setup_context)

        def fn(x: torch.Tensor, x1: torch.Tensor, x2: torch.Tensor) -> torch.Tensor:
            x2.mul_(5)
            return torch.ops._test._clone(x, x1) + x2

        inp_x, inp_x1, inp_x2 = (
            torch.randn(3, requires_grad=True),
            torch.randn(3, requires_grad=False),
            torch.randn(3, requires_grad=False),
        )

        ref_x, ref_x1, ref_x2 = inp_x.clone(), inp_x1.clone(), inp_x2.clone()
        ref_y = fn(ref_x, ref_x1, ref_x2)

        compiled_f = aot_function(fn, nop, keep_inference_input_mutations=True)

        x, x1, x2 = inp_x.clone(), inp_x1.clone(), inp_x2.clone()
        y = compiled_f(x, x1, x2)

        # Verify mutation in forward applied and mutation in backward is not in forward
        self.assertEqual(ref_x, x)
        self.assertEqual(ref_x1, x1)
        self.assertEqual(ref_x2, x2)
        self.assertEqual(ref_y, y)

        ref_y.sum().backward()
        y.sum().backward()

        # Verify mutations in backward applied
        self.assertEqual(ref_x, x)
        self.assertEqual(ref_x1, x1)
        self.assertEqual(ref_x2, x2)
        self.assertEqual(ref_y, y)

        self.assertEqual(ref_x.grad, x.grad)
        self.assertEqual(ref_x1.grad, x1.grad)
        self.assertEqual(ref_x2.grad, x2.grad)

    def test_backward_mutation_forward_inputs_create_graph(self):
        @torch.library.custom_op("_test::_clone_create_graph", mutates_args={})
        def f(x: torch.Tensor, x1: torch.Tensor) -> torch.Tensor:
            return x.clone()

        def f_fake(x, x1):
            return torch.empty_like(x)

        def backward(ctx, grad):
            with torch.no_grad():
                ctx.x1.zero_()
            return grad * 2, None

        def setup_context(ctx, inputs, output):
            (x, x1) = inputs
            ctx.x = x
            ctx.x1 = x1

        f.register_fake(f_fake)
        f.register_autograd(backward, setup_context=setup_context)

        def fn(x: torch.Tensor, x1: torch.Tensor) -> torch.Tensor:
            return torch.ops._test._clone_create_graph(x, x1)

        inp_x, inp_x1 = torch.randn(3, requires_grad=True), torch.randn(
            3, requires_grad=True
        )

        ref_x, ref_x1 = inp_x.clone(), inp_x1.clone()
        ref_y = f(ref_x, ref_x1)
        ref_y.sum().backward()
        x, x1 = inp_x.clone(), inp_x1.clone()
        compiled_f = aot_function(fn, nop)
        y = compiled_f(x, x1)
        loss = y.sum()
        with self.assertRaisesRegex(
            RuntimeError,
            "aot_autograd does not support input mutations with requires_grad in backward for create_graph=True",
        ):
            torch.autograd.grad(loss, inp_x, create_graph=True)
        # Not checking equality of ref and x as Exception is expected

    # Partially addresses https://github.com/pytorch/pytorch/issues/106457
    def test_input_mutation_false_aliasing(self):
        def f(a, b):
            a.mul_(3)
            b.mul_(2)
            return a.clone().view(-1) + b.clone().view(-1)

        # No overlap, contiguous
        def inp_callable1(req_grad):
            base = torch.ones(4, 4, requires_grad=req_grad)
            x = base.add(1)
            # create two views that share storage, but are actually non-overlapping
            a = x[0:2]
            b = x[2:4]
            return [base], [a, b]

        fw_graph = self.verify_aot_autograd(
            f, partial(inp_callable1, req_grad=False), test_mutation=True
        )
        self.verify_aot_autograd(
            f, partial(inp_callable1, req_grad=True), test_mutation=True
        )
        self.verify_aot_autograd(
            f,
            partial(inp_callable1, req_grad=False),
            test_mutation=True,
            make_inputs_subclasses=True,
        )
        self.verify_aot_autograd(
            f,
            partial(inp_callable1, req_grad=True),
            test_mutation=True,
            make_inputs_subclasses=True,
        )

        # Important characteristic: the graph takes in 2 inputs!
        # That shows that we didn't try to run our complicated synthetic base logic,
        # because we successfully detected false aliasing across the two inputs.
        self.assertExpectedInline(
            fw_graph.code.strip(),
            """\
def forward(self, arg0_1, arg1_1):
    mul = torch.ops.aten.mul.Tensor(arg0_1, 3);  arg0_1 = None
    mul_1 = torch.ops.aten.mul.Tensor(arg1_1, 2);  arg1_1 = None
    clone = torch.ops.aten.clone.default(mul)
    view = torch.ops.aten.view.default(clone, [-1]);  clone = None
    clone_1 = torch.ops.aten.clone.default(mul_1)
    view_1 = torch.ops.aten.view.default(clone_1, [-1]);  clone_1 = None
    add = torch.ops.aten.add.Tensor(view, view_1);  view = view_1 = None
    return (mul, mul_1, add)""",
        )

        # No overlap, non-contiguous: first tensor ends before second tensor start
        def inp_callable2(req_grad):
            base = torch.ones(256, requires_grad=req_grad)
            x = base.add(1)
            a = x.as_strided((4, 4), (8, 1), storage_offset=0)
            b = x.as_strided((4, 4), (8, 1), storage_offset=28)
            return [base], [a, b]

        # No overlap, non-contiguous: tensors are perfectly interleaved
        def inp_callable3(req_grad):
            base = torch.ones(4, 4, requires_grad=req_grad)
            x = base.add(1)
            a = x[:, 0:2]
            b = x[:, 2:4]
            return [base], [a, b]

        # No overlap, non-contiguous
        def inp_callable4(req_grad):
            base = torch.ones(256, requires_grad=req_grad)
            x = base.add(1)
            a = x.as_strided((4, 4), (9, 1), storage_offset=0)
            b = x.as_strided((4, 4), (9, 1), storage_offset=22)
            return [base], [a, b]

        # No overlap, non-contiguous
        def inp_callable5(req_grad):
            base = torch.ones(256, requires_grad=req_grad)
            x = base.add(1)
            a = x.as_strided((4, 4), (9, 1), storage_offset=0)
            b = x.as_strided((4, 4), (9, 1), storage_offset=23)
            return [base], [a, b]

        # No overlap, non-contiguous
        def inp_callable6(req_grad):
            base = torch.ones(256, requires_grad=req_grad)
            x = base.add(1)
            # a's last element is at offset 195 (24 total elements)
            a = x.as_strided((2, 4, 3), (110, 24, 4), storage_offset=5)
            # b's first element is at offset 196: no overlap
            b = x[196 : 196 + a.numel()]
            return [base], [a, b]

        # overlap! non-contiguous
        def inp_callable_overlap1(req_grad):
            base = torch.ones(256, requires_grad=req_grad)
            x = base.add(1)
            a = x.as_strided((4, 4), (9, 1), storage_offset=0)
            b = x.as_strided((4, 4), (9, 1), storage_offset=24)
            return [base], [a, b]

        # overlap! non-contiguous
        def inp_callable_overlap2(req_grad):
            base = torch.ones(256, requires_grad=req_grad)
            x = base.add(1)
            a = x.as_strided((4, 4), (9, 1), storage_offset=0)
            b = x.as_strided((4, 4), (9, 1), storage_offset=25)
            return [base], [a, b]

        # overlap! non-contiguous
        def inp_callable_overlap3(req_grad):
            base = torch.ones(256, requires_grad=req_grad)
            x = base.add(1)
            # a's last element is at offset 195 (24 total elements)
            a = x.as_strided((2, 4, 3), (110, 24, 4), storage_offset=5)
            # b's first element is at offset 195: overlap!
            b = x[195 : 195 + a.numel()]
            return [base], [a, b]

        fw_graph2 = self.verify_aot_autograd(
            f, partial(inp_callable2, req_grad=False), test_mutation=True
        )
        fw_graph3 = self.verify_aot_autograd(
            f, partial(inp_callable3, req_grad=False), test_mutation=True
        )
        fw_graph4 = self.verify_aot_autograd(
            f, partial(inp_callable4, req_grad=False), test_mutation=True
        )
        fw_graph5 = self.verify_aot_autograd(
            f, partial(inp_callable5, req_grad=False), test_mutation=True
        )
        fw_graph6 = self.verify_aot_autograd(
            f, partial(inp_callable6, req_grad=False), test_mutation=True
        )

        fw_graph_overlap1 = self.verify_aot_autograd(
            f, partial(inp_callable_overlap2, req_grad=False), test_mutation=True
        )
        fw_graph_overlap2 = self.verify_aot_autograd(
            f, partial(inp_callable_overlap1, req_grad=False), test_mutation=True
        )

        # All non-overlap graphs should be the same since we detected false aliasing
        self.assertEqual(str(fw_graph.code), str(fw_graph2.code))
        self.assertEqual(str(fw_graph.code), str(fw_graph3.code))
        self.assertEqual(str(fw_graph.code), str(fw_graph4.code))
        self.assertEqual(str(fw_graph.code), str(fw_graph5.code))
        self.assertEqual(str(fw_graph.code), str(fw_graph6.code))

        # All overlap graphs should be the same since we detected real aliasing
        self.assertNotEqual(str(fw_graph.code), str(fw_graph_overlap1.code))
        self.assertNotEqual(str(fw_graph.code), str(fw_graph_overlap2.code))
        self.assertTrue("as_strided_scatter" in str(fw_graph_overlap1.code))
        self.assertTrue("as_strided_scatter" in str(fw_graph_overlap2.code))

    @unittest.skipIf(not torch.cuda.is_available(), "CUDA is unavailable")
    def test_mem_leak_from_save_for_bw(self):
        # See a full diagnosis at this issue: https://github.com/pytorch/pytorch/issues/94990
        # Note [Detaching saved tensors in AOTAutograd]
        # This program creates a ref-cycle. Long term, we should fix this ref cycle
        # (since it can arise, naturally albeit rarely, from uses of autograd.Function).
        # But AOTAutograd makes it more likely to show up from tracing user programs,
        # so we deal with it by manually detaching the tensors that we save for backward.
        # This is completely wrong and would give wrong results if we were to do double backward.
        # Fortunately today, double backward is explicitly banned in AOTAutograd.
        def f(a, b):
            add = a + a
            split = torch.functional.split(add, [4, 4], dim=1)
            getitem_2 = split[1]
            unsqueeze = getitem_2.unsqueeze(-1)
            mul = unsqueeze * b
            return (getitem_2, mul)

        f_compiled = aot_function(f, nop)
        inps = [
            torch.ones(8, 8, device="cuda", requires_grad=True),
            torch.ones(1, 4, 1, device="cuda", requires_grad=True),
        ]
        mem_before = torch.cuda.memory_allocated()
        f_compiled(*inps)
        mem_after = torch.cuda.memory_allocated()
        self.assertTrue(mem_after == mem_before)

    def test_output_aliases_multiple_inputs_get_correct_one(self):
        # a and b are aliased, but have different shapes
        # The first output should view off the first input, the 2nd output should view off the 2nd input
        def f(a, b):
            return a.view(a.shape), b.view(b.shape)

        def inp_callable(req_grad):
            base = torch.ones(2, 2, requires_grad=req_grad)
            # Note: in our test, the add() is important because we need the graph inputs to be non-leaves so we can mutate them.
            x = base.mul(2)
            inp1 = x.view(-1)
            inp2 = x[0]
            return [base], [inp1, inp2]

        self.verify_aot_autograd(
            f, partial(inp_callable, req_grad=False), test_mutation=True
        )
        self.verify_aot_autograd(
            f, partial(inp_callable, req_grad=True), test_mutation=True
        )
        self.verify_aot_autograd(
            f,
            partial(inp_callable, req_grad=False),
            test_mutation=True,
            make_inputs_subclasses=True,
        )
        self.verify_aot_autograd(
            f,
            partial(inp_callable, req_grad=True),
            test_mutation=True,
            make_inputs_subclasses=True,
        )

    def test_input_mutation_aliases_other_input(self):
        def f(a, b):
            a.add_(1)
            return a + b

        def inp_callable(req_grad):
            base = torch.ones(4, 2, requires_grad=req_grad)
            # Note: in our test, the add() is important because we need the graph inputs to be non-leaves so we can mutate them.
            x = base.add(1)
            inp1 = x[0]
            inp2 = x[0]
            return [base], [inp1, inp2]

        self.verify_aot_autograd(
            f, partial(inp_callable, req_grad=False), test_mutation=True
        )
        fw_graph = self.verify_aot_autograd(
            f, partial(inp_callable, req_grad=True), test_mutation=True
        )
        # Important parts of the graph:
        # - the compiled graph takes in a base, and we generate a and b (the views) off of the base
        # - clone() is still in the graph, because we need to call grad() on the original (non-mutated) inputs
        # - We re-generate the views *after* the clone, to preserve view relationships.
        self.assertExpectedInline(
            fw_graph.code.strip(),
            """\
def forward(self, primals_1):
    clone = torch.ops.aten.clone.default(primals_1);  primals_1 = None
    as_strided = torch.ops.aten.as_strided.default(clone, [2], [1], 0)
    add = torch.ops.aten.add.Tensor(as_strided, 1);  as_strided = None
    as_strided_scatter = torch.ops.aten.as_strided_scatter.default(clone, add, [2], [1], 0);  clone = add = None
    as_strided_2 = torch.ops.aten.as_strided.default(as_strided_scatter, [2], [1], 0)
    as_strided_5 = torch.ops.aten.as_strided.default(as_strided_scatter, [2], [1], 0)
    add_1 = torch.ops.aten.add.Tensor(as_strided_2, as_strided_5);  as_strided_2 = as_strided_5 = None
    return (as_strided_scatter, add_1)""",
        )  # noqa: B950

    def test_input_mutation_aliases_other_input2(self):
        def f(a, b):
            a.add_(1)
            return a + b

        def inp_callable(req_grad):
            base = torch.ones(2, 2, requires_grad=req_grad)
            x = base.add(1)
            inp1 = x[0]
            # Here, one of the aliased inputs is the base itself
            inp2 = x
            return [base], [inp1, inp2]

        self.verify_aot_autograd(
            f, partial(inp_callable, req_grad=False), test_mutation=True
        )
        fw_graph = self.verify_aot_autograd(
            f, partial(inp_callable, req_grad=True), test_mutation=True
        )
        self.assertExpectedInline(
            fw_graph.code.strip(),
            """\
def forward(self, primals_1):
    clone = torch.ops.aten.clone.default(primals_1);  primals_1 = None
    as_strided = torch.ops.aten.as_strided.default(clone, [2], [1], 0)
    add = torch.ops.aten.add.Tensor(as_strided, 1);  as_strided = None
    as_strided_scatter = torch.ops.aten.as_strided_scatter.default(clone, add, [2], [1], 0);  clone = add = None
    as_strided_2 = torch.ops.aten.as_strided.default(as_strided_scatter, [2], [1], 0)
    as_strided_5 = torch.ops.aten.as_strided.default(as_strided_scatter, [2, 2], [2, 1], 0)
    add_1 = torch.ops.aten.add.Tensor(as_strided_2, as_strided_5);  as_strided_2 = as_strided_5 = None
    return (as_strided_scatter, add_1)""",
        )  # noqa: B950

    def test_input_mutation_aliases_and_output_alias(self):
        def f(a, b):
            # Here, we need to take care:that because and b are aliased
            # since a and b are aliased, we generate a view off of "updated b"
            a.add_(1)
            return b.view(b.shape)

        def inp_callable(req_grad):
            base = torch.ones(2, 2, requires_grad=req_grad)
            x = base.add(1)
            return [base], [x.view(-1), x.view(-1)]

        self.verify_aot_autograd(
            f, partial(inp_callable, req_grad=False), test_mutation=True
        )
        fw_graph = self.verify_aot_autograd(
            f, partial(inp_callable, req_grad=True), test_mutation=True
        )
        self.assertExpectedInline(
            fw_graph.code.strip(),
            """\
def forward(self, primals_1):
    clone = torch.ops.aten.clone.default(primals_1);  primals_1 = None
    as_strided = torch.ops.aten.as_strided.default(clone, [4], [1], 0)
    add = torch.ops.aten.add.Tensor(as_strided, 1);  as_strided = None
    as_strided_scatter = torch.ops.aten.as_strided_scatter.default(clone, add, [4], [1], 0);  clone = add = None
    as_strided_8 = torch.ops.aten.as_strided.default(as_strided_scatter, [4], [1], 0)
    view_1 = torch.ops.aten.view.default(as_strided_8, [4]);  as_strided_8 = None
    return (as_strided_scatter, view_1)""",
        )  # noqa: B950

    def test_input_aliased_with_mutation_output_alias(self):
        def f(a, b, c):
            # a and c alias
            c.mul_(2)
            # The main thing we're testing here is that
            # (1) We need to reconstruct c.view(-1) from the 3rd input to the forward
            # (2) But we need to be careful to do this *before* converting aliased inputs into synthetic bases.
            #     The original fw takes in 3 args, but the compiled fw takes in only 2 args.
            return b.add(1), c.view(-1)

        def inp_callable(req_grad):
            base1 = torch.ones(2, 2, requires_grad=req_grad)
            base2 = torch.ones(2, 2, requires_grad=req_grad)
            x = base1.add(1)
            y = base2.add(1)
            return [base1, base2], [x.view(-1), y, x.view(-1)]

        self.verify_aot_autograd(
            f, partial(inp_callable, req_grad=False), test_mutation=True
        )
        fw_graph = self.verify_aot_autograd(
            f, partial(inp_callable, req_grad=True), test_mutation=True
        )
        self.assertExpectedInline(
            fw_graph.code.strip(),
            """\
def forward(self, primals_1, primals_2):
    clone = torch.ops.aten.clone.default(primals_1);  primals_1 = None
    as_strided_1 = torch.ops.aten.as_strided.default(clone, [4], [1], 0)
    mul = torch.ops.aten.mul.Tensor(as_strided_1, 2);  as_strided_1 = None
    as_strided_scatter = torch.ops.aten.as_strided_scatter.default(clone, mul, [4], [1], 0);  clone = mul = None
    add = torch.ops.aten.add.Tensor(primals_2, 1);  primals_2 = None
    as_strided_7 = torch.ops.aten.as_strided.default(as_strided_scatter, [4], [1], 0)
    view_1 = torch.ops.aten.view.default(as_strided_7, [-1]);  as_strided_7 = None
    return (as_strided_scatter, add, view_1)""",
        )  # noqa: B950

    def test_input_metadata_mutation_aliases(self):
        def f(a, b):
            # a and b alias, and we do a metadata mutation on a
            # Since we're not mutating data, then b isn't affected at all.
            # We expect aot autograd to not bother with constructing a synthetic base.
            a.t_()
            return a + b

        def inp_callable(req_grad):
            base = torch.ones(2, 2, requires_grad=req_grad)
            x = base.add(1)
            return [base], [x.view(-1), x.view(-1)]

        self.verify_aot_autograd(
            f, partial(inp_callable, req_grad=False), test_mutation=True
        )
        fw_graph = self.verify_aot_autograd(
            f, partial(inp_callable, req_grad=True), test_mutation=True
        )
        # Expectation: fwd() takes in 2 args, and we don't construct a synthetic base.
        self.assertExpectedInline(
            fw_graph.code.strip(),
            """\
def forward(self, primals_1, primals_2):
    t = torch.ops.aten.t.default(primals_1);  primals_1 = None
    add = torch.ops.aten.add.Tensor(t, primals_2);  t = primals_2 = None
    return (add,)""",
        )

    def test_input_mutation_aliases_and_none_require_gradients(self):
        def f(a, b, c):
            # a and b alias, but neither require gradients (so they don't have a _base)
            # aot autograd should construct the synthetic base from `torch.Tensor(a.storage())`
            a.mul_(2)
            return b + 1, c + 1

        def inp_callable(req_grad):
            base = torch.ones(2, 2)
            c_arg = torch.ones(2, 2, requires_grad=req_grad)
            x = base.add(1)
            return [base, c_arg], [x.view(-1), x.view(-1), c_arg]

        self.verify_aot_autograd(
            f, partial(inp_callable, req_grad=False), test_mutation=True
        )

        with self.assertRaisesRegex(
            RuntimeError, "is a tensor subclass. This is not supported today"
        ):
            self.verify_aot_autograd(
                f,
                partial(inp_callable, req_grad=False),
                test_mutation=True,
                make_inputs_subclasses=True,
            )

        fw_graph = self.verify_aot_autograd(
            f, partial(inp_callable, req_grad=True), test_mutation=True
        )
        self.assertExpectedInline(
            fw_graph.code.strip(),
            """\
def forward(self, primals_1, primals_2):
    as_strided = torch.ops.aten.as_strided.default(primals_1, [4], [1], 0)
    mul = torch.ops.aten.mul.Tensor(as_strided, 2);  as_strided = None
    as_strided_scatter = torch.ops.aten.as_strided_scatter.default(primals_1, mul, [4], [1], 0);  primals_1 = mul = None
    as_strided_3 = torch.ops.aten.as_strided.default(as_strided_scatter, [4], [1], 0)
    add = torch.ops.aten.add.Tensor(as_strided_3, 1);  as_strided_3 = None
    add_1 = torch.ops.aten.add.Tensor(primals_2, 1);  primals_2 = None
    return (as_strided_scatter, add, add_1)""",
        )  # noqa: B950

    @skipIfDynamoInput("Fails with dynamo")
    def test_input_mutation_aliases_bases_out_of_order(self):
        # This tests our calling convention: if b and d are aliased, then the outer calling convention
        # that we send to the compiled forward becomes:
        # (b_d_base, a, c)
        # Importantly, even though a and c alias in our test, neither inputs are mutated,
        # So we don't need to do the base construction / deconstruction
        def f(a, b, c, d):
            b.add_(1)
            d.unsqueeze_(0)
            return a + c + d, b.view(-1)

        def inp_callable(req_grad):
            base1 = torch.ones(2, 2, requires_grad=req_grad)
            base2 = torch.ones(2, 2, requires_grad=req_grad)
            x1 = base1.add(1)
            x2 = base2.add(1)
            # a and c alias, b and d alias
            return [base1, base2], [x1.view(-1), x2.view(-1), x1.view(-1), x2.view(-1)]

        self.verify_aot_autograd(
            f, partial(inp_callable, req_grad=False), test_mutation=True
        )

        with self.assertRaisesRegex(
            RuntimeError,
            "Metadata mutations are currently not allowed on tensor subclasses",
        ):
            self.verify_aot_autograd(
                f,
                partial(inp_callable, req_grad=False),
                test_mutation=True,
                make_inputs_subclasses=True,
            )

        fw_graph = self.verify_aot_autograd(
            f, partial(inp_callable, req_grad=True), test_mutation=True
        )
        # 3 graph inputs: (b_d_base, a, c)
        # 2 returns: (b_updated, a+c+d)
        # (there are 2 original fw outs, but one is a view of b so it's not part of the graph)
        # (there are also 2 input mutations, but one is a metadata-only mutation so the compiled forward doesn't return it)
        self.assertExpectedInline(
            fw_graph.code.strip(),
            """\
def forward(self, primals_1, primals_2, primals_3):
    clone = torch.ops.aten.clone.default(primals_1);  primals_1 = None
    as_strided = torch.ops.aten.as_strided.default(clone, [4], [1], 0)
    add = torch.ops.aten.add.Tensor(as_strided, 1);  as_strided = None
    as_strided_scatter = torch.ops.aten.as_strided_scatter.default(clone, add, [4], [1], 0);  clone = add = None
    add_1 = torch.ops.aten.add.Tensor(primals_2, primals_3);  primals_2 = primals_3 = None
    as_strided_5 = torch.ops.aten.as_strided.default(as_strided_scatter, [4], [1], 0)
    unsqueeze_1 = torch.ops.aten.unsqueeze.default(as_strided_5, 0);  as_strided_5 = None
    add_2 = torch.ops.aten.add.Tensor(add_1, unsqueeze_1);  add_1 = None
    as_strided_14 = torch.ops.aten.as_strided.default(as_strided_scatter, [4], [1], 0)
    view_2 = torch.ops.aten.view.default(as_strided_14, [-1]);  as_strided_14 = None
    return (as_strided_scatter, add_2, view_2, unsqueeze_1)""",
        )  # noqa: B950

    @unittest.skipIf(not torch.cuda.is_available(), "CUDA is unavailable")
    def test_synthetic_base_base_attribute_is_none(self):
        def f(a, b):
            a.add_(1)
            return a + b

        def inp_callable():
            base = torch.ones(4, 4, device="cuda")
            # detach() so that none of the inputs have a ._base attribute.
            a = base[0].detach()
            b = base[1].detach()
            base2 = torch.ones(2, 2, requires_grad=True)  # noqa: F841
            return [base], [a, b]

        self.verify_aot_autograd(f, inp_callable, test_mutation=True)

    def test_input_mutation_alias_everything(self):
        # Mondo test that tests a combination of:
        # input is mutated, that aliases another input (so we make a synthetic base)
        # an output is an alias of another output
        # an output is an alias of an intermediate
        # a and c are aliased
        def f(a, b, c):
            c.mul_(2)  # mutates c
            b.t_()  # metadata mutate b
            tmp = a + c
            out1 = tmp.view(-1)
            out2 = b.t()
            out3 = out1.unsqueeze(0)
            # out1 and out3 are aliases of an intermediate, and alias each other!
            # out2 aliases an input, so we don't return it
            return out1, out2, out3

        def inp_callable(req_grad):
            base1 = torch.ones(2, 2, requires_grad=req_grad)
            base2 = torch.ones(2, 2, requires_grad=req_grad)
            # Note: in our test, the add() is important because we need the graph inputs to be non-leaves so we can mutate them.
            base1_ = base1.add(1)
            base2_ = base2.add(1)
            a = base1_.view(-1)
            b = base2_
            c = base1_.view(-1)
            return [base1, base2], [a, b, c]

        self.verify_aot_autograd(
            f, partial(inp_callable, req_grad=False), test_mutation=True
        )
        fw_graph = self.verify_aot_autograd(
            f, partial(inp_callable, req_grad=True), test_mutation=True
        )
        # Expected:
        # - 2 inputs in the forward: synthetic_base_a_c, b
        # - 1 output in the forward: "tmp"
        #   out2 is an alias of an input, and will be generated off of b outside of the compiled fn
        #   out1 and out3 are aliases of tmp, that we generate outside of the compiled function
        self.assertExpectedInline(
            fw_graph.code.strip(),
            """\
def forward(self, primals_1, primals_2):
    clone = torch.ops.aten.clone.default(primals_1);  primals_1 = None
    view = torch.ops.aten.view.default(primals_2, [2, 2]);  primals_2 = None
    as_strided_1 = torch.ops.aten.as_strided.default(clone, [4], [1], 0)
    mul = torch.ops.aten.mul.Tensor(as_strided_1, 2);  as_strided_1 = None
    as_strided_scatter = torch.ops.aten.as_strided_scatter.default(clone, mul, [4], [1], 0);  clone = mul = None
    as_strided_2 = torch.ops.aten.as_strided.default(as_strided_scatter, [4], [1], 0)
    t = torch.ops.aten.t.default(view);  view = None
    as_strided_5 = torch.ops.aten.as_strided.default(as_strided_scatter, [4], [1], 0)
    add = torch.ops.aten.add.Tensor(as_strided_5, as_strided_2);  as_strided_5 = as_strided_2 = None
    view_1 = torch.ops.aten.view.default(add, [-1])
    t_1 = torch.ops.aten.t.default(t)
    unsqueeze = torch.ops.aten.unsqueeze.default(view_1, 0)
    return (as_strided_scatter, t, view_1, t_1, unsqueeze, add)""",
        )  # noqa: B950

    def test_dynamic_shape_output_not_in_bw_graph(self):
        def f(x):
            return [x + 1, x.shape[0]]

        inp = torch.ones(5, requires_grad=True)
        bw_graph_cell = [None]
        compiled_f = aot_function(
            f,
            fw_compiler=nop,
            bw_compiler=partial(extract_graph, graph_cell=bw_graph_cell),
            decompositions={},
            keep_inference_input_mutations=False,
            dynamic=True,
        )
        out = compiled_f(inp)
        out[0].sum().backward()
        # The important bit: the forward fn returns 2 outputs,
        # but one of them is a symint so we should only see
        # 1 grad_output as an input to the backward graph.
        # (Otherwise, autograd will plumb a None as the value of the grad_output,
        # which causes inductor to complain).
        self.assertExpectedInline(
            bw_graph_cell[0].code.strip(),
            """\
def forward(self, tangents_1):
    return (tangents_1,)""",
        )

    def test_no_grad_input_output(self):
        def f(a, b):
            return a.cos(), b.cos(), a * b

        inp_thunks = [
            lambda: torch.randn(5, requires_grad=True),
            lambda: torch.randn(5, requires_grad=False),
        ]
        for inps in itertools.product(inp_thunks, repeat=2):
            inps = [i() for i in inps]
            self.verify_aot_autograd(f, inps)

    def test_some_output_requires_grad_input_doesnt(self):
        def f(a, b):
            a_view = a.view(-1)
            a_view.requires_grad_(True)
            return a_view

        inp = [torch.randn(3, 3), torch.randn(3, 3, requires_grad=True)]
        self.verify_aot_autograd(f, inp)

    def test_some_outputs_dont_require_grad_view(self):
        def f(a, b):
            return a.detach(), b

        inp = [
            torch.randn(3, 3, requires_grad=True),
            torch.randn(3, 3, requires_grad=True),
        ]
        self.verify_aot_autograd(f, inp)

    def test_some_outputs_dont_require_grad_non_view(self):
        def f(a, b):
            return a.add(1).detach(), b

        inp = [
            torch.randn(3, 3, requires_grad=True),
            torch.randn(3, 3, requires_grad=True),
        ]
        self.verify_aot_autograd(f, inp)

    def test_inner_grad(self):
        def foo(x):
            y = torch.exp(x)
            z = torch.autograd.grad(y, x)
            return z

        inps = [torch.randn((), requires_grad=True)]
        self.verify_aot_autograd(foo, inps)

    def test_grad_context(self):
        def foo(x):
            return x * 2

        inps = [torch.randn((), requires_grad=True)]
        graph_size = None

        def get_graph_size(fx_g, _):
            nonlocal graph_size
            graph_size = len(fx_g.graph.nodes)
            return fx_g

        f = aot_function(foo, nop, get_graph_size)
        with torch.set_grad_enabled(False):
            f(*inps)
        self.assertIsNone(graph_size)

        f = aot_function(foo, nop, get_graph_size)
        with torch.set_grad_enabled(True):
            out = f(*inps)
            self.assertIsNone(graph_size)
            out.sum().backward()
            self.assertTrue(graph_size > 2)

    def test_output_dict(self):
        def f(x):
            return {"a": x, "b": x}

        inp = [torch.randn(3, 3, requires_grad=True)]
        self.verify_aot_autograd(f, inp)

        def f(x, y):
            return {"a": x, "b": y + x}

        inp = [torch.randn(3, requires_grad=True), torch.randn(3)]
        self.verify_aot_autograd(f, inp)

        def f(x):
            new_d = {}
            for k in x:
                new_d[k] = x[k] * 2
            return new_d

        a = torch.randn(3, requires_grad=True)
        b = torch.randn(3, requires_grad=True)

        def inp_callable():
            inps = [{"a": a, "b": b}]
            return inps, inps

        self.verify_aot_autograd(f, inp_callable)

    def test_module(self):
        mod = nn.Sequential(nn.Linear(32, 32), nn.ReLU())
        compiled_mod = compiled_module(mod, nop, nop)
        inp = torch.randn(32, 32)
        ref_out = mod(inp)
        ref_out.sum().backward()
        ref_grads = sorted([(name, p.grad) for name, p in mod.named_parameters()])
        out = compiled_mod(inp)
        out.sum().backward()
        grads = sorted([(name, p.grad) for name, p in mod.named_parameters()])
        self.assertEqual((out, grads), (ref_out, ref_grads))

    def test_batchnorm(self):
        mod = compiled_module(nn.BatchNorm2d(4), nop, nop)
        x = torch.ones(1, 4, 2, 2)
        mod(x).sum().backward()

    def test_list_codegen(self):
        def list_nop(f, _):
            def g(inps):
                return f(*inps)

            g._boxed_call = True
            return g

        def f(a, b, c):
            return a.sin() * b.cos() * c.sin()

        f = aot_function(f, list_nop)
        inp = [torch.randn(5, requires_grad=True) for _ in range(3)]
        f(*inp).sum().backward()

    @patch("torch._functorch.aot_autograd.AOT_COUNTER", new_callable=itertools.count)
    def test_compilation_context(self, counter):
        def f(x):
            return x.sin().sin()

        count = []

        def compiler(fx_g, _):
            context = get_aot_compilation_context()
            count.append((context[0], len(fx_g.graph.nodes)))
            return fx_g

        f = aot_function(f, compiler)
        out = f(torch.randn(5, requires_grad=True))
        f = aot_function(f, compiler)
        f(torch.randn(5))
        out.sum().backward()
        self.assertExpectedInline(
            str(count),
            """[(['0_forward'], 4), (['1_inference'], 4), (['0_backward'], 8)]""",
        )

    def test_dupe_arg(self):
        def f(x, y):
            return x + y

        x = torch.randn(3, 3, requires_grad=True)
        self.verify_aot_autograd(f, [x, x])

    def test_dupe_arg_torture(self):
        def f(x, y):
            x.t_()
            y.unsqueeze_(0)
            return x + y

        x = torch.randn(3, 3, requires_grad=True).clone()
        self.verify_aot_autograd(f, [x, x])

    # See https://github.com/pytorch/pytorch/issues/100224
    def test_dupe_arg_returned_as_output(self):
        def f(a, b, a_):
            a[0].add_(1)
            return a_

        f_compiled = aot_function(f, nop)
        a = torch.ones(2)
        b = torch.ones(2)
        out_ref = f(a, b, a)

        a2 = torch.ones(2)
        b2 = torch.ones(2)
        out_test = f_compiled(a2, b2, a2)

        self.assertEqual(out_ref, out_test)
        self.assertEqual(a, a2)

    @patch("torch._functorch.aot_autograd.AOT_COUNTER", new_callable=itertools.count)
    @patch("torch._functorch.config.debug_assert", True)
    def test_invalid_dupe_left_bias(self, counter):
        # This test checks that, just because only the first
        # argument did a metadata mutation, we still correctly
        # switch to strategy 2 (deduplicate)
        # See: https://github.com/pytorch/pytorch/pull/89896#discussion_r1036224447
        class F(torch.nn.Module):
            def forward(self, x, y):
                x.t_()
                return (x + y,)

        x = torch.randn(3, 3, requires_grad=True).clone()
        y = torch.randn(3, 3, requires_grad=True)
        self.verify_aot_autograd(F(), [x, x])

        fxx = aot_module_simplified(F(), (x, x), nop)
        self.assertExpectedRaisesInline(
            AssertionError,
            lambda: fxx(x, y),
            """At compilation time, graph 2 was compiled under the assumption that input 1 would be a duplicate of input 0, but at runtime this was not the case.  This indicates a guard bug in AOTAutograd or Dynamo, please file a bug to PyTorch.""",  # noqa: B950
        )

    @patch("torch._functorch.aot_autograd.AOT_COUNTER", new_callable=itertools.count)
    @patch("torch._functorch.config.debug_assert", True)
    def test_invalid_dupe(self, counter):
        self._test_invalid_dupe(counter, fake=False)

    # See Note: Dynamo recompilation guarding invalid grad for why this test exists
    @patch("torch._functorch.aot_autograd.AOT_COUNTER", new_callable=itertools.count)
    @patch("torch._functorch.config.debug_assert", True)
    def test_invalid_dupe_fake(self, counter):
        self._test_invalid_dupe(counter, fake=True)

    def _test_invalid_dupe(self, counter, fake):
        class F(torch.nn.Module):
            def forward(self, x, y):
                x.unsqueeze_(0)
                y.unsqueeze_(0)
                return (x + y,)

        x = torch.randn(3, 3, requires_grad=True).clone()
        y = torch.randn(3, 3, requires_grad=True).clone()

        if fake:
            shape_env = ShapeEnv()
            fake_mode = FakeTensorMode(shape_env=shape_env)

            fake_x = fake_mode.from_tensor(x)
            fake_y = fake_mode.from_tensor(y)

        if fake:
            fxy = aot_module_simplified(F(), (fake_x, fake_y), nop)
        else:
            fxy = aot_module_simplified(F(), (x, y), nop)

        fxy(x, y)
        x = torch.randn(3, 3, requires_grad=True).clone()
        y = torch.randn(3, 3, requires_grad=True).clone()
        fxy(x, x)  # is ok!

        if fake:
            fxx = aot_module_simplified(F(), (fake_x, fake_x), nop)
        else:
            fxx = aot_module_simplified(F(), (x, x), nop)

        x = torch.randn(3, 3, requires_grad=True).clone()
        y = torch.randn(3, 3, requires_grad=True).clone()
        fxx(x, x)
        # Note This should not raise! Once we have guards in place here,
        # we will have this working correctly, as it should recompile.
        x = torch.randn(3, 3, requires_grad=True).clone()
        y = torch.randn(3, 3, requires_grad=True).clone()
        self.assertExpectedRaisesInline(
            AssertionError,
            lambda: fxx(x, y),
            """At compilation time, graph 1 was compiled under the assumption that input 1 would be a duplicate of input 0, but at runtime this was not the case.  This indicates a guard bug in AOTAutograd or Dynamo, please file a bug to PyTorch.""",  # noqa: B950
        )

    @patch("torch._functorch.aot_autograd.AOT_COUNTER", new_callable=itertools.count)
    @patch("torch._functorch.config.debug_assert", True)
    def test_invalid_requires_grad(self, counter):
        self._test_invalid_requires_grad(counter, fake=False)

    # See Note: Dynamo recompilation guarding invalid grad for why this test exists
    @patch("torch._functorch.aot_autograd.AOT_COUNTER", new_callable=itertools.count)
    @patch("torch._functorch.config.debug_assert", True)
    def test_invalid_requires_grad_fake(self, counter):
        self._test_invalid_requires_grad(counter, fake=True)

    def _test_invalid_requires_grad(self, counter, fake):
        class F(torch.nn.Module):
            def forward(self, x, y):
                return (x + y,)

        x = torch.randn(3, 3, requires_grad=True)
        y = torch.randn(3, 3, requires_grad=True)
        z = torch.randn(3, 3, requires_grad=False)

        if fake:
            shape_env = ShapeEnv()
            fake_mode = FakeTensorMode(shape_env=shape_env)

            fake_x = fake_mode.from_tensor(x)
            fake_y = fake_mode.from_tensor(y)
            fake_z = fake_mode.from_tensor(z)

        if fake:
            fxy = aot_module_simplified(F(), (fake_x, fake_y), nop)
        else:
            fxy = aot_module_simplified(F(), (x, y), nop)

        compare_equal_outs_and_grads(self, F(), fxy, (x, y))
        compare_equal_outs_and_grads(self, F(), fxy, (x, z))

        if fake:
            fxz = aot_module_simplified(F(), (fake_x, fake_z), nop)
        else:
            fxz = aot_module_simplified(F(), (x, z), nop)

        compare_equal_outs_and_grads(self, F(), fxz, (x, z))

        self.assertExpectedRaisesInline(
            AssertionError,
            lambda: fxz(x, y),
            """At compilation time, graph 1 was compiled under the assumption that input 1 would not require grad, but at runtime this was not the case.  This indicates a guard bug in AOTAutograd or Dynamo, please file a bug to PyTorch.""",  # noqa: B950
        )

    def test_custom_autograd(self):
        class CustomFn(torch.autograd.Function):
            @staticmethod
            def forward(ctx, x):
                return x.clone()

            @staticmethod
            def backward(ctx, grad_output):
                return grad_output + 1

        def f(x):
            return CustomFn.apply(x)

        self.verify_aot_autograd(f, [torch.randn(3)])

    @unittest.skipIf(not torch.cuda.is_available(), "CUDA is unavailable")
    def test_autocast_disable_guard(self):
        with torch._C._DisableAutocast():
            x = torch.rand([4, 4]).cuda()
            y = x @ x
            self.assertEqual(y.dtype, torch.float32)

    @unittest.skipIf(not torch.cuda.is_available(), "CUDA is unavailable")
    def test_nonidempotent_amp(self):
        def f(self_s_emb, add_3):
            einsum_2 = torch.functional.einsum("ah,th->t", self_s_emb, add_3)
            log_softmax_2 = einsum_2.log_softmax(-1)
            return (log_softmax_2,)

        args = [
            torch.rand((1, 256), dtype=torch.float32, device="cuda"),
            torch.rand((30, 256), dtype=torch.float16, device="cuda"),
        ]
        with torch.cuda.amp.autocast(enabled=True):
            self.verify_aot_autograd(f, args)

        args = [e.requires_grad_(True) for e in args]
        with torch.cuda.amp.autocast(enabled=True):
            self.verify_aot_autograd(f, args)

    @unittest.skipIf(not torch.cuda.is_available(), "CUDA is unavailable")
    @unittest.skipIf(not torch.backends.cudnn.is_available(), "CUDNN is unavailable")
    @skipIfRocm  # https://github.com/pytorch/pytorch/issues/96560
    def test_batch_norm_amp(self):
        device = "cuda"
        input_dtype = torch.float16
        param_dtype = torch.float32
        weight, bias = (
            torch.ones(64, device=device, dtype=param_dtype, requires_grad=True)
            for _ in range(2)
        )
        running_mean, running_var = (
            torch.ones(64, device=device, dtype=param_dtype) for _ in range(2)
        )

        def bn(x):
            return torch.ops.aten.cudnn_batch_norm(
                x,
                weight,
                bias,
                running_mean,
                running_var,
                False,
                0.1,
                1e-05,
            )

        inp = torch.ones(
            torch.Size([16, 64, 112, 112]), dtype=input_dtype, device=device
        )

        ref = bn(inp)
        cudnn_batch_norm_decomp = torch._decomp.get_decompositions(
            {torch.ops.aten.cudnn_batch_norm}
        )
        aot_fn = make_fx(bn, decomposition_table=cudnn_batch_norm_decomp)(inp)
        res = aot_fn(inp)
        for a, b in zip(ref, res):
            assert torch.allclose(a, b)

    def test_output_op_depending_on_symint(self):
        """
        It won't be obvious from reading this test what it's testing for.  We should probably make it into a more
        focused unit test.

        An issue with the following program was the expand op would end up depending on a symint whose proxy was
        incorrectly associated with one of the grad tensors rather than input tensors.  It broke partitioner logic
        and the net result was aot_function failed to produce a function and threw an exception instead.
        """
        inp = torch.randn(5, requires_grad=True)

        def f(x):
            return x.expand(x.shape)

        # TODO(whc) make this work (test setup is wrong somehow)
        # joint_forward_backward = create_joint_forward_backward(f)
        # out = f(inp)
        # joint_inputs =  ([inp], [out.detach().contiguous()])
        # fx_g = make_fx(joint_forward_backward)(*joint_inputs)
        # TODO: assert outputs of fwd graph trace to correct symint

        # e2e test that fails without symint clone fix
        af = aot_function(
            f,
            nop,
            partition_fn=partial(
                min_cut_rematerialization_partition, compiler="inductor"
            ),
            dynamic=True,
        )
        out = af(inp)
        self.assertEqual(out, f(inp))

    def test_inference_mode(self):
        m = torch.nn.Linear(4, 4)
        inp = torch.randn(4, 4)

        aot_mod = aot_module(m, fw_compiler=nop)

        with torch.inference_mode():
            out_ref = m(inp)
            out_test = aot_mod(inp)
        self.assertEqual(out_ref, out_test)

    def test_default_partitioner_saves_symints_not_tensors_for_bw(self):
        """
        In this test, the important thing is that primals_1 is **only** needed in the backward
        in order to grab its sizes.
        We need to assert that what we save for the backward are the tensor's sizes, and not the tensor itself.

        The way this test is set up, it will actually fail if we try to save the input tensor for backward.
        Why?
        b.masked_fill_(c, 0) has a backward that requires knowing a's sizes
        b.masked_fill_(c, 0) **also** mutates a (because b and a are aliased)
        The autograd engine yells at us if we save "a" for backward, and then try to mutate it.
        """

        def f(a):
            b = a[0]
            c = torch.ones_like(b, dtype=torch.bool)
            d = b.masked_fill_(c, 0)
            return d

        compiled_f = aot_function(f, nop, dynamic=True)
        inp_ref = torch.ones(2, 2, requires_grad=True)
        inp_test = torch.ones(2, 2, requires_grad=True)

        out_ref = f(inp_ref.clone())
        out_test = compiled_f(inp_test.clone())

        self.assertEqual(out_ref, out_test)

        out_ref.sum().backward()
        out_test.sum().backward()

        self.assertEqual(inp_ref.grad, inp_test.grad)

    def test_buffer_copied_in_graph(self):
        class MyModel(torch.nn.Module):
            def __init__(self) -> None:
                super().__init__()
                self.buf = torch.nn.Buffer(torch.zeros(1))
                self.w1 = torch.nn.Parameter(torch.zeros(1))
                self.w2 = torch.nn.Parameter(torch.zeros(1))

            def forward(self, x):
                self.buf.add_(1)
                return (self.w1 * x * self.w2).sum() + self.buf.sum()

        model_for_eager = MyModel()
        model_for_compile = copy.deepcopy(model_for_eager)

        fw_graph_cell = [None]
        compiled_f = aot_module(
            model_for_compile,
            fw_compiler=make_boxed_compiler(
                partial(extract_graph, graph_cell=fw_graph_cell)
            ),
            bw_compiler=nop,
            keep_inference_input_mutations=True,
        )
        inp_ref = torch.ones(1, requires_grad=True)
        inp_test = torch.ones(1, requires_grad=True)

        out_ref = model_for_eager(inp_ref.clone())
        out_test = compiled_f(inp_test.clone())

        self.assertExpectedInline(
            fw_graph_cell[0].code.strip(),
            """\
def forward(self, primals_1, primals_2, primals_3, primals_4):
    add = torch.ops.aten.add.Tensor(primals_3, 1)
    mul = torch.ops.aten.mul.Tensor(primals_1, primals_4)
    mul_1 = torch.ops.aten.mul.Tensor(mul, primals_2)
    sum_1 = torch.ops.aten.sum.default(mul_1);  mul_1 = None
    sum_2 = torch.ops.aten.sum.default(add)
    add_1 = torch.ops.aten.add.Tensor(sum_1, sum_2);  sum_1 = sum_2 = None
    copy_ = torch.ops.aten.copy_.default(primals_3, add);  primals_3 = add = copy_ = None
    return (add_1, primals_1, primals_2, primals_4, mul)""",
        )

        self.assertEqual(out_ref, out_test)

        out_ref.sum().backward()
        out_test.sum().backward()

        eager_grads = [p.grad for _, p in model_for_eager.named_parameters()]
        compile_grads = [p.grad for _, p in model_for_compile.named_parameters()]

        self.assertEqual(eager_grads, compile_grads)
        self.assertEqual(inp_ref.grad, inp_test.grad)

    def test_buffer_copied_in_graph_with_different_shapes(self):
        class MyModel(torch.nn.Module):
            def __init__(self) -> None:
                super().__init__()
                self.buf = torch.nn.Buffer(torch.ones(4, 4))
                self.w = torch.nn.Parameter(
                    torch.Tensor([[4, 5], [1, 2], [6, 7], [8, 9]])
                )

            def forward(self, x):
                self.buf.add_(1)
                return (self.w @ x).sum() + self.buf.sum()

        model_for_eager = MyModel()
        model_for_compile = copy.deepcopy(model_for_eager)

        fw_graph_cell = [None]
        compiled_f = aot_module(
            model_for_compile,
            fw_compiler=make_boxed_compiler(
                partial(extract_graph, graph_cell=fw_graph_cell)
            ),
            bw_compiler=nop,
            keep_inference_input_mutations=True,
        )
        inp_ref = torch.ones(2, 4, requires_grad=True)
        inp_test = torch.ones(2, 4, requires_grad=True)

        out_ref = model_for_eager(inp_ref.clone())
        out_test = compiled_f(inp_test.clone())

        self.assertExpectedInline(
            fw_graph_cell[0].code.strip(),
            """\
def forward(self, primals_1, primals_2, primals_3):
    add = torch.ops.aten.add.Tensor(primals_2, 1)
    mm = torch.ops.aten.mm.default(primals_1, primals_3)
    sum_1 = torch.ops.aten.sum.default(mm);  mm = None
    sum_2 = torch.ops.aten.sum.default(add)
    add_1 = torch.ops.aten.add.Tensor(sum_1, sum_2);  sum_1 = sum_2 = None
    copy_ = torch.ops.aten.copy_.default(primals_2, add);  primals_2 = add = copy_ = None
    return (add_1, primals_1, primals_3)""",
        )
        self.assertEqual(out_ref, out_test)

        out_ref.sum().backward()
        out_test.sum().backward()

        eager_grads = [p.grad for _, p in model_for_eager.named_parameters()]
        compile_grads = [p.grad for _, p in model_for_compile.named_parameters()]

        self.assertEqual(eager_grads, compile_grads)

        self.assertEqual(inp_ref.grad, inp_test.grad)

    def test_buffer_batch_norm(self):
        class MyModel(torch.nn.Module):
            def __init__(self) -> None:
                super().__init__()
                self.m = torch.nn.BatchNorm1d(100)

            def forward(self, x):
                return self.m(x)

        model_for_eager = MyModel()
        model_for_compile = copy.deepcopy(model_for_eager)

        fw_graph_cell = [None]
        bw_graph_cell = [None]
        compiled_f = aot_module(
            model_for_compile,
            fw_compiler=make_boxed_compiler(
                partial(extract_graph, graph_cell=fw_graph_cell)
            ),
            bw_compiler=make_boxed_compiler(
                partial(extract_graph, graph_cell=bw_graph_cell)
            ),
            keep_inference_input_mutations=True,
        )
        inp_ref = torch.ones(20, 100, requires_grad=True)
        inp_test = torch.ones(20, 100, requires_grad=True)

        out_ref = model_for_eager(inp_ref.clone())
        out_test = compiled_f(inp_test.clone())

        self.assertExpectedInline(
            fw_graph_cell[0].code.strip(),
            """\
def forward(self, primals_1, primals_2, primals_3, primals_4, primals_5, primals_6):
    add = torch.ops.aten.add.Tensor(primals_5, 1)
    _native_batch_norm_legit_functional = torch.ops.aten._native_batch_norm_legit_functional.default(primals_6, primals_1, primals_2, primals_3, primals_4, True, 0.1, 1e-05);  primals_2 = None
    getitem = _native_batch_norm_legit_functional[0]
    getitem_1 = _native_batch_norm_legit_functional[1]
    getitem_2 = _native_batch_norm_legit_functional[2]
    getitem_3 = _native_batch_norm_legit_functional[3]
    getitem_4 = _native_batch_norm_legit_functional[4];  _native_batch_norm_legit_functional = None
    copy_ = torch.ops.aten.copy_.default(primals_3, getitem_3);  primals_3 = copy_ = None
    copy__1 = torch.ops.aten.copy_.default(primals_4, getitem_4);  primals_4 = copy__1 = None
    copy__2 = torch.ops.aten.copy_.default(primals_5, add);  primals_5 = add = copy__2 = None
    return (getitem, primals_1, primals_6, getitem_1, getitem_2, getitem_3, getitem_4)""",  # noqa: B950
        )

        self.assertEqual(out_ref, out_test)

        out_ref.sum().backward()
        out_test.sum().backward()

        eager_grads = [p.grad for _, p in model_for_eager.named_parameters()]
        compile_grads = [p.grad for _, p in model_for_compile.named_parameters()]
        self.assertEqual(eager_grads, compile_grads)

        self.assertExpectedInline(
            bw_graph_cell[0].code.strip(),
            """\
def forward(self, primals_1, primals_6, getitem_1, getitem_2, getitem_3, getitem_4, tangents_1):
    native_batch_norm_backward = torch.ops.aten.native_batch_norm_backward.default(tangents_1, primals_6, primals_1, getitem_3, getitem_4, getitem_1, getitem_2, True, 1e-05, [True, True, True]);  tangents_1 = primals_6 = primals_1 = getitem_3 = getitem_4 = getitem_1 = getitem_2 = None
    getitem_5 = native_batch_norm_backward[0]
    getitem_6 = native_batch_norm_backward[1]
    getitem_7 = native_batch_norm_backward[2];  native_batch_norm_backward = None
    return (getitem_6, getitem_7, None, None, None, getitem_5)""",  # noqa: B950
        )

        self.assertEqual(inp_ref.grad, inp_test.grad)

    def test_new_inp_requires_grad_now(self):
        def f(x, y):
            return x.add_(y)

        fw_graph_cell = [None]
        bw_graph_cell = [None]
        compiled_f = aot_function(
            f,
            fw_compiler=make_boxed_compiler(
                partial(extract_graph, graph_cell=fw_graph_cell)
            ),
            bw_compiler=make_boxed_compiler(
                partial(extract_graph, graph_cell=bw_graph_cell)
            ),
            keep_inference_input_mutations=True,
        )

        inp_ref = (
            torch.ones(20, 100, requires_grad=False),
            torch.ones(20, 100, requires_grad=True),
        )
        inp_test = (
            torch.ones(20, 100, requires_grad=False),
            torch.ones(20, 100, requires_grad=True),
        )

        out_ref = f(*inp_ref)
        out_test = compiled_f(*inp_test)

        # There is no copy_ method
        self.assertExpectedInline(
            fw_graph_cell[0].code.strip(),
            """\
def forward(self, primals_1, primals_2):
    clone = torch.ops.aten.clone.default(primals_1);  primals_1 = None
    add = torch.ops.aten.add.Tensor(clone, primals_2);  clone = primals_2 = None
    return (add, add)""",
        )  # noqa: B950

        self.assertEqual(out_ref, out_test)

        out_ref.sum().backward()
        out_test.sum().backward()

        self.assertExpectedInline(
            bw_graph_cell[0].code.strip(),
            """\
def forward(self, tangents_1):
    return (None, tangents_1)""",
        )  # noqa: B950

    def test_real_weights_in_symbolic_mode(self):
        from functorch.experimental import functionalize

        class M(torch.nn.Module):
            def __init__(self) -> None:
                super().__init__()
                self.linear = torch.nn.Linear(5, 5)

            def forward(self, x):
                x = self.linear(x)
                return x

        m = M().eval()

        inp = torch.randn(2, 5)

        gm = make_fx(m, tracing_mode="symbolic", _allow_non_fake_inputs=True)(inp)
        self.assertEqual(gm(torch.ones(2, 5)), m(torch.ones(2, 5)))

        gm_functionalized = make_fx(
            functionalize(
                gm,
            ),
            tracing_mode="symbolic",
            _allow_non_fake_inputs=True,
        )(inp)
        self.assertEqual(gm_functionalized(torch.ones(2, 5)), m(torch.ones(2, 5)))

        inp_count = 0
        for node in gm.graph.nodes:
            if node.op == "placeholder":
                inp_count += 1

        # No more param lifting
        self.assertEqual(inp_count, 1)

        inp_count = 0
        for node in gm_functionalized.graph.nodes:
            if node.op == "placeholder":
                inp_count += 1

        # No more param lifting
        self.assertEqual(inp_count, 1)

        with self.assertRaisesRegex(
            Exception, "Please convert all Tensors to FakeTensors"
        ):
            make_fx(m, tracing_mode="symbolic", _allow_non_fake_inputs=False)(
                torch.randn(2, 5)
            )

    def test_real_weights_in_symbolic_mode_with_inplace_ops(self):
        class M(torch.nn.Module):
            def __init__(self) -> None:
                super().__init__()
                self.buffer = torch.nn.Buffer(torch.ones(4, 5))

            def forward(self, x):
                y = self.buffer.add_(3)
                y.resize_([20])
                assert y.shape == self.buffer.shape
                return x.sum() + self.buffer.sum()

        m = M().eval()
        inp = torch.randn(2, 5)
        # inplace mutation on attr is not allowed
        with self.assertRaisesRegex(Exception, "Can't call metadata"):
            make_fx(m, tracing_mode="symbolic", _allow_non_fake_inputs=True)(inp)

    def _compile_and_erase_bases(self, *output_view_indices):
        # Overrides _base and _view_func tensor attributes, so as to avoid the view-replay
        # execution path when reconstructing views.
        class NoViewReplayTensor(torch.Tensor):
            @property
            def _base(self):
                return None

            @property
            def _view_func(self):
                return None

        # Wraps the outputs that are views of the FX graph 'g' with NoViewReplayTensor,
        # since they are the only ones that will get reconstructed.
        def wrapper(g, *args, **kwargs):
            outs = list(g(*args, **kwargs))
            for i in output_view_indices:
                outs[i] = NoViewReplayTensor(outs[i])
            return tuple(outs)

        return lambda f: aot_function(f, fw_compiler=lambda g, _: partial(wrapper, g))

    def test_output_aliases_input_view_meta_replay(self):
        @self._compile_and_erase_bases(0)
        def f(a):
            return a.view(-1)

        inp = torch.ones(2, 2, requires_grad=True)
        out = f(inp)

        self.assertIsNotNone(out.grad_fn)
        self.assertExpectedInline(
            str(out.grad_fn.__class__), """<class 'ViewBackward0'>"""
        )

    def test_output_aliases_intermediate_view_meta_replay(self):
        @self._compile_and_erase_bases(0, 1)
        def f(a):
            b = a.clone()
            return b.view(-1), b.view(-1)

        inp = torch.ones(2, 2, requires_grad=True)
        out1, out2 = f(inp)

        self.assertIsNotNone(out1.grad_fn)
        self.assertExpectedInline(
            str(out1.grad_fn.__class__), """<class 'ViewBackward0'>"""
        )

        self.assertIsNotNone(out2.grad_fn)
        self.assertExpectedInline(
            str(out2.grad_fn.__class__), """<class 'ViewBackward0'>"""
        )

    def test_output_aliases_output_view_meta_replay(self):
        @self._compile_and_erase_bases(1)
        def f(a):
            b = a.add(10)
            return b, b.view(-1)

        inp = torch.ones(2, 2, requires_grad=True)
        out1, out2 = f(inp)

        self.assertEqual(out1.untyped_storage(), out2.untyped_storage())
        self.assertIsNotNone(out2.grad_fn)
        self.assertExpectedInline(
            str(out2.grad_fn.__class__), """<class 'ViewBackward0'>"""
        )

    @patch("torch._dynamo.config.assume_static_by_default", False)
    def test_dynamic_output_aliases_input_view_meta_replay(self):
        # - torch.compile: using it so we can have a SymInt in the FX graph.
        # - Compiling with inductor, so that tensor._base isn't tracked.
        #
        # This should force the use of as_strided in the view reconstruction path.
        # The first 2 view-replay paths won't be taken because:
        #   - target_functional_tensor will be symbolic (_functionalize_is_symbolic call)
        #   - tensor._base will be None
        @torch.compile(backend="inductor")
        def f(a, sz):
            return a.view(sz), a.view(-1)

        inp = torch.ones(2, 2, requires_grad=True)
        out1, out2 = f(inp, (4,))

        self.assertIsNotNone(out1.grad_fn)
        self.assertExpectedInline(
            str(out1.grad_fn.__class__), """<class 'AsStridedBackward0'>"""
        )

        self.assertIsNotNone(out2.grad_fn)
        self.assertExpectedInline(
            str(out2.grad_fn.__class__), """<class 'ViewBackward0'>"""
        )

    def test_duplicated_arguments_on_tensor_overlap(self):
        # Test whether we correctly handle duplicated arguments when changing the
        # parameters, so that we take the base tensor as argument.
        #
        # - t0 and t1 must have storage overlap: triggers the target execution flow.
        # - s0 and s1 must be equal: triggers the error in the target execution flow.

        @torch.compile(dynamic=True)
        def foo(t0, t1, s0, s1):
            return t0.add_(s0), t1.add_(s1)

        tensor = torch.rand(10)
        foo(tensor, tensor[1:-1], 2, 2)

    @parametrize("use_autograd", [False, True])
    def test_mark_outputs_dynamic(self, use_autograd: bool):
        counters.clear()
        torch._dynamo.reset()

        @torch.compile(backend="aot_eager", fullgraph=True)
        def fn(x, y):
            return torch.matmul(x, y)

        @torch.compile(backend="aot_eager", fullgraph=True)
        def fn2(z):
            return z * 2

        # 1. static
        x = torch.randn(10, 10, requires_grad=use_autograd)
        y = torch.randn(10, 10, requires_grad=use_autograd)
        out = fn(x, y)
        self.assertFalse(hasattr(out, "_dynamo_weak_dynamic_indices"))
        out2 = fn2(out)
        self.assertFalse(hasattr(out2, "_dynamo_weak_dynamic_indices"))
        self.assertEqual(counters["aot_autograd"]["total"], 2)
        counters.clear()

        # 2. dynamic
        x = torch.randn(20, 20)
        y = torch.randn(20, 20)
        out = fn(x, y)
        self.assertTrue(hasattr(out, "_dynamo_weak_dynamic_indices"))
        out2 = fn2(out)
        self.assertTrue(hasattr(out2, "_dynamo_weak_dynamic_indices"))
        self.assertEqual(counters["aot_autograd"]["total"], 2)
        counters.clear()
        torch._dynamo.reset()

    def test_mark_activations_dynamic(self):
        counters.clear()
        torch._dynamo.reset()

        @torch.compile(backend="aot_eager", fullgraph=True)
        def fn(x, y):
            out = torch.matmul(x, y)
            out2 = torch.matmul(out, y)
            out3 = torch.matmul(out2, y)
            return torch.matmul(out3, y)

        def make_assert_pack(dynamic):
            def pack(activation):
                assert hasattr(activation, "_dynamo_weak_dynamic_indices") == dynamic
                return activation

            return pack

        def make_assert_unpack(dynamic):
            def unpack(activation):
                assert hasattr(activation, "_dynamo_weak_dynamic_indices") == dynamic
                return activation

            return unpack

        # 1. static
        x = torch.randn(10, 10, requires_grad=True)
        y = torch.randn(10, 10, requires_grad=True)
        with torch.autograd.graph.saved_tensors_hooks(
            make_assert_pack(False), make_assert_unpack(False)
        ):
            fn(x, y)
        self.assertEqual(counters["aot_autograd"]["total"], 1)
        counters.clear()

        # 2. dynamic
        x = torch.randn(20, 20, requires_grad=True)
        y = torch.randn(20, 20, requires_grad=True)
        with torch.autograd.graph.saved_tensors_hooks(
            make_assert_pack(True), make_assert_unpack(True)
        ):
            fn(x, y)
        self.assertEqual(counters["aot_autograd"]["total"], 1)
        counters.clear()
        torch._dynamo.reset()

    def test_mark_activations_dynamic_with_nested(self):
        # The flattened tensors of the nested tensor aren't
        # marked as activations, but they add some offset
        # to the fw_outs. This test ensures that we handle
        # that offset properly.
        counters.clear()
        torch._dynamo.reset()

        def make_assert_pack(dynamic):
            def pack(activation):
                assert hasattr(activation, "_dynamo_weak_dynamic_indices") == dynamic
                return activation

            return pack

        def make_assert_unpack(dynamic):
            def unpack(activation):
                assert hasattr(activation, "_dynamo_weak_dynamic_indices") == dynamic
                return activation

            return unpack

        # 1. static
        @torch.compile(backend="aot_eager", fullgraph=True)
        def fn(x, y, nt):
            out = torch.matmul(x, y)
            return out.sum() + nt.clone()

        x = torch.randn(10, 10, requires_grad=True)
        y = torch.randn(10, 10, requires_grad=True)
        a = torch.randn(2, 3, requires_grad=True, dtype=torch.float64)
        b = torch.randn(3, 3, requires_grad=True, dtype=torch.float64)
        c = torch.randn(4, 3, requires_grad=True, dtype=torch.float64)
        nt = torch.nested.as_nested_tensor([a, b, c], layout=torch.jagged)
        with torch.autograd.graph.saved_tensors_hooks(
            make_assert_pack(False), make_assert_unpack(False)
        ):
            fn(x, y, nt)
        self.assertEqual(counters["aot_autograd"]["total"], 1)
        counters.clear()

        # 2. dynamic
        x = torch.randn(20, 20, requires_grad=True)
        y = torch.randn(20, 20, requires_grad=True)
        a = torch.randn(2, 3, requires_grad=True, dtype=torch.float64)
        b = torch.randn(3, 3, requires_grad=True, dtype=torch.float64)
        c = torch.randn(4, 3, requires_grad=True, dtype=torch.float64)
        nt = torch.nested.as_nested_tensor([a, b, c], layout=torch.jagged)
        with torch.autograd.graph.saved_tensors_hooks(
            make_assert_pack(True), make_assert_unpack(True)
        ):
            fn(x, y, nt)
        self.assertEqual(counters["aot_autograd"]["total"], 1)
        counters.clear()
        torch._dynamo.reset()


def extract_graph(fx_g, _, graph_cell):
    graph_cell[0] = fx_g
    return fx_g


def get_ins_outs(fx_g):
    ins = []
    outs = []
    for n in fx_g.graph.nodes:
        if n.op == "placeholder":
            ins.append(n)
        elif n.op == "output":
            outs = tuple(n.args[0])
    return ins, outs


def get_num_ins_outs(fx_g):
    return tuple(len(i) for i in get_ins_outs(fx_g))


def get_fw_bw_graph(
    f, inps, partitioner=min_cut_rematerialization_partition, dynamic=False
):
    fw_graph_cell = [None]
    bw_graph_cell = [None]
    aot_function(
        f,
        fw_compiler=partial(extract_graph, graph_cell=fw_graph_cell),
        bw_compiler=partial(extract_graph, graph_cell=bw_graph_cell),
        partition_fn=partitioner,
        decompositions=default_decompositions,
        dynamic=dynamic,
    )(*inps).sum().backward()
    return (fw_graph_cell[0], bw_graph_cell[0])


class TestMod(torch.nn.Module):
    def __init__(self, fn):
        super().__init__()
        self.p = torch.nn.Parameter(torch.ones(2, requires_grad=True))
        self.fn = fn

    def forward(self, *args):
        return self.fn(self.p, *args)


class TestAOTExport(AOTTestCase):
    def setUp(self):
        super().setUp()
        torch._dynamo.reset()

    def test_aot_export_ban_dropout_mut_pre_dispatch(self):
        def fn(p, x):
            y = torch.ops.aten.dropout.default(x, 0.1, train=False)
            y.add_(1)
            return (y,)

        mod = TestMod(fn)
        inp = torch.randn(2, 2)

        with self.assertRaisesRegex(
            RuntimeError, "cannot mutate tensors with frozen storage"
        ):
            aot_export_module(mod, [inp], trace_joint=False, pre_dispatch=True)

        gm, _ = aot_export_module(mod, [inp], trace_joint=False, pre_dispatch=False)
        self.assertExpectedInline(
            str(gm.code).strip(),
            """\
def forward(self, arg0_1, arg1_1):
    clone = torch.ops.aten.clone.default(arg1_1);  arg1_1 = None
    add = torch.ops.aten.add.Tensor(clone, 1);  clone = None
    return (add,)""",
        )

        fw_graph_cell = [None]
        bw_graph_cell = [None]

        aot_function(
            fn,
            fw_compiler=partial(extract_graph, graph_cell=fw_graph_cell),
            bw_compiler=partial(extract_graph, graph_cell=bw_graph_cell),
            partition_fn=default_partition,
            decompositions=default_decompositions,
            dynamic=True,
        )(*inp)
        fw_graph = fw_graph_cell[0]

        self.assertExpectedInline(
            str(fw_graph.code).strip(),
            """\
def forward(self, arg0_1, arg1_1):
    clone = torch.ops.aten.clone.default(arg1_1);  arg1_1 = None
    add = torch.ops.aten.add.Tensor(clone, 1);  clone = None
    return (add,)""",
        )

    def test_aot_export_predispatch_func_simple(self):
        def fn(p, x):
            y = x + 2
            with torch.no_grad():
                y.add_(2)
            return (x * 2 + y,)

        mod = TestMod(fn)
        inp = torch.randn(2, 2)

        with torch.no_grad():
            gm, _ = aot_export_module(mod, [inp], trace_joint=False, pre_dispatch=True)
        self.assertExpectedInline(
            str(gm.code).strip(),
            """\
def forward(self, arg0_1, arg1_1):
    add = torch.ops.aten.add.Tensor(arg1_1, 2)
    _set_grad_enabled = torch._C._set_grad_enabled(False);  _set_grad_enabled = None
    add_1 = torch.ops.aten.add.Tensor(add, 2);  add = None
    _set_grad_enabled_1 = torch._C._set_grad_enabled(False);  _set_grad_enabled_1 = None
    mul = torch.ops.aten.mul.Tensor(arg1_1, 2);  arg1_1 = None
    add_2 = torch.ops.aten.add.Tensor(mul, add_1);  mul = add_1 = None
    return (add_2,)""",
        )

    def test_aot_export_predispatch_func_composite_implicit(self):
        def fn(p, x):
            with torch.enable_grad():
                y = x @ x
            y.add_(2)
            return (x.sum() + y.sum(),)

        mod = TestMod(fn)
        inp = torch.randn(2, 2)

        with torch.no_grad():
            gm, _ = aot_export_module(mod, [inp], trace_joint=False, pre_dispatch=True)
        self.assertExpectedInline(
            str(gm.code).strip(),
            """\
def forward(self, arg0_1, arg1_1):
    _set_grad_enabled = torch._C._set_grad_enabled(True);  _set_grad_enabled = None
    matmul = torch.ops.aten.matmul.default(arg1_1, arg1_1)
    _set_grad_enabled_1 = torch._C._set_grad_enabled(False);  _set_grad_enabled_1 = None
    add = torch.ops.aten.add.Tensor(matmul, 2);  matmul = None
    sum_1 = torch.ops.aten.sum.default(arg1_1);  arg1_1 = None
    sum_2 = torch.ops.aten.sum.default(add);  add = None
    add_1 = torch.ops.aten.add.Tensor(sum_1, sum_2);  sum_1 = sum_2 = None
    return (add_1,)""",
        )

    def test_aot_export_predispatch_composite_implicit_inplace(self):
        def fn(x, p):
            return (torch.ops.aten.absolute_.default(x.clone()),)

        mod = TestMod(fn)
        inp = torch.randn(2, 2)

        gm, _ = aot_export_module(mod, [inp], trace_joint=False, pre_dispatch=True)
        self.assertExpectedInline(
            str(gm.code).strip(),
            """\
def forward(self, arg0_1, arg1_1):
    clone = torch.ops.aten.clone.default(arg0_1);  arg0_1 = None
    abs_1 = torch.ops.aten.abs.default(clone);  clone = None
    return (abs_1,)""",
        )

    def test_aot_export_predispatch_composite_implicit_linear(self):
        class MM(torch.nn.Module):
            def __init__(self) -> None:
                super().__init__()
                self.linear = torch.nn.Linear(2, 2)

            def forward(self, x):
                return (self.linear(x),)

        mod = MM()
        inp = torch.randn(2, 2)

        gm, _ = aot_export_module(mod, [inp], trace_joint=False, pre_dispatch=True)
        self.assertExpectedInline(
            str(gm.code).strip(),
            """\
def forward(self, arg0_1, arg1_1, arg2_1):
    linear = torch.ops.aten.linear.default(arg2_1, arg0_1, arg1_1);  arg2_1 = arg0_1 = arg1_1 = None
    return (linear,)""",
        )

    @unittest.expectedFailure
    def test_aot_export_predispatch_outdtype(self):
        class M(torch.nn.Module):
            def __init__(self, weight):
                super().__init__()
                self.weight = weight

            def forward(self, x):
                y = x + 2
                y.add_(5)
                return (
                    out_dtype(torch.ops.aten.mm.default, torch.int32, y, self.weight),
                )

        weight = torch.randint(-128, 127, (5, 5), dtype=torch.int8)
        mod = M(weight)
        inp = torch.randint(-128, 127, (5, 5), dtype=torch.int8)

        gm, _ = aot_export_module(mod, [inp], trace_joint=False, pre_dispatch=True)
        self.assertExpectedInline(
            str(gm.code).strip(),
            """\
def forward(self, arg0_1, arg1_1):
    _set_grad_enabled = torch._C._set_grad_enabled(True);  _set_grad_enabled = None
    mm = torch.ops.aten.mm.default(arg1_1, arg1_1)
    _set_grad_enabled_1 = torch._C._set_grad_enabled(False);  _set_grad_enabled_1 = None
    add = torch.ops.aten.add.Tensor(mm, 2);  mm = None
    sum_1 = torch.ops.aten.sum.default(arg1_1);  arg1_1 = None
    sum_2 = torch.ops.aten.sum.default(add);  add = None
    add_1 = torch.ops.aten.add.Tensor(sum_1, sum_2);  sum_1 = sum_2 = None
    return (add_1,)""",
        )

    def test_aot_export_predispatch_func_view(self):
        def fn(p, x):
            y = x @ x
            y.add_(2)
            return (x.sum() + y.view(1, 4).sum(),)

        mod = TestMod(fn)
        inp = torch.randn(2, 2)

        gm, _ = aot_export_module(mod, [inp], trace_joint=False, pre_dispatch=True)
        self.assertExpectedInline(
            str(gm.code).strip(),
            """\
def forward(self, arg0_1, arg1_1):
    matmul = torch.ops.aten.matmul.default(arg1_1, arg1_1)
    add = torch.ops.aten.add.Tensor(matmul, 2);  matmul = None
    sum_1 = torch.ops.aten.sum.default(arg1_1);  arg1_1 = None
    view_1 = torch.ops.aten.view.default(add, [1, 4]);  add = None
    sum_2 = torch.ops.aten.sum.default(view_1);  view_1 = None
    add_1 = torch.ops.aten.add.Tensor(sum_1, sum_2);  sum_1 = sum_2 = None
    return (add_1,)""",
        )

    def test_aot_export_predispatch_buffer_mutation_metadata(self):
        class Foo(torch.nn.Module):
            def __init__(self) -> None:
                super().__init__()
                self.foo = torch.nn.Buffer(torch.zeros(2, 2))

            def forward(self, x):
                self.foo.add_(4)
                return (x.sum() + self.foo.sum(),)

        inp = torch.randn(2, 2)

        gm, graph_sig = aot_export_module(
            Foo(), [inp], trace_joint=False, pre_dispatch=True
        )
        self.assertExpectedInline(
            str(gm.code).strip(),
            """\
def forward(self, arg0_1, arg1_1):
    add = torch.ops.aten.add.Tensor(arg0_1, 4);  arg0_1 = None
    sum_1 = torch.ops.aten.sum.default(arg1_1);  arg1_1 = None
    sum_2 = torch.ops.aten.sum.default(add)
    add_1 = torch.ops.aten.add.Tensor(sum_1, sum_2);  sum_1 = sum_2 = None
    return (add, add_1)""",
        )
        eager_mod = Foo()
        output_1, output_2 = gm(torch.zeros(2, 2), inp)
        eager_output = eager_mod(inp)
        self.assertTrue(torch.allclose(output_2, eager_output[0]))

        _, output_2 = gm(output_1, inp)
        eager_output = eager_mod(inp)
        self.assertTrue(torch.allclose(output_2, eager_output[0]))
        self.assertTrue("foo" in graph_sig.buffers)
        self.assertTrue(graph_sig.inputs_to_buffers["arg0_1"] == "foo")

    def test_aot_export_predispatch_with_autograd_op(self):
        def foo(p, x):
            with torch.enable_grad():
                y = x + 5
                y.add_(5)
                y.add_(7)
                return (x.cos() + y.sin(),)

        inp = torch.randn(2, 2)
        mod = TestMod(foo)

        with torch.no_grad():
            gm, _ = aot_export_module(mod, [inp], trace_joint=False, pre_dispatch=True)
        self.assertExpectedInline(
            str(gm.code).strip(),
            """\
def forward(self, arg0_1, arg1_1):
    _set_grad_enabled = torch._C._set_grad_enabled(True);  _set_grad_enabled = None
    add = torch.ops.aten.add.Tensor(arg1_1, 5)
    add_1 = torch.ops.aten.add.Tensor(add, 5);  add = None
    add_2 = torch.ops.aten.add.Tensor(add_1, 7);  add_1 = None
    cos = torch.ops.aten.cos.default(arg1_1);  arg1_1 = None
    sin = torch.ops.aten.sin.default(add_2);  add_2 = None
    add_3 = torch.ops.aten.add.Tensor(cos, sin);  cos = sin = None
    _set_grad_enabled_1 = torch._C._set_grad_enabled(False);  _set_grad_enabled_1 = None
    return (add_3,)""",
        )

    @unittest.skipIf(IS_WINDOWS, "Windows isn't supported for this case")
    @unittest.skipIf(
        not torchdynamo.is_dynamo_supported(), "TorchDynamo is not supported"
    )
    def test_aot_export_predispatch_with_cond_nested(self):
        class M(torch.nn.Module):
            def __init__(self) -> None:
                super().__init__()

            def forward(self, x):
                def true_fn(x):
                    y = x.sin()
                    y.add_(5)

                    def true_true_fn(x):
                        y = x.sin()
                        y.add_(7)
                        return y.sin()

                    def true_false_fn(x):
                        return x.cos()

                    return torch.cond(
                        y.cos().sum() > 5, true_true_fn, true_false_fn, [y.cos()]
                    )

                def false_fn(x):
                    z = x.cos()
                    z.add_(6)
                    return z.sin()

                a = torch.cond(x.sum() > 4, true_fn, false_fn, [x])
                return (a + 3, a + 4)

        inp = torch.randn(2, 2)
        gm, _ = aot_export_module(M(), [inp], trace_joint=False, pre_dispatch=True)
        self.assertExpectedInline(
            str(gm.code).strip(),
            """\
def forward(self, arg0_1):
    sum_1 = torch.ops.aten.sum.default(arg0_1)
    gt = torch.ops.aten.gt.Scalar(sum_1, 4);  sum_1 = None
    true_graph_0 = self.true_graph_0
    false_graph_0 = self.false_graph_0
    cond = torch.ops.higher_order.cond(gt, true_graph_0, false_graph_0, (arg0_1,));  gt = true_graph_0 = false_graph_0 = arg0_1 = None
    getitem = cond[0];  cond = None
    add = torch.ops.aten.add.Tensor(getitem, 3)
    add_1 = torch.ops.aten.add.Tensor(getitem, 4);  getitem = None
    return (add, add_1)""",  # noqa: B950
        )

        self.assertExpectedInline(
            str(gm.true_graph_0.code).strip(),
            """\
def forward(self, arg0_1):
    sin = torch.ops.aten.sin.default(arg0_1);  arg0_1 = None
    add = torch.ops.aten.add.Tensor(sin, 5);  sin = None
    cos = torch.ops.aten.cos.default(add)
    sum_1 = torch.ops.aten.sum.default(cos);  cos = None
    gt = torch.ops.aten.gt.Scalar(sum_1, 5);  sum_1 = None
    cos_1 = torch.ops.aten.cos.default(add);  add = None
    true_graph_0 = self.true_graph_0
    false_graph_0 = self.false_graph_0
    cond = torch.ops.higher_order.cond(gt, true_graph_0, false_graph_0, (cos_1,));  gt = true_graph_0 = false_graph_0 = cos_1 = None
    getitem = cond[0];  cond = None
    return (getitem,)""",  # noqa: B950
        )

        self.assertExpectedInline(
            str(gm.true_graph_0.true_graph_0.code).strip(),
            """\
def forward(self, arg0_1):
    sin = torch.ops.aten.sin.default(arg0_1);  arg0_1 = None
    add = torch.ops.aten.add.Tensor(sin, 7);  sin = None
    sin_1 = torch.ops.aten.sin.default(add);  add = None
    return (sin_1,)""",
        )

    @unittest.skipIf(IS_WINDOWS, "Windows isn't supported for this case")
    @unittest.skipIf(
        not torchdynamo.is_dynamo_supported(), "TorchDynamo is not supported"
    )
    def test_aot_export_predispatch_map_1(self):
        class M(torch.nn.Module):
            def __init__(self) -> None:
                super().__init__()

            def forward(self, x, y):
                def true_fn(x, r):
                    y = x.sin()
                    y.add_(5)
                    return y.cos() + r.sum()

                def false_fn(x, r):
                    z = x.cos()

                    def f(x, y):
                        a = x.cos()
                        a.add_(5)
                        return a + y

                    return (
                        z
                        + control_flow.map(f, z, r).sum()
                        + control_flow.map(f, z, r).sum()
                    )

                a = torch.cond(x.sum() > 4, true_fn, false_fn, [x, y])
                return (a + 3, a + 4)

        inps = [torch.randn(2, 2), torch.ones(2)]
        gm, _ = aot_export_module(M(), inps, trace_joint=False, pre_dispatch=True)
        self.assertExpectedInline(
            normalize_gm(gm.print_readable(False)),
            """\
class <lambda>(torch.nn.Module):
    def forward(self, arg0_1: "f32[2, 2]", arg1_1: "f32[2]"):
        sum_1: "f32[]" = torch.ops.aten.sum.default(arg0_1)
        gt: "b8[]" = torch.ops.aten.gt.Scalar(sum_1, 4);  sum_1 = None

        true_graph_0 = self.true_graph_0
        false_graph_0 = self.false_graph_0
        cond = torch.ops.higher_order.cond(gt, true_graph_0, false_graph_0, (arg0_1, arg1_1));  gt = true_graph_0 = false_graph_0 = arg0_1 = arg1_1 = None
        getitem: "f32[2, 2]" = cond[0];  cond = None

        add: "f32[2, 2]" = torch.ops.aten.add.Tensor(getitem, 3)
        add_1: "f32[2, 2]" = torch.ops.aten.add.Tensor(getitem, 4);  getitem = None
        return (add, add_1)

    class true_graph_0(torch.nn.Module):
        def forward(self, arg0_1: "f32[2, 2]", arg1_1: "f32[2]"):
            sin: "f32[2, 2]" = torch.ops.aten.sin.default(arg0_1);  arg0_1 = None

            add: "f32[2, 2]" = torch.ops.aten.add.Tensor(sin, 5);  sin = None

            cos: "f32[2, 2]" = torch.ops.aten.cos.default(add);  add = None

            sum_1: "f32[]" = torch.ops.aten.sum.default(arg1_1);  arg1_1 = None

            add_1: "f32[2, 2]" = torch.ops.aten.add.Tensor(cos, sum_1);  cos = sum_1 = None
            return (add_1,)

    class false_graph_0(torch.nn.Module):
        def forward(self, arg0_1: "f32[2, 2]", arg1_1: "f32[2]"):
            cos: "f32[2, 2]" = torch.ops.aten.cos.default(arg0_1);  arg0_1 = None

            body_graph_0 = self.body_graph_0
            map_impl = torch.ops.higher_order.map_impl(body_graph_0, [cos], [arg1_1]);  body_graph_0 = None
<<<<<<< HEAD
            getitem: "f32[2, 2]" = map_impl[0];  map_impl = None

            sum_1: "f32[]" = torch.ops.aten.sum.default(getitem);  getitem = None
=======
            getitem_2: "f32[2, 2]" = map_impl[0];  map_impl = None

            sum_1: "f32[]" = torch.ops.aten.sum.default(getitem_2);  getitem_2 = None
>>>>>>> 3eb8fa08

            add: "f32[2, 2]" = torch.ops.aten.add.Tensor(cos, sum_1);  sum_1 = None

            body_graph_1 = self.body_graph_1
            map_impl_1 = torch.ops.higher_order.map_impl(body_graph_1, [cos], [arg1_1]);  body_graph_1 = cos = arg1_1 = None
<<<<<<< HEAD
            getitem_1: "f32[2, 2]" = map_impl_1[0];  map_impl_1 = None

            sum_2: "f32[]" = torch.ops.aten.sum.default(getitem_1);  getitem_1 = None
=======
            getitem_5: "f32[2, 2]" = map_impl_1[0];  map_impl_1 = None

            sum_2: "f32[]" = torch.ops.aten.sum.default(getitem_5);  getitem_5 = None
>>>>>>> 3eb8fa08

            add_1: "f32[2, 2]" = torch.ops.aten.add.Tensor(add, sum_2);  add = sum_2 = None
            return (add_1,)

        class body_graph_0(torch.nn.Module):
            def forward(self, arg0_1: "f32[2]", arg1_1: "f32[2]"):
                cos: "f32[2]" = torch.ops.aten.cos.default(arg0_1);  arg0_1 = None

                add: "f32[2]" = torch.ops.aten.add.Tensor(cos, 5);  cos = None

                add_1: "f32[2]" = torch.ops.aten.add.Tensor(add, arg1_1);  add = arg1_1 = None
                return (add_1,)

        class body_graph_1(torch.nn.Module):
            def forward(self, arg0_1: "f32[2]", arg1_1: "f32[2]"):
                cos: "f32[2]" = torch.ops.aten.cos.default(arg0_1);  arg0_1 = None

                add: "f32[2]" = torch.ops.aten.add.Tensor(cos, 5);  cos = None

                add_1: "f32[2]" = torch.ops.aten.add.Tensor(add, arg1_1);  add = arg1_1 = None
                return (add_1,)
<<<<<<< HEAD
""",
=======
""",  # noqa: B950
>>>>>>> 3eb8fa08
        )

    def test_aot_export_predispatch_map_2(self):
        class M(torch.nn.Module):
            def __init__(self) -> None:
                super().__init__()

            def forward(self, x, y):
                z = x.cos()

                def f(x, y):
                    a = x.cos()
                    a.add_(5)
                    return a + y

                return (z + control_flow.map(f, z, y).sum(),)

        inps = [torch.randn(2, 2), torch.ones(2)]
        gm, _ = aot_export_module(M(), inps, trace_joint=False, pre_dispatch=True)
        self.assertExpectedInline(
            normalize_gm(gm.print_readable(False)),
            """\
class <lambda>(torch.nn.Module):
    def forward(self, arg0_1: "f32[2, 2]", arg1_1: "f32[2]"):
        cos: "f32[2, 2]" = torch.ops.aten.cos.default(arg0_1);  arg0_1 = None

        _set_grad_enabled = torch._C._set_grad_enabled(True);  _set_grad_enabled = None

        body_graph_0 = self.body_graph_0
        map_impl = torch.ops.higher_order.map_impl(body_graph_0, [cos], [arg1_1]);  body_graph_0 = arg1_1 = None
<<<<<<< HEAD
        getitem: "f32[2, 2]" = map_impl[0];  map_impl = None

        sum_1: "f32[]" = torch.ops.aten.sum.default(getitem);  getitem = None
=======
        getitem_2: "f32[2, 2]" = map_impl[0];  map_impl = None

        sum_1: "f32[]" = torch.ops.aten.sum.default(getitem_2);  getitem_2 = None
>>>>>>> 3eb8fa08
        add: "f32[2, 2]" = torch.ops.aten.add.Tensor(cos, sum_1);  cos = sum_1 = None
        return (add,)

    class body_graph_0(torch.nn.Module):
        def forward(self, arg0_1: "f32[2]", arg1_1: "f32[2]"):
            cos: "f32[2]" = torch.ops.aten.cos.default(arg0_1);  arg0_1 = None

            add: "f32[2]" = torch.ops.aten.add.Tensor(cos, 5);  cos = None

            add_1: "f32[2]" = torch.ops.aten.add.Tensor(add, arg1_1);  add = arg1_1 = None
            return (add_1,)
""",
        )

    @unittest.skipIf(IS_WINDOWS, "Windows isn't supported for this case")
    @unittest.skipIf(
        not torchdynamo.is_dynamo_supported(), "TorchDynamo is not supported"
    )
    def test_aot_export_predispatch_with_cond(self):
        class M(torch.nn.Module):
            def __init__(self) -> None:
                super().__init__()

            def forward(self, x):
                def true_fn(x):
                    y = x.sin()
                    z = torch.ops.aten.linear.default(y, torch.randn(2, 2))
                    z.add_(5)
                    return z.cos()

                def false_fn(x):
                    z = x.cos()
                    z.add_(6)
                    return z.sin()

                a = torch.cond(x.sum() > 4, true_fn, false_fn, [x])
                return (a + 3, a + 4)

        inp = torch.randn(2, 2)
        gm, _ = aot_export_module(M(), [inp], trace_joint=False, pre_dispatch=True)
        self.assertExpectedInline(
            str(gm.code).strip(),
            """\
def forward(self, arg0_1):
    sum_1 = torch.ops.aten.sum.default(arg0_1)
    gt = torch.ops.aten.gt.Scalar(sum_1, 4);  sum_1 = None
    true_graph_0 = self.true_graph_0
    false_graph_0 = self.false_graph_0
    cond = torch.ops.higher_order.cond(gt, true_graph_0, false_graph_0, (arg0_1,));  gt = true_graph_0 = false_graph_0 = arg0_1 = None
    getitem = cond[0];  cond = None
    add = torch.ops.aten.add.Tensor(getitem, 3)
    add_1 = torch.ops.aten.add.Tensor(getitem, 4);  getitem = None
    return (add, add_1)""",  # noqa: B950
        )
        self.assertExpectedInline(
            str(gm.true_graph_0.code).strip(),
            """\
def forward(self, arg0_1):
    sin = torch.ops.aten.sin.default(arg0_1);  arg0_1 = None
    randn = torch.ops.aten.randn.default([2, 2], device = device(type='cpu'), pin_memory = False)
    linear = torch.ops.aten.linear.default(sin, randn);  sin = randn = None
    add = torch.ops.aten.add.Tensor(linear, 5);  linear = None
    cos = torch.ops.aten.cos.default(add);  add = None
    return (cos,)""",
        )

    def test_aot_export_predispatch_conv_and_bn(self):
        class ConvBatchnorm(torch.nn.Module):
            def __init__(self) -> None:
                super().__init__()
                self.conv = torch.nn.Conv2d(1, 3, 1, 1)
                self.bn = torch.nn.BatchNorm2d(3)

            def forward(self, x):
                x = self.conv(x)
                x = self.bn(x)
                return (x,)

        mod = ConvBatchnorm()
        mod.train()
        inp = torch.randn(1, 1, 3, 3)

        gm, _ = aot_export_module(mod, [inp], trace_joint=False, pre_dispatch=True)
        self.assertExpectedInline(
            str(gm.code).strip(),
            """\
def forward(self, arg0_1, arg1_1, arg2_1, arg3_1, arg4_1, arg5_1, arg6_1, arg7_1):
    conv2d = torch.ops.aten.conv2d.default(arg7_1, arg0_1, arg1_1);  arg7_1 = arg0_1 = arg1_1 = None
    add = torch.ops.aten.add.Tensor(arg6_1, 1);  arg6_1 = None
    _native_batch_norm_legit_functional = torch.ops.aten._native_batch_norm_legit_functional.default(conv2d, arg2_1, arg3_1, arg4_1, arg5_1, True, 0.1, 1e-05);  conv2d = arg2_1 = arg3_1 = arg4_1 = arg5_1 = None
    getitem = _native_batch_norm_legit_functional[0]
    getitem_3 = _native_batch_norm_legit_functional[3]
    getitem_4 = _native_batch_norm_legit_functional[4];  _native_batch_norm_legit_functional = None
    return (getitem_3, getitem_4, add, getitem)""",  # noqa: B950
        )

    def test_aot_export_predispatch_reshape(self):
        class Reshape(torch.nn.Module):
            def forward(self, x):
                y = x.reshape(4, 4)
                return (y.sum(),)

        mod = Reshape()
        inp = torch.randn(2, 8)

        gm, _ = aot_export_module(mod, [inp], trace_joint=False, pre_dispatch=True)
        self.assertExpectedInline(
            str(gm.code).strip(),
            """\
def forward(self, arg0_1):
    view = torch.ops.aten.view.default(arg0_1, [4, 4]);  arg0_1 = None
    sum_1 = torch.ops.aten.sum.default(view);  view = None
    return (sum_1,)""",
        )  # noqa: B950

    def test_aot_export_predispatch_contiguous(self):
        class Cont(torch.nn.Module):
            def forward(self, x):
                y = torch.ops.aten.contiguous.default(x)
                return (y.sum(),)

        mod = Cont()
        inp = torch.randn(2, 8)

        gm, _ = aot_export_module(mod, [inp], trace_joint=False, pre_dispatch=True)
        self.assertExpectedInline(
            str(gm.code).strip(),
            """\
def forward(self, arg0_1):
    sum_1 = torch.ops.aten.sum.default(arg0_1);  arg0_1 = None
    return (sum_1,)""",
        )  # noqa: B950

    def test_aot_export_module_joint(self):
        class ConvBatchnormRelu(torch.nn.Module):
            def __init__(self) -> None:
                super().__init__()
                self.conv = torch.nn.Conv2d(1, 3, 1, 1)
                self.bn = torch.nn.BatchNorm2d(3)

            def forward(self, x):
                x = self.conv(x)
                x = self.bn(x)
                user_out = torch.nn.functional.relu(x)
                loss = user_out.sum()
                return loss, user_out.detach()

        mod = ConvBatchnormRelu()
        mod.train()
        inp = torch.randn(1, 1, 3, 3)
        mod(inp)
        fx_g, signature = aot_export_module(
            mod, [inp], trace_joint=True, output_loss_index=0
        )
        # Some important characteristics of the exported graph below:
        # 8 arguments: 2 params from conv, 2 params from batchnorm, 2 buffers from 1 batchnorm, 1 user input
        # 9 outputs: 3 mutated buffers (from batchnorm), 2 user outputs and 4 gradients (since there were 4 parameters)
        for node in fx_g.graph.nodes:
            node.meta.pop("stack_trace", None)
        self.assertExpectedInline(
            fx_g.print_readable(print_output=False),
            """\
class <lambda>(torch.nn.Module):
    def forward(self, arg0_1: "f32[3, 1, 1, 1]", arg1_1: "f32[3]", arg2_1: "f32[3]", arg3_1: "f32[3]", arg4_1: "f32[3]", arg5_1: "f32[3]", arg6_1: "i64[]", arg7_1: "f32[1, 1, 3, 3]"):
        # No stacktrace found for following nodes
        convolution: "f32[1, 3, 3, 3]" = torch.ops.aten.convolution.default(arg7_1, arg0_1, arg1_1, [1, 1], [0, 0], [1, 1], False, [0, 0], 1);  arg1_1 = None
        add: "i64[]" = torch.ops.aten.add.Tensor(arg6_1, 1);  arg6_1 = None
        _native_batch_norm_legit_functional = torch.ops.aten._native_batch_norm_legit_functional.default(convolution, arg2_1, arg3_1, arg4_1, arg5_1, True, 0.1, 1e-05);  arg3_1 = arg4_1 = arg5_1 = None
        getitem: "f32[1, 3, 3, 3]" = _native_batch_norm_legit_functional[0]
        getitem_1: "f32[3]" = _native_batch_norm_legit_functional[1]
        getitem_2: "f32[3]" = _native_batch_norm_legit_functional[2]
        getitem_3: "f32[3]" = _native_batch_norm_legit_functional[3]
        getitem_4: "f32[3]" = _native_batch_norm_legit_functional[4];  _native_batch_norm_legit_functional = None
        relu: "f32[1, 3, 3, 3]" = torch.ops.aten.relu.default(getitem);  getitem = None
        detach: "f32[1, 3, 3, 3]" = torch.ops.aten.detach.default(relu);  detach = None
        detach_1: "f32[1, 3, 3, 3]" = torch.ops.aten.detach.default(relu)
        detach_2: "f32[1, 3, 3, 3]" = torch.ops.aten.detach.default(detach_1);  detach_1 = None
        detach_3: "f32[1, 3, 3, 3]" = torch.ops.aten.detach.default(detach_2);  detach_2 = None
        detach_4: "f32[1, 3, 3, 3]" = torch.ops.aten.detach.default(detach_3);  detach_3 = None
        sum_1: "f32[]" = torch.ops.aten.sum.default(relu)
        detach_5: "f32[1, 3, 3, 3]" = torch.ops.aten.detach.default(relu);  relu = None
        detach_6: "f32[1, 3, 3, 3]" = torch.ops.aten.detach.default(detach_5);  detach_5 = None
        detach_7: "f32[1, 3, 3, 3]" = torch.ops.aten.detach.default(detach_6);  detach_6 = None
        detach_8: "f32[1, 3, 3, 3]" = torch.ops.aten.detach.default(detach_7);  detach_7 = None
        detach_9: "f32[1, 3, 3, 3]" = torch.ops.aten.detach.default(detach_8);  detach_8 = None
        detach_10: "f32[1, 3, 3, 3]" = torch.ops.aten.detach.default(detach_9);  detach_9 = None
        ones_like: "f32[]" = torch.ops.aten.ones_like.default(sum_1, pin_memory = False, memory_format = torch.preserve_format)
        expand: "f32[1, 3, 3, 3]" = torch.ops.aten.expand.default(ones_like, [1, 3, 3, 3]);  ones_like = None
        detach_11: "f32[1, 3, 3, 3]" = torch.ops.aten.detach.default(detach_4);  detach_4 = None
        detach_12: "f32[1, 3, 3, 3]" = torch.ops.aten.detach.default(detach_11);  detach_11 = None
        detach_13: "f32[1, 3, 3, 3]" = torch.ops.aten.detach.default(detach_12);  detach_12 = None
        detach_14: "f32[1, 3, 3, 3]" = torch.ops.aten.detach.default(detach_13);  detach_13 = None
        threshold_backward: "f32[1, 3, 3, 3]" = torch.ops.aten.threshold_backward.default(expand, detach_14, 0);  expand = detach_14 = None
        native_batch_norm_backward = torch.ops.aten.native_batch_norm_backward.default(threshold_backward, convolution, arg2_1, getitem_3, getitem_4, getitem_1, getitem_2, True, 1e-05, [True, True, True]);  threshold_backward = convolution = arg2_1 = getitem_1 = getitem_2 = None
        getitem_5: "f32[1, 3, 3, 3]" = native_batch_norm_backward[0]
        getitem_6: "f32[3]" = native_batch_norm_backward[1]
        getitem_7: "f32[3]" = native_batch_norm_backward[2];  native_batch_norm_backward = None
        convolution_backward = torch.ops.aten.convolution_backward.default(getitem_5, arg7_1, arg0_1, [3], [1, 1], [0, 0], [1, 1], False, [0, 0], 1, [False, True, True]);  getitem_5 = arg7_1 = arg0_1 = None
        getitem_8 = convolution_backward[0];  getitem_8 = None
        getitem_9: "f32[3, 1, 1, 1]" = convolution_backward[1]
        getitem_10: "f32[3]" = convolution_backward[2];  convolution_backward = None
        return (getitem_3, getitem_4, add, sum_1, detach_10, getitem_9, getitem_10, getitem_6, getitem_7)
        """,  # noqa: B950
        )

        self.assertExpectedInline(
            str(signature.parameters),
            """['conv.weight', 'conv.bias', 'bn.weight', 'bn.bias']""",
        )
        self.assertExpectedInline(
            str(signature.buffers),
            """['bn.running_mean', 'bn.running_var', 'bn.num_batches_tracked']""",
        )
        self.assertExpectedInline(str(signature.user_inputs), """['arg7_1']""")
        self.assertExpectedInline(
            str(signature.inputs_to_parameters),
            """{'arg0_1': 'conv.weight', 'arg1_1': 'conv.bias', 'arg2_1': 'bn.weight', 'arg3_1': 'bn.bias'}""",
        )  # noqa: B950
        self.assertExpectedInline(
            str(signature.inputs_to_buffers),
            """{'arg4_1': 'bn.running_mean', 'arg5_1': 'bn.running_var', 'arg6_1': 'bn.num_batches_tracked'}""",
        )  # noqa: B950
        self.assertExpectedInline(
            str(signature.buffers_to_mutate),
            """{'getitem_3': 'bn.running_mean', 'getitem_4': 'bn.running_var', 'add': 'bn.num_batches_tracked'}""",
        )  # noqa: B950
        self.assertExpectedInline(
            str(signature.backward_signature.gradients_to_parameters),
            """{'getitem_9': 'conv.weight', 'getitem_10': 'conv.bias', 'getitem_6': 'bn.weight', 'getitem_7': 'bn.bias'}""",
        )  # noqa: B950
        self.assertExpectedInline(
            str(signature.backward_signature.gradients_to_user_inputs), """{}"""
        )
        self.assertExpectedInline(
            str(signature.backward_signature.loss_output), """getitem_3"""
        )

        # Also check the inference graph
        # Main important thing here is that there are 5 total outputs: 3 total mutated buffers (from batchnorm), 2 user outputs.
        fx_g_inference, signature_inference = aot_export_module(
            mod, [inp], trace_joint=False
        )
        for node in fx_g_inference.graph.nodes:
            node.meta.pop("stack_trace", None)
        self.assertExpectedInline(
            fx_g_inference.print_readable(print_output=False),
            """\
class <lambda>(torch.nn.Module):
    def forward(self, arg0_1: "f32[3, 1, 1, 1]", arg1_1: "f32[3]", arg2_1: "f32[3]", arg3_1: "f32[3]", arg4_1: "f32[3]", arg5_1: "f32[3]", arg6_1: "i64[]", arg7_1: "f32[1, 1, 3, 3]"):
        # No stacktrace found for following nodes
        convolution: "f32[1, 3, 3, 3]" = torch.ops.aten.convolution.default(arg7_1, arg0_1, arg1_1, [1, 1], [0, 0], [1, 1], False, [0, 0], 1);  arg7_1 = arg0_1 = arg1_1 = None
        add: "i64[]" = torch.ops.aten.add.Tensor(arg6_1, 1);  arg6_1 = None
        _native_batch_norm_legit_functional = torch.ops.aten._native_batch_norm_legit_functional.default(convolution, arg2_1, arg3_1, arg4_1, arg5_1, True, 0.1, 1e-05);  convolution = arg2_1 = arg3_1 = arg4_1 = arg5_1 = None
        getitem: "f32[1, 3, 3, 3]" = _native_batch_norm_legit_functional[0]
        getitem_3: "f32[3]" = _native_batch_norm_legit_functional[3]
        getitem_4: "f32[3]" = _native_batch_norm_legit_functional[4];  _native_batch_norm_legit_functional = None
        relu: "f32[1, 3, 3, 3]" = torch.ops.aten.relu.default(getitem);  getitem = None
        sum_1: "f32[]" = torch.ops.aten.sum.default(relu)
        detach: "f32[1, 3, 3, 3]" = torch.ops.aten.detach.default(relu);  relu = None
        detach_1: "f32[1, 3, 3, 3]" = torch.ops.aten.detach.default(detach);  detach = None
        detach_2: "f32[1, 3, 3, 3]" = torch.ops.aten.detach.default(detach_1);  detach_1 = None
        return (getitem_3, getitem_4, add, sum_1, detach_2)
        """,  # noqa: B950
        )
        # Some important characteristics of the exported graph below:
        # 8 arguments: 2 params from conv, 2 params from batchnorm, 2 buffers from 1 batchnorm, 1 user input
        # 9 outputs: 2 mutated buffers (from batchnorm), 2 user outputs and 4 gradients (since there were 4 parameters)

    def test_aot_export_simplified_basic(self):
        def f(x, y):
            return x * y, y * y.detach()

        x = torch.randn(2, requires_grad=True)
        y = torch.randn(2, requires_grad=True)

        f_graph_fw = aot_export_joint_simple(f, [x, y], trace_joint=False)
        out_ref = f(x, y)
        # No calling convention changes necessary to invoke the traced graph
        out_test = f_graph_fw(x, y)
        self.assertEqual(out_ref, out_test)

        # Now test the backward
        x = torch.randn(2, requires_grad=True)
        y = torch.randn(2, requires_grad=True)
        x2 = x.detach().clone().requires_grad_(True)
        y2 = y.detach().clone().requires_grad_(True)
        x3 = x.detach().clone().requires_grad_(True)
        y3 = y.detach().clone().requires_grad_(True)
        f_graph_joint = aot_export_joint_simple(f, [x, y], trace_joint=True)
        num_fw_outputs = 2
        fw_g, bw_g = default_partition(
            f_graph_joint, [x, y], num_fwd_outputs=num_fw_outputs
        )
        out_ref2 = f(x2, y2)
        fw_outs = fw_g(x3, y3)
        out_test2, activations = fw_outs[:num_fw_outputs], fw_outs[num_fw_outputs:]
        self.assertEqual(out_ref2, out_test2)

        # Test running the traced backward graph with a mocked-up grad_output
        grad_outs = [torch.ones_like(x) for x in out_ref2]
        grads_ref = torch.autograd.grad(out_ref2, [x2, y2], grad_outputs=grad_outs)
        grads_test = bw_g(*activations, *grad_outs)
        for g_ref, g_test in zip(grads_ref, grads_test):
            self.assertEqual(g_ref, g_test)

    def test_aot_export_metadata_mutation_banned(self):
        def fn(p, x):
            x.t_()
            return (x * 2,)

        mod = TestMod(fn)
        inp = torch.randn(2, 4)
        with self.assertRaisesRegex(
            RuntimeError, "Found an input that received a metadata mutation"
        ):
            aot_export_joint_simple(fn, [mod.p, inp], trace_joint=False)
            aot_export_joint_simple(fn, [mod.p, inp], trace_joint=True)
            aot_export_module(mod, [inp], trace_joint=False)

    def test_aot_export_forward_mutation_no_buffer_mut(self):
        class M(torch.nn.Module):
            def __init__(self) -> None:
                super().__init__()
                self.buffer1 = torch.nn.Buffer(torch.ones(6, 4))

            def forward(self, x):
                x.add_(4)
                return (x.cos().sum() + self.buffer1.sum(),)

        mod = M()
        inp = torch.ones(6, 4)
        gm, sig = aot_export_module(mod, [inp], trace_joint=False)
        self.assertExpectedInline(
            str(gm.code).strip(),
            """\
def forward(self, arg0_1, arg1_1):
    add = torch.ops.aten.add.Tensor(arg1_1, 4);  arg1_1 = None
    cos = torch.ops.aten.cos.default(add)
    sum_1 = torch.ops.aten.sum.default(cos);  cos = None
    sum_2 = torch.ops.aten.sum.default(arg0_1);  arg0_1 = None
    add_1 = torch.ops.aten.add.Tensor(sum_1, sum_2);  sum_1 = sum_2 = None
    return (add, add_1)""",
        )  # noqa: B950
        self.assertEqual(sig.user_inputs_to_mutate, {"add": "arg1_1"})

    def test_aot_export_forward_mutation_multiple_mut(self):
        class M(torch.nn.Module):
            def __init__(self) -> None:
                super().__init__()
                self.buffer1 = torch.nn.Buffer(torch.ones(6, 4))

            def forward(self, x, y):
                y.add_(4)
                self.buffer1.add_(5)
                return (
                    x.cos().sum() + y.sin().sum(),
                    self.buffer1.sum(),
                )

        mod = M()
        inp = [torch.ones(6, 4), torch.zeros(6, 4)]
        gm, sig = aot_export_module(mod, inp, trace_joint=False)
        self.assertExpectedInline(
            str(gm.code).strip(),
            """\
def forward(self, arg0_1, arg1_1, arg2_1):
    add = torch.ops.aten.add.Tensor(arg2_1, 4);  arg2_1 = None
    add_1 = torch.ops.aten.add.Tensor(arg0_1, 5);  arg0_1 = None
    cos = torch.ops.aten.cos.default(arg1_1);  arg1_1 = None
    sum_1 = torch.ops.aten.sum.default(cos);  cos = None
    sin = torch.ops.aten.sin.default(add)
    sum_2 = torch.ops.aten.sum.default(sin);  sin = None
    add_2 = torch.ops.aten.add.Tensor(sum_1, sum_2);  sum_1 = sum_2 = None
    sum_3 = torch.ops.aten.sum.default(add_1)
    return (add_1, add, add_2, sum_3)""",
        )  # noqa: B950
        self.assertEqual(sig.user_inputs_to_mutate, {"add": "arg2_1"})
        self.assertEqual(sig.buffers_to_mutate, {"add_1": "buffer1"})

    def test_aot_export_input_mutation_on_input_requiring_grad_banned(self):
        class M(torch.nn.Module):
            def forward(self, x):
                x.add_(4)
                return (x,)

        mod = M()
        inp = torch.randn(2, requires_grad=True)
        with self.assertRaisesRegex(
            RuntimeError,
            "Found a graph input that requires gradients, and received a mutation",
        ):
            aot_export_module(mod, [inp], trace_joint=False)

    def test_aot_export_input_mutation_on_parameter_banned(self):
        def fn(p, x):
            p.mul_(2)
            return (p + x,)

        mod = TestMod(fn)
        inp = torch.randn(2)
        with self.assertRaisesRegex(
            RuntimeError,
            "Found a graph input that requires gradients, and received a mutation",
        ):
            aot_export_joint_simple(fn, [mod.p, inp], trace_joint=False)
            aot_export_joint_simple(fn, [mod.p, inp], trace_joint=True)
            aot_export_module(mod, [inp], trace_joint=False)

    def test_aot_export_synthetic_bases_banned(self):
        def fn(p, x, y):
            x.mul_(2)
            return (x + y,)

        mod = TestMod(fn)
        inp = torch.randn(2)
        inp2 = inp.view(-1)
        with self.assertRaisesRegex(
            RuntimeError, "Encountered aliased inputs that are mutated"
        ):
            aot_export_joint_simple(fn, [mod.p, inp, inp2], trace_joint=False)
            aot_export_joint_simple(fn, [mod.p, inp, inp2], trace_joint=True)
            aot_export_module(mod, [inp, inp2], trace_joint=False)

    def test_aot_export_input_dupes_banned(self):
        def fn(p, x, y):
            x.mul_(2)
            return (x + y,)

        mod = TestMod(fn)
        inp = torch.randn(2)
        with self.assertRaisesRegex(
            RuntimeError, "Encountered duplicated inputs that are mutated in the graph"
        ):
            aot_export_joint_simple(fn, [mod.p, inp, inp], trace_joint=False)
            aot_export_joint_simple(fn, [mod.p, inp, inp], trace_joint=True)
            aot_export_module(mod, [inp, inp], trace_joint=False)

    def test_aot_export_multiple_outputs_require_grad_banned(self):
        def fn(p, x):
            out = p * x
            return out, out.sum()

        mod = TestMod(fn)
        inp = torch.randn(2)
        with self.assertRaisesRegex(
            RuntimeError,
            "Found an output of the forward that requires gradients, that was not",
        ):
            aot_export_module(mod, [inp], trace_joint=True, output_loss_index=1)

    @unittest.skipIf(IS_WINDOWS, "Windows isn't supported for this case")
    @unittest.skipIf(
        not torch._dynamo.is_dynamo_supported(), "Cond needs dynamo to run"
    )
    def test_aot_export_with_torch_cond(self):
        class M(torch.nn.Module):
            def __init__(self) -> None:
                super().__init__()

            def forward(self, x):
                def true_fn(x):
                    y = x + 4
                    y.add_(5)
                    return x.cos()

                def false_fn(x):
                    y = x + 5
                    y.add_(6)
                    return x.sin()

                a = torch.cond(x.sum() > 4, true_fn, false_fn, [x])
                return (a + 3, a + 4)

        inp = torch.randn(3, 4)
        gm, _ = aot_export_module(M(), (inp,), trace_joint=False)
        self.assertExpectedInline(
            gm.code.strip(),
            """\
def forward(self, arg0_1):
    sum_1 = torch.ops.aten.sum.default(arg0_1)
    gt = torch.ops.aten.gt.Scalar(sum_1, 4);  sum_1 = None
    true_graph_0 = self.true_graph_0
    false_graph_0 = self.false_graph_0
    cond = torch.ops.higher_order.cond(gt, true_graph_0, false_graph_0, (arg0_1,));  gt = true_graph_0 = false_graph_0 = arg0_1 = None
    getitem = cond[0];  cond = None
    add = torch.ops.aten.add.Tensor(getitem, 3)
    add_1 = torch.ops.aten.add.Tensor(getitem, 4);  getitem = None
    return (add, add_1)""",  # noqa: B950
        )

        self.assertExpectedInline(
            gm.true_graph_0.code.strip(),
            """\
def forward(self, arg0_1):
    cos = torch.ops.aten.cos.default(arg0_1);  arg0_1 = None
    return (cos,)""",
        )

        self.assertExpectedInline(
            gm.false_graph_0.code.strip(),
            """\
def forward(self, arg0_1):
    sin = torch.ops.aten.sin.default(arg0_1);  arg0_1 = None
    return (sin,)""",
        )

    def test_aot_export_simplified_pytrees_banned(self):
        def fn(inps):
            return (inps[0] + inps[1],)

        inp1 = torch.randn(2)
        inp2 = torch.randn(2)
        inps = [inp1, inp2]
        with self.assertRaisesRegex(
            RuntimeError,
            "aot_export_joint_simple requires individual inputs not to be pytrees",
        ):
            aot_export_joint_simple(fn, [inps], trace_joint=False)
            aot_export_joint_simple(fn, [inps], trace_joint=True)

    def test_aot_export_functionalized_rng_banned(self):
        def fn(p, x):
            return (p + x,)

        mod = TestMod(fn)
        inp = torch.randn(2)
        with patch(
            "functorch.compile.config.functionalize_rng_ops", True
        ), self.assertRaisesRegex(
            RuntimeError,
            "Functionalized RNG is not currently supported in the aot_export",
        ):
            aot_export_joint_simple(fn, [mod.p, inp], trace_joint=False)
            aot_export_joint_simple(fn, [mod.p, inp], trace_joint=True)
            aot_export_module(mod, [inp], trace_joint=False)

    def test_aot_export_unbacked_arg(self):
        class M(torch.nn.Module):
            def forward(self):
                full = torch.full((), 11)
                i0 = full.item()
                return (torch.full((i0,), 0),)

        gm, _ = aot_export_module(
            mod=M(), args=(), trace_joint=False, dynamic_shapes=True
        )
        self.assertExpectedInline(
            gm.code.strip(),
            """\
def forward(self):
    full = torch.ops.aten.full.default([], 11, device = device(type='cpu'), pin_memory = False)
    _local_scalar_dense = torch.ops.aten._local_scalar_dense.default(full);  full = None
    full_1 = torch.ops.aten.full.default([_local_scalar_dense], 0, device = device(type='cpu'), pin_memory = False);  _local_scalar_dense = None
    return (full_1,)""",  # noqa: B950
        )


class TestPartitioning(AOTTestCase):
    @unittest.skipIf(not USE_NETWORKX, "networkx not available")
    def test_recompute_partitioning(self):
        def fn(a, b):
            return torch.sin(torch.sin(a)) + b

        # Reference calculation
        ref_a = torch.rand(10, 10, requires_grad=True)
        ref_b = torch.rand(10, 10, requires_grad=True)
        ref = fn(ref_a, ref_b)
        ref.sum().backward()

        # Compiled function calculation
        res_a = ref_a.detach().clone().requires_grad_(True)
        res_b = ref_b.detach().clone().requires_grad_(True)

        def compile_fn(x, _):
            return x

        compiled_fn = compiled_function(
            fn, compile_fn, compile_fn, min_cut_rematerialization_partition
        )
        res = compiled_fn(res_a, res_b)
        res.sum().backward()
        assert torch.allclose(ref, res, atol=1e-3, rtol=1e-3)
        assert torch.allclose(ref_a.grad, res_a.grad, atol=1e-3, rtol=1e-3)
        assert torch.allclose(ref_b.grad, res_b.grad, atol=1e-3, rtol=1e-3)

    def test_meta_tensor_inplace_op(self):
        # Following module results in inplace ops while tracing. The test checks
        # that the meta tensor information is stored for inplace ops.
        class MockModule(torch.nn.Module):
            def __init__(self) -> None:
                super().__init__()
                self.weight = torch.nn.Parameter(
                    torch.randn(3072, 768, requires_grad=True)
                )
                self.bias = torch.nn.Parameter(torch.randn(3072, requires_grad=True))

            def forward(self, add_4):
                linear_4 = torch.nn.functional.linear(
                    add_4, self.weight, bias=self.bias
                )
                gelu = torch.nn.functional.gelu(linear_4)
                return gelu

        def check_meta_tensor(fx_g, _):
            for node in fx_g.graph.nodes:
                if node.op != "output":
                    assert "tensor_meta" in node.meta
            return fx_g

        inp0 = torch.randn(16, 128, 768, requires_grad=True)
        inputs = [
            inp0,
        ]
        mod = MockModule().to(device="cpu")
        aot_mod = aot_module(mod, fw_compiler=check_meta_tensor)
        aot_mod(*inputs)

    def test_default_partitioner_getitem(self):
        mod = nn.LayerNorm([10])

        def f(x, mod_weight, mod_bias):
            return torch.nn.functional.layer_norm(
                x, [10], mod_weight, mod_bias, eps=1e-6
            )

        fw_graph, bw_graph = get_fw_bw_graph(
            f,
            [torch.randn(3, 10, requires_grad=True), mod.weight, mod.bias],
            partitioner=default_partition,
        )
        self.assertEqual(get_num_ins_outs(fw_graph), (3, 6))
        self.assertEqual(get_num_ins_outs(bw_graph), (6, 3))

    @unittest.skipIf(not USE_NETWORKX, "networkx not available")
    def test_min_cut_partitioner_save_shape(self):
        def f(x):
            s = x.sum(dim=1)
            return s

        inp = [torch.ones([10, 10], requires_grad=True)]
        fw_graph, bw_graph = get_fw_bw_graph(f, inp, dynamic=True)
        _, fw_output = get_ins_outs(fw_graph)
        self.assertEqual(get_num_ins_outs(fw_graph), (1, 3))
        self.assertEqual(get_num_ins_outs(bw_graph), (3, 1))
        self.assertEqual(str(fw_output[0]), "sum_1")
        # make sure we don't do the suboptimal thing of saving the bigger primals input to sum,
        # rather than saving the sizes of the primals input for use in backward expand
        self.assertEqual(str(fw_output[1]), "sym_size_int")
        self.assertEqual(str(fw_output[2]), "sym_size_int_1")

        inp = [
            torch.randn(10, requires_grad=True),
            torch.randn((3, 10), requires_grad=True),
            torch.randn((2, 10), requires_grad=True),
        ]

        def f(a, b, c):
            # tried to test what happens if we save a size tuple in the graph;
            # turns out we never will due to how we trace, but this is probably
            # still a good test case for various size manipulations
            sb = torch.ops.aten.sym_size(b)
            sc = c.size()
            x = sb[0] + sc[0]
            a_sz = (x, a.size(0))
            return torch.cat([a.expand(a_sz), b, c])

        fw_graph, bw_graph = get_fw_bw_graph(f, inp, dynamic=True)
        self.assertEqual(get_num_ins_outs(fw_graph), (3, 4))
        self.assertEqual(get_num_ins_outs(bw_graph), (4, 3))
        _, outs = get_ins_outs(fw_graph)
        self.assertTrue(all(is_sym_node(n) for n in outs[1:]))

    def test_default_partitioner_output_tensor_shape_tensor(self):
        inp = [
            torch.randn(10, requires_grad=True),
            torch.randn((3, 10), requires_grad=True),
            torch.randn((2, 10), requires_grad=True),
            torch.randn((10, 1), requires_grad=True),
        ]

        def f(a, b, c, d):
            # Try to force symints intermixed with outputs in the function's returns
            sb = b.size()
            sc = c.size()
            x = sb[0] + sc[0]
            a_sz = (x, a.size(0))
            cat = torch.cat([a.expand(a_sz), b, c])
            mm = torch.mm(cat, d)
            mm2 = torch.mm(
                mm, a.view(mm.size(1), a.size(0))
            )  # this saves 4 new ints for backward. why?
            # and what do i have to do to make it save a tensor for backward?
            return cat, sb, c, mm2

        fw_graph_cell = [None]
        bw_graph_cell = [None]
        compiled_outs = aot_function(
            f,
            fw_compiler=partial(extract_graph, graph_cell=fw_graph_cell),
            bw_compiler=partial(extract_graph, graph_cell=bw_graph_cell),
            partition_fn=default_partition,
            decompositions=default_decompositions,
            dynamic=True,
        )(*inp)
        fw_graph = fw_graph_cell[0]
        (compiled_outs[0].sum() + compiled_outs[2].sum()).backward()
        bw_graph = bw_graph_cell[0]

        # in the fwd graph, 13 outs because:
        # - 5 original outputs (sb is a tuple, gets expanded to 2 symints)
        # - 8 saved outputs for backward: 5 tensors, 3 symints
        self.assertEqual(get_num_ins_outs(fw_graph), (4, 13))
        # in the bwd graph, 10 inputs (grad outs) because:
        # - The fwd graph had 13 outputs
        # - 1 was a view of an input, which gets regenerated outside of the graph
        #   and doesn't participate in the backward
        # - 2 user outs were symints (b.size()), which don't get tangents in the backward
        self.assertEqual(get_num_ins_outs(bw_graph), (10, 4))
        _, fw_graph_out_nodes = get_ins_outs(fw_graph)
        self.assertEqual(
            # fw outputs include b.size() which expands to 2 symints,
            #
            # TODO(whc)- are the saved-tensors/saved-symints correct here?
            # i just made the test pass based on what default partition did
            # Of the 5 original forward outputs, the 4th (c) is an input,
            # which won't show up in the compiled forward graph
            [False, True, True, False, False] + [False] * 4 + [True] * 4,
            [is_sym_node(n) for n in fw_graph_out_nodes],
        )

        real_outs = f(*inp)
        self.assertEqual(compiled_outs, real_outs)
        self.assertTrue(isinstance(real_outs[1], torch.Size))

        # TODO(whc) we should learn to return torch.Sizes
        self.assertFalse(isinstance(compiled_outs[1], torch.Size))

    @unittest.skipIf(not USE_NETWORKX, "networkx not available")
    def test_min_cut_partitioner_output_tensor_shape_tensor(self):
        inp = [
            torch.randn(10, requires_grad=True),
            torch.randn((3, 10), requires_grad=True),
            torch.randn((2, 10), requires_grad=True),
            torch.randn((10, 1), requires_grad=True),
        ]

        def f(a, b, c, d):
            # Try to force symints intermixed with outputs in the function's returns
            sb = b.size()
            sc = c.size()
            x = sb[0] + sc[0]
            a_sz = (x, a.size(0))
            cat = torch.cat([a.expand(a_sz), b, c])
            mm = torch.mm(cat, d)
            mm2 = torch.mm(
                mm, a.view(mm.size(1), a.size(0))
            )  # this saves 4 new ints for backward. why?
            # and what do i have to do to make it save a tensor for backward?
            return cat, sb, c, mm2

        fw_graph_cell = [None]
        bw_graph_cell = [None]
        compiled_outs = aot_function(
            f,
            fw_compiler=partial(extract_graph, graph_cell=fw_graph_cell),
            bw_compiler=partial(extract_graph, graph_cell=bw_graph_cell),
            partition_fn=min_cut_rematerialization_partition,
            decompositions=default_decompositions,
            dynamic=True,
        )(*inp)
        fw_graph = fw_graph_cell[0]
        (compiled_outs[0].sum() + compiled_outs[2].sum()).backward()
        bw_graph = bw_graph_cell[0]

        self.assertEqual(get_num_ins_outs(fw_graph), (4, 12))
        self.assertEqual(get_num_ins_outs(bw_graph), (9, 4))
        _, fw_graph_out_nodes = get_ins_outs(fw_graph)
        self.assertEqual(
            # fw outputs include b.size() which expands to 2 symints,
            # then 4 tensors (transposes of matricies used for mm) are saved
            # finally 3 symints are saved
            [False, True, True, False, False] + [False] * 4 + [True] * 3,
            [is_sym_node(n) for n in fw_graph_out_nodes],
        )

        real_outs = f(*inp)
        self.assertEqual(compiled_outs, real_outs)
        self.assertTrue(isinstance(real_outs[1], torch.Size))

        # TODO(whc) we should learn to return torch.Sizes
        self.assertFalse(isinstance(compiled_outs[1], torch.Size))

    @unittest.skipIf(not USE_NETWORKX, "networkx not available")
    def test_min_cut_partitioner(self):
        def f(x):
            return x.cos().cos().cos()

        fw_graph, bw_graph = get_fw_bw_graph(f, [torch.randn(3, requires_grad=True)])
        self.assertEqual(get_num_ins_outs(fw_graph), (1, 2))
        self.assertEqual(get_num_ins_outs(bw_graph), (2, 1))

        def f(a, b, c, d):
            x = a + b + c + d
            return x.cos().cos()

        fw_graph, bw_graph = get_fw_bw_graph(
            f, [torch.randn(3, requires_grad=True) for _ in range(4)]
        )
        self.assertEqual(get_num_ins_outs(fw_graph), (4, 2))
        self.assertEqual(get_num_ins_outs(bw_graph), (2, 4))

    def test_contiguous(self):
        # The test simulates the condition where transpose followed by view
        # happens in the backward pass.
        # https://discuss.pytorch.org/t/error-on-transpose-and-view/434
        def f(x):
            return x.view(2, 3).t()

        inp = torch.randn(6, requires_grad=True)
        out = aot_function(f, nop)(inp)
        torch.autograd.grad(out, inp, torch.randn(3, 2))

    def test_preserve_random(self):
        def fn(x):
            return torch.nn.functional.dropout(x, 0.5) + x

        x = torch.randn(4)

        torch.manual_seed(0)
        ref = fn(x)

        torch.manual_seed(0)
        aot_fn = aot_function(fn, nop)
        res = aot_fn(x)

        assert torch.allclose(ref, res)

    # https://github.com/pytorch/pytorch/issues/110666
    def test_generate_gives_inference_graph(self):
        # We expect this to give an inference graph
        def generate(x):
            with torch.no_grad():
                return torch.mul(x, x)

        inference_graph_cell = [None]
        inference_compiler = make_boxed_compiler(
            partial(extract_graph, graph_cell=inference_graph_cell)
        )
        aot_fn = aot_function(generate, nop, inference_compiler=inference_compiler)
        # Even though x requires grad, we should still get an inference graph
        x = torch.randn(4, requires_grad=True)
        aot_fn(x)
        self.assertTrue(inference_graph_cell[0] is not None)

    @unittest.skipIf(not torch.cuda.is_available(), "CUDA is unavailable")
    @unittest.skipIf(not USE_TORCHVISION, "test requires torchvision")
    def test_autocast(self):
        mod = torchvision.models.resnet18().cuda()
        mod.train()

        x = torch.randn(16, 3, 32, 32, device="cuda")
        aot_mod = memory_efficient_fusion(mod)

        # Ensure that AOT Autograd works with AMP
        with torch.cuda.amp.autocast(True):
            res = aot_mod(x)
        res.sum().backward()


class TestAOTDispatch(AOTTestCase):
    # Tests to add cases for (non-exhaustive list, mostly for my notes):
    # - subclass / mode introduced in the middle of the compiled fn
    # - various input mutation / intermediate base tests
    # - input mutation that changes a tensor into a subclass
    # - metadata mutation? (TBD)
    # - guard tests (fw guards *and* bw guards)
    # - subclass test involving _indices_of_inps_to_detach
    def test_aot_dispatch_simple(self):
        # a is a subclass, b is not
        def f(a, b):
            aa = torch.mul(a, 6)
            bb = torch.div(b, 2)
            return aa + bb

        a1_ref = torch.ones(3, 3, requires_grad=True)
        a2_ref = torch.ones(3, 3, requires_grad=True)
        a_ref = TwoTensor(a1_ref, a2_ref)
        b_ref = torch.ones(3, 3, requires_grad=True)

        a1_test = a1_ref.detach().clone().requires_grad_(True)
        a2_test = a2_ref.detach().clone().requires_grad_(True)
        a_test = TwoTensor(a1_test, a2_test)
        b_test = b_ref.detach().clone().requires_grad_(True)

        fw_graph_cell = [None]
        bw_graph_cell = [None]

        compiled_f = aot_function(
            f,
            fw_compiler=partial(extract_graph, graph_cell=fw_graph_cell),
            bw_compiler=partial(extract_graph, graph_cell=bw_graph_cell),
            partition_fn=min_cut_rematerialization_partition,
        )
        out_ref = f(a_ref, b_ref)
        out_test = compiled_f(a_test, b_test)

        # Output is a TwoTensor (check both inner tensors)
        self.assertEqual(out_ref.a, out_test.a)
        self.assertEqual(out_ref.b, out_test.b)

        out_ref.sum().backward()
        out_test.sum().backward()
        # Both grad_inputs are TwoTensor
        self.assertEqual(a_ref.grad.a, a_test.grad.a)
        self.assertEqual(a_ref.grad.b, a_test.grad.b)
        self.assertEqual(b_ref.grad.a, b_test.grad.a)
        self.assertEqual(b_ref.grad.b, b_test.grad.b)

        # Important pieces of the graph:
        # - mul() and div() show up twice, because we called them on a TwoTensor
        # - add() shows up once, because we called it on a plain Tensor
        # - The user forward() fn returns 1 output (the result of add),
        #   while the graph itself returns two outputs (add, add_1)
        # - add, add_1 correspond to the two inner dense tensors that will be wrapped
        # - into a single TwoTensor output.
        self.assertExpectedInline(
            fw_graph_cell[0].code.strip(),
            """\
def forward(self, primals_1, primals_2, primals_3):
    mul = torch.ops.aten.mul.Tensor(primals_1, 6);  primals_1 = None
    mul_1 = torch.ops.aten.mul.Tensor(primals_2, 6);  primals_2 = None
    div = torch.ops.aten.div.Tensor(primals_3, 2);  primals_3 = None
    add = torch.ops.aten.add.Tensor(mul, div);  mul = None
    add_1 = torch.ops.aten.add.Tensor(mul_1, div);  mul_1 = div = None
    return (add, add_1)""",
        )

        # Important pieces of the graph:
        # - 4 total dense outputs.
        #   This corresponds to the fact that each user fwd inpt (a, b)
        #   will get a gradient that is a TwoTensor subclass,
        #   so (mul_2, mul_3) will be wrapped into a.grad
        #   and (div_1, div_2) will be wrapped into b.grad
        # - 4 total dense outputs,
        self.assertExpectedInline(
            bw_graph_cell[0].code.strip(),
            """\
def forward(self, tangents_1, tangents_2):
    div_1 = torch.ops.aten.div.Tensor(tangents_1, 2)
    div_2 = torch.ops.aten.div.Tensor(tangents_2, 2)
    mul_2 = torch.ops.aten.mul.Tensor(tangents_1, 6);  tangents_1 = None
    mul_3 = torch.ops.aten.mul.Tensor(tangents_2, 6);  tangents_2 = None
    return (mul_2, mul_3, div_1, div_2)""",
        )

    def test_aot_dispatch_inference(self):
        # a is a subclass, b is not
        def f(a, b):
            aa = torch.mul(a, 6)
            bb = torch.div(b, 2)
            return aa + bb

        a1_ref = torch.ones(3, 3)
        a2_ref = torch.ones(3, 3)
        a_ref = TwoTensor(a1_ref, a2_ref)
        b_ref = torch.ones(3, 3)

        a1_test = a1_ref.clone()
        a2_test = a2_ref.clone()
        a_test = TwoTensor(a1_test, a2_test)
        b_test = b_ref.clone()

        compiled_f = aot_function(
            f,
            fw_compiler=nop,
            bw_compiler=nop,
            partition_fn=min_cut_rematerialization_partition,
        )
        out_ref = f(a_ref, b_ref)
        out_test = compiled_f(a_test, b_test)

        # Output is a TwoTensor (check both inner tensors)
        self.assertEqual(out_ref.a, out_test.a)
        self.assertEqual(out_ref.b, out_test.b)

    def test_aot_dispatch_incorrect_backward(self):
        # a is a subclass, b is not
        def f(a, b):
            aa = torch.mul(a, 2)
            bb = torch.add(b, 3)
            out_subclass = torch.div(aa, bb)
            out_reg = torch.add(b, b)
            # When creating the joint, we assume that the second grad_out
            # is not a subclass.
            # In the below test case though, we end up being wrong.
            # This would require re-tracing and recompiling the backward.
            return out_subclass, out_reg

        a1_ref = torch.ones(3, 3, requires_grad=True)
        a2_ref = torch.ones(3, 3, requires_grad=True)
        a_ref = TwoTensor(a1_ref, a2_ref)
        b_ref = torch.ones(3, 3, requires_grad=True)

        a1_test = a1_ref.detach().clone().requires_grad_(True)
        a2_test = a2_ref.detach().clone().requires_grad_(True)
        a_test = TwoTensor(a1_test, a2_test)
        b_test = b_ref.detach().clone().requires_grad_(True)

        compiled_f = aot_function(
            f,
            fw_compiler=nop,
            bw_compiler=nop,
            partition_fn=min_cut_rematerialization_partition,
        )
        out_ref = f(a_ref, b_ref)
        out_test = compiled_f(a_test, b_test)
        # First out is a TwoTensor, second is an ordinary tensor
        self.assertEqual(out_ref[0].a, out_test[0].a)
        self.assertEqual(out_ref[0].b, out_test[0].b)
        self.assertEqual(out_ref[1], out_test[1])

        # We compiled our graph assuming type(grad_out[1]) == torch.Tensor,
        # but we were wrong: in the below tests, it is a subclass.
        # This will eventually require a repartition + recompile
        with self.assertRaisesRegex(
            RuntimeError,
            """
During the backward, we encountered a tensor subclass where we guessed its
metadata incorrectly.
""",  # noqa: F541
        ):
            (out_test[0] + out_test[1]).sum().backward()

    def test_aot_dispatch_output_alias(self):
        # a is a tensor, b is a TwoTensor
        def f(a, b):
            return b.view(b.shape), a * b

        b1_ref = torch.ones(3, 3, requires_grad=True)
        b2_ref = torch.ones(3, 3, requires_grad=True)
        b_ref = TwoTensor(b1_ref, b2_ref)
        a_ref = torch.ones(3, 3, requires_grad=True)

        b1_test = b1_ref.detach().clone().requires_grad_(True)
        b2_test = b2_ref.detach().clone().requires_grad_(True)
        b_test = TwoTensor(b1_test, b2_test)
        a_test = a_ref.detach().clone().requires_grad_(True)

        compiled_f = aot_function(
            f,
            fw_compiler=nop,
            bw_compiler=nop,
            partition_fn=min_cut_rematerialization_partition,
        )
        out_ref1, out_ref2 = f(a_ref, b_ref)
        out_test1, out_test2 = compiled_f(a_test, b_test)
        self.assertEqual(out_ref1, out_test1)
        self.assertEqual(out_ref2.a, out_test2.a)
        self.assertEqual(out_ref2.b, out_test2.b)

        (out_ref1 + out_ref2).sum().backward()
        (out_test1 + out_test2).sum().backward()
        # Both grad_inputs are TwoTensor
        self.assertEqual(a_ref.grad.a, a_test.grad.a)
        self.assertEqual(a_ref.grad.b, a_test.grad.b)
        self.assertEqual(b_ref.grad.a, b_test.grad.a)
        self.assertEqual(b_ref.grad.b, b_test.grad.b)

    @torch._functorch.config.patch(
        {
            "disable_guess_zero_tangent_for_mutated_input_subclass": True,
        }
    )
    def test_aot_dispatch_input_mutation(self):
        def f(a, b):
            a.mul_(2)
            b.mul_(3)
            return a + b

        b1_ref = torch.ones(3, 3, requires_grad=True)
        b2_ref = torch.ones(3, 3, requires_grad=True)
        b_ref_base = TwoTensor(b1_ref, b2_ref)
        a_ref_base = torch.ones(3, 3, requires_grad=True)
        b_ref = b_ref_base + 1
        a_ref = a_ref_base + 1

        b1_test = b1_ref.detach().clone().requires_grad_(True)
        b2_test = b2_ref.detach().clone().requires_grad_(True)
        b_test_base = TwoTensor(b1_test, b2_test)
        a_test_base = a_ref_base.detach().clone().requires_grad_(True)
        b_test = b_test_base + 1
        a_test = a_test_base + 1

        compiled_f = aot_function(
            f,
            fw_compiler=nop,
            bw_compiler=nop,
            partition_fn=min_cut_rematerialization_partition,
        )
        out_ref = f(a_ref, b_ref)
        out_test = compiled_f(a_test, b_test)
        self.assertEqual(out_ref.a, out_test.a)
        self.assertEqual(out_ref.b, out_test.b)

        # confirm input mutations worked
        self.assertEqual(a_test, a_ref)
        self.assertEqual(b_test.a, b_ref.a)
        self.assertEqual(b_test.b, b_ref.b)

        # NOTE: we need to use b in our gradient compute. Otherwise we will need to recompile teh backward.
        (b_ref * out_ref).sum().backward()
        (b_test * out_test).sum().backward()
        # Both grad_inputs are TwoTensor
        self.assertEqual(a_ref_base.grad.a, a_test_base.grad.a)
        self.assertEqual(a_ref_base.grad.b, a_test_base.grad.b)
        self.assertEqual(b_ref_base.grad.a, b_test_base.grad.a)
        self.assertEqual(b_ref_base.grad.b, b_test_base.grad.b)

    # NB: Metadata mutation for subclasses is currently broken and disabled
    # See https://github.com/pytorch/pytorch/issues/114975
    @unittest.expectedFailure
    def test_aot_dispatch_input_metadata_mutation(self):
        def f(a, b):
            a.t_()
            b.unsqueeze_(0)
            return a + b

        b1_ref = torch.arange(9, requires_grad=True, dtype=torch.float32).reshape(3, 3)
        b2_ref = torch.arange(9, requires_grad=True, dtype=torch.float32).reshape(3, 3)
        b_ref_base = TwoTensor(b1_ref, b2_ref)
        a_ref_base = (
            torch.arange(9, dtype=torch.float32)
            .reshape(3, 3)
            .detach()
            .requires_grad_(True)
        )
        b_ref = b_ref_base + 1
        a_ref = a_ref_base + 1

        b1_test = b1_ref.detach().clone().requires_grad_(True)
        b2_test = b2_ref.detach().clone().requires_grad_(True)
        b_test_base = TwoTensor(b1_test, b2_test)
        a_test_base = a_ref_base.detach().clone().requires_grad_(True)
        b_test = b_test_base + 1
        a_test = a_test_base + 1

        compiled_f = aot_function(
            f,
            fw_compiler=nop,
            bw_compiler=nop,
            partition_fn=min_cut_rematerialization_partition,
        )
        out_ref = f(a_ref, b_ref)
        out_test = compiled_f(a_test, b_test)
        self.assertEqual(out_ref.a, out_test.a)
        self.assertEqual(out_ref.b, out_test.b)

        # confirm input mutations worked
        self.assertEqual(a_test, a_ref)
        self.assertEqual(b_test.a, b_ref.a)
        self.assertEqual(b_test.b, b_ref.b)

        # NOTE: we need to use b in our gradient compute. Otherwise we will need to recompile the backward.
        (b_ref * out_ref).sum().backward()
        (b_test * out_test).sum().backward()
        # Both grad_inputs are TwoTensor
        self.assertEqual(a_ref_base.grad.a, a_test_base.grad.a)
        self.assertEqual(a_ref_base.grad.b, a_test_base.grad.b)
        self.assertEqual(b_ref_base.grad.a, b_test_base.grad.a)
        self.assertEqual(b_ref_base.grad.b, b_test_base.grad.b)

    # NB: Metadata mutation for subclasses is currently broken and disabled
    # See https://github.com/pytorch/pytorch/issues/114975
    @unittest.expectedFailure
    def test_aot_dispatch_input_data_and_metadata_mutation(self):
        def f(a, b):
            a.t_()
            b.unsqueeze_(0)
            a.mul_(2)
            b.mul_(3)
            return a + b

        b1_ref = torch.arange(9, requires_grad=True, dtype=torch.float32).reshape(3, 3)
        b2_ref = torch.arange(9, requires_grad=True, dtype=torch.float32).reshape(3, 3)
        b_ref_base = TwoTensor(b1_ref, b2_ref)
        a_ref_base = (
            torch.arange(9, dtype=torch.float32)
            .reshape(3, 3)
            .detach()
            .requires_grad_(True)
        )
        b_ref = b_ref_base + 1
        a_ref = a_ref_base + 1

        b1_test = b1_ref.detach().clone().requires_grad_(True)
        b2_test = b2_ref.detach().clone().requires_grad_(True)
        b_test_base = TwoTensor(b1_test, b2_test)
        a_test_base = a_ref_base.detach().clone().requires_grad_(True)
        b_test = b_test_base + 1
        a_test = a_test_base + 1

        compiled_f = aot_function(
            f,
            fw_compiler=nop,
            bw_compiler=nop,
            partition_fn=min_cut_rematerialization_partition,
        )
        out_ref = f(a_ref, b_ref)
        out_test = compiled_f(a_test, b_test)
        self.assertEqual(out_ref.a, out_test.a)
        self.assertEqual(out_ref.b, out_test.b)

        # confirm input mutations worked
        self.assertEqual(a_test, a_ref)
        self.assertEqual(b_test.a, b_ref.a)
        self.assertEqual(b_test.b, b_ref.b)

        # NOTE: we need to use b in our gradient compute. Otherwise we will need to recompile the backward.
        (b_ref * out_ref).sum().backward()
        (b_test * out_test).sum().backward()
        # Both grad_inputs are TwoTensor
        self.assertEqual(a_ref_base.grad.a, a_test_base.grad.a)
        self.assertEqual(a_ref_base.grad.b, a_test_base.grad.b)
        self.assertEqual(b_ref_base.grad.a, b_test_base.grad.a)
        self.assertEqual(b_ref_base.grad.b, b_test_base.grad.b)

    @torch._functorch.config.patch(
        {
            "disable_guess_zero_tangent_for_mutated_input_subclass": True,
        }
    )
    def test_aot_dispatch_input_mutation_and_output_alias(self):
        def f(a, b):
            a.mul_(2)
            b.mul_(3)
            return b.view(b.shape), a + b

        b1_ref = torch.arange(9, requires_grad=True, dtype=torch.float32).reshape(3, 3)
        b2_ref = torch.arange(9, requires_grad=True, dtype=torch.float32).reshape(3, 3)
        b_ref_base = TwoTensor(b1_ref, b2_ref)
        a_ref_base = (
            torch.arange(9, dtype=torch.float32)
            .reshape(3, 3)
            .detach()
            .requires_grad_(True)
        )
        b_ref = b_ref_base + 1
        a_ref = a_ref_base + 1

        b1_test = b1_ref.detach().clone().requires_grad_(True)
        b2_test = b2_ref.detach().clone().requires_grad_(True)
        b_test_base = TwoTensor(b1_test, b2_test)
        a_test_base = a_ref_base.detach().clone().requires_grad_(True)
        b_test = b_test_base + 1
        a_test = a_test_base + 1

        compiled_f = aot_function(
            f,
            fw_compiler=nop,
            bw_compiler=nop,
            partition_fn=min_cut_rematerialization_partition,
        )
        out_ref1, out_ref2 = f(a_ref, b_ref)
        out_test1, out_test2 = compiled_f(a_test, b_test)
        self.assertEqual(out_ref1.a, out_test1.a)
        self.assertEqual(out_ref1.b, out_test1.b)
        self.assertEqual(out_ref2.a, out_test2.a)
        self.assertEqual(out_ref2.b, out_test2.b)

        # confirm input mutations worked
        self.assertEqual(a_test, a_ref)
        self.assertEqual(b_test.a, b_ref.a)
        self.assertEqual(b_test.b, b_ref.b)

        (out_ref1 * out_ref2).sum().backward()
        (out_test1 * out_test2).sum().backward()
        # Both grad_inputs are TwoTensors
        self.assertEqual(a_ref_base.grad.a, a_test_base.grad.a)
        self.assertEqual(a_ref_base.grad.b, a_test_base.grad.b)

    def test_aot_dispatch_output_requires_grad_in_no_grad(self):
        def fn(x):
            out1 = x.sin()
            with torch.enable_grad():
                out2 = x.cos()
            return out1, out2

        inp_fns = [
            lambda: torch.ones(10, requires_grad=True),
            lambda: torch.ones(10, requires_grad=False),
        ]

        compiled_f = aot_function(fn, nop)
        for inp_fn in inp_fns:
            with torch.no_grad():
                ref_x = inp_fn()
                ref_out = fn(ref_x)
                x = inp_fn()
                out = compiled_f(x)
                for r, o in zip(ref_out, out):
                    self.assertEqual(r.requires_grad, o.requires_grad)
            if ref_x.requires_grad:
                with torch.enable_grad():
                    (ref_out[0] + ref_out[1]).sum().backward()
                    (out[0] + out[1]).sum().backward()
                    self.assertEqual(ref_x.grad, x.grad)
                    assert torch.allclose(ref_x.grad, x.grad, atol=1e-3, rtol=1e-3)

    def test_aot_dispatch_output_requires_grad_in_no_grad_views(self):
        # view-type ops preserve requires_grad even in no_grad.
        def fn(x):
            return x.view(-1), x.sin()

        inference_graph_cell = [None]
        inference_compiler = make_boxed_compiler(
            partial(extract_graph, graph_cell=inference_graph_cell)
        )
        compiled_fn = aot_function(fn, nop, inference_compiler=inference_compiler)

        inp_x0 = torch.ones(2, 3, requires_grad=True)
        # Clone in no_grad will make requires_grad=False tensors, keep clone outside of no_grad
        ref_x0 = inp_x0.clone()
        x0 = inp_x0.clone()
        with torch.no_grad():
            ref_out1, ref_out2 = fn(ref_x0)

            out1, out2 = compiled_fn(x0)
            # Assert that we executed inference graph
            self.assertTrue(inference_graph_cell[0] is not None)

            self.assertEqual(ref_out1.requires_grad, out1.requires_grad)
            self.assertEqual(ref_out2.requires_grad, out2.requires_grad)


class GradsNoForceContiguousContextManager(ContextDecorator):
    def __enter__(self):
        # flake8: noqa: TOR901
        self.lib = torch.library.Library("_test_aotdispatch_lib", "FRAGMENT")
        self.d = {
            torch.channels_last: 0,
            torch.contiguous_format: 0,
        }
        self.tangent_strides = []

        self.lib.define("log_tangents_memory_format(Tensor x) -> Tensor")
        self.lib.define("log_tangents_memory_format_log(Tensor x) -> Tensor")

        def log_tangents_memory_format_impl(a):
            return a.clone()

        def log_tangents_memory_format_meta(a):
            return a.clone()

        def log_tangents_memory_format_log_impl(x):
            self.d[torch._prims_common.suggest_memory_format(x)] += 1
            self.tangent_strides.append(x.stride())
            return x.clone()

        def log_tangents_memory_format_log_meta(a):
            return a.clone()

        for backend in ["CPU", "CUDA"]:
            self.lib.impl(
                "log_tangents_memory_format", log_tangents_memory_format_impl, backend
            )
            self.lib.impl(
                "log_tangents_memory_format_log",
                log_tangents_memory_format_log_impl,
                backend,
            )

        self.lib.impl(
            "log_tangents_memory_format", log_tangents_memory_format_meta, "Meta"
        )
        self.lib.impl(
            "log_tangents_memory_format_log",
            log_tangents_memory_format_log_meta,
            "Meta",
        )

        def log_tangents_memory_format_bwd(ctx, grad):
            torch.ops._test_aotdispatch_lib.log_tangents_memory_format_log(grad)
            return grad.clone()

        torch.library.register_autograd(
            "_test_aotdispatch_lib::log_tangents_memory_format",
            log_tangents_memory_format_bwd,
            lib=self.lib,
        )

        from torch._higher_order_ops.effects import _EffectType, _register_effectful_op

        _register_effectful_op(
            torch.ops._test_aotdispatch_lib.log_tangents_memory_format.default,
            _EffectType.ORDERED,
        )
        _register_effectful_op(
            torch.ops._test_aotdispatch_lib.log_tangents_memory_format_log.default,
            _EffectType.ORDERED,
        )

        return self

    def __exit__(self, type, value, tb):
        self.lib._destroy()
        return False

    def reset_counters(self):
        self.d = {
            torch.channels_last: 0,
            torch.contiguous_format: 0,
        }


class TestAOTModuleSimplified(AOTTestCase):
    def test_aot_module_simplified(self):
        class MockModule(torch.nn.Module):
            def __init__(self) -> None:
                super().__init__()
                self.linear = torch.nn.Linear(20, 30)

            def forward(self, x, y):
                return (self.linear(x) + y,)

        mod = MockModule()
        mod.zero_grad()

        x = torch.randn(128, 20, requires_grad=True)
        y = torch.randn(128, 30, requires_grad=True)
        inputs = [x, y]
        cloned_inputs = [x.detach().clone().requires_grad_(True) for x in inputs]

        ref = mod(*inputs)
        ref[0].sum().backward()

        compiled_f = aot_module_simplified(mod, cloned_inputs, nop)
        mod.zero_grad()
        res = compiled_f(*cloned_inputs)
        res[0].sum().backward()

        assert torch.allclose(ref[0], res[0])
        assert torch.allclose(inputs[0].grad, cloned_inputs[0].grad)
        assert torch.allclose(inputs[1].grad, cloned_inputs[1].grad)

    def test_aot_module_simplified_dynamic(self):
        class MockModule(torch.nn.Module):
            def __init__(self) -> None:
                super().__init__()
                self.linear = torch.nn.Linear(20, 30)

            def forward(self, x, y):
                return (self.linear(x) + y,)

        mod = MockModule()

        shape_env = ShapeEnv()
        fake_mode = FakeTensorMode(shape_env=shape_env)

        x = torch.randn(128, 20, requires_grad=True)
        y = torch.randn(128, 30, requires_grad=True)

        inputs = [x, y]
        fake_inputs = [fake_mode.from_tensor(x) for x in inputs]
        compiled_f = aot_module_simplified(mod, fake_inputs, nop)

        ref = mod(*inputs)
        ref[0].sum().backward()

        cloned_inputs = [x.detach().clone().requires_grad_(True) for x in inputs]
        res = compiled_f(*cloned_inputs)
        res[0].sum().backward()

        self.assertExpectedInline(
            shape_env.format_guards(),
            """\
 - Eq(s49, 20)
 - Eq(s70, 30)""",
        )

        assert torch.allclose(ref[0], res[0])
        assert torch.allclose(inputs[0].grad, cloned_inputs[0].grad)
        assert torch.allclose(inputs[1].grad, cloned_inputs[1].grad)

    # https://github.com/pytorch/pytorch/issues/105327
    def test_lift_fresh_copy_in_graph(self):
        class MyMod(torch.nn.Module):
            def forward(self, x):
                _tensor_constant0 = torch.tensor([1])
                lift_fresh_copy = torch.ops.aten.lift_fresh_copy.default(
                    _tensor_constant0
                )
                y = x.mul(lift_fresh_copy)
                return (y,)

        mod = MyMod()
        shape_env = ShapeEnv()
        fake_mode = FakeTensorMode(shape_env=shape_env)
        x = torch.ones(4, requires_grad=True)
        inputs = [x]
        fake_inputs = [fake_mode.from_tensor(x) for x in inputs]
        compiled_f = aot_module_simplified(mod, fake_inputs, nop)

        out_ref = mod(x)
        out_test = compiled_f(x)
        self.assertEqual(out_ref[0].detach(), out_test[0].detach())

    def test_inference_python_dispatcher(self):
        # Extracted from unet
        class MockModule(torch.nn.Module):
            def __init__(self) -> None:
                super().__init__()
                self.upsample = torch.nn.Upsample(
                    scale_factor=2, mode="bilinear", align_corners=True
                )

            def forward(self, x):
                return (self.upsample(x),)

        mod = MockModule()
        shape_env = ShapeEnv()
        fake_mode = FakeTensorMode(shape_env=shape_env)
        x = torch.randn(2, 512, 40, 59)  # NB: must not require grad
        inputs = [x]
        fake_inputs = [fake_mode.from_tensor(x) for x in inputs]
        aot_module_simplified(mod, fake_inputs, nop)

    def test_aot_module_simplified_preserves_stack_trace(self):
        class MockModule(torch.nn.Module):
            def __init__(self) -> None:
                super().__init__()
                self.linear = torch.nn.Linear(20, 30)

            def forward(self, x, y):
                z = self.linear(x)
                z = z + y
                z = z.relu()
                return (z,)

        tracer = torch.fx.Tracer()
        tracer.record_stack_traces = True
        graph = tracer.trace(MockModule())
        mod = torch.fx.GraphModule(tracer.root, graph)

        for node in mod.graph.nodes:
            if node.op != "call_function":
                continue
            self.assertTrue(node.stack_trace is not None)
            assert "test_aotdispatch.py" in node.stack_trace

        def assert_compiler(gm: torch.fx.GraphModule, _):
            for node in gm.graph.nodes:
                if node.op == "output" or node.op == "placeholder":
                    continue
                self.assertTrue(node.stack_trace is not None)
                assert "test_aotdispatch.py" in node.stack_trace
            return gm.forward  # return a python callable

        x = torch.randn(128, 20, requires_grad=True)
        y = torch.randn(128, 30, requires_grad=True)
        inputs = [x, y]

        compiled_f = aot_module_simplified(
            mod, inputs, fw_compiler=assert_compiler, bw_compiler=assert_compiler
        )
        res = compiled_f(*inputs)
        res[0].sum().backward()

    def test_aot_module_simplified_preserves_stack_trace_from_mutation(self):
        class MockModule(torch.nn.Module):
            def __init__(self) -> None:
                super().__init__()

            def forward(self, x):
                x_view = x[0]
                x_view.mul_(2)
                return (x + x,)

        tracer = torch.fx.Tracer()
        tracer.record_stack_traces = True
        graph = tracer.trace(MockModule())
        mod = torch.fx.GraphModule(tracer.root, graph)

        for node in mod.graph.nodes:
            if node.op != "call_function":
                continue
            self.assertTrue(node.stack_trace is not None)
            assert "test_aotdispatch.py" in node.stack_trace

        def assert_compiler(gm: torch.fx.GraphModule, _):
            assert torch.ops.aten.copy_.default in [x.target for x in gm.graph.nodes]
            for node in gm.graph.nodes:
                if node.target == torch.ops.aten.copy_.default:
                    assert "stack_trace" in node.meta
                    assert "x_view.mul_(2)" in node.meta["stack_trace"]
            return gm.forward  # return a python callable

        x = torch.randn(128, 20)
        inputs = [x]

        aot_module_simplified(
            mod,
            inputs,
            fw_compiler=assert_compiler,
            bw_compiler=assert_compiler,
            keep_inference_input_mutations=True,
        )

    def test_aot_module_simplified_fake_tensor_gm_raises(self):
        fake_mode = torch._subclasses.fake_tensor.FakeTensorMode()
        real_x = torch.randn(4, requires_grad=True)
        fake_x = fake_mode.from_tensor(real_x)
        real_z = torch.randn(4)
        fake_z = fake_mode.from_tensor(real_z)

        class MockModule(torch.nn.Module):
            def forward(self, x):
                # Accessing a free variable fake tensor will look like a
                # constant to make_fx, and result in the tensor being traced
                # into the graph, which is an error condition.  Make sure we
                # report adequately in this case.
                return (x + fake_z,)

        with self.assertRaisesRegex(AssertionError, "Unexpected fake"):
            aot_module_simplified(MockModule(), (fake_x,), nop)

    def test_aot_test_subclasses_with_tensor_factories(self):
        from torch.testing._internal.common_subclass import SubclassWithTensorFactory

        inp = SubclassWithTensorFactory(torch.zeros(3, 5))

        def fn(x):
            return 2 * x

        ref_out = fn(inp)
        out = torch.compile(fn, backend="aot_eager", fullgraph=True)(inp)
        self.assertEqual(ref_out, out)

    # Next several tests are related to issue:
    # https://github.com/pytorch/pytorch/issues/134644
    # AOTD tries to predict tangents for tracing ahead of time.
    # The first strategy was to coerce traced_tangents and runtime_tangents to be contiguous().
    # But for models working in channels_last memory format this will add additional contiguous() calls.
    # The fix is predicting tangents memory format to be similar to outputs memory format.
    # And coerce runtime tangents to that traced memory format.
    def test_grads_no_force_contiguous_dense(self):
        with GradsNoForceContiguousContextManager() as ctx:

            class M(torch.nn.Module):
                def __init__(self) -> None:
                    super().__init__()
                    self.conv = torch.nn.Conv2d(3, 3, 3)

                def forward(self, x, y, cont_inp):
                    z = y + 3
                    y.mul_(2)
                    r = self.conv(x)
                    r = torch.ops._test_aotdispatch_lib.log_tangents_memory_format(r)
                    return (
                        r,
                        r.transpose(0, 1),
                        z.view(-1),
                        z.transpose(0, 1),
                        cont_inp * 2,
                    )

            m = M()
            m.to(memory_format=torch.channels_last)
            m.train()

            def dense_inps():
                return (
                    torch.randn(2, 3, 5, 5, requires_grad=True).to(
                        memory_format=torch.channels_last
                    ),
                    torch.randn(3, 2, 1, 1, requires_grad=True).to(
                        memory_format=torch.channels_last
                    ),
                    torch.randn(3, 2, 1, 1, requires_grad=True),
                )

            ref_inps = dense_inps()
            ref_outs = m(*ref_inps)
            ref_outs[0].sum().backward()

            ctx.reset_counters()
            inps = dense_inps()
            outs = torch.compile(m, backend="inductor", fullgraph=True)(*inps)
            outs[0].sum().backward()

            self.assertEqual(ctx.d[torch.channels_last], 1)
            self.assertEqual(ctx.d[torch.contiguous_format], 0)

    def test_grads_no_force_contiguous_subclass(self):
        with GradsNoForceContiguousContextManager() as ctx:

            class M(torch.nn.Module):
                def __init__(self) -> None:
                    super().__init__()
                    self.conv = torch.nn.Conv2d(3, 3, 3)

                def forward(self, x, y):
                    r = self.conv(x)
                    r = torch.ops._test_aotdispatch_lib.log_tangents_memory_format(r)
                    return r, y + 1

            m = M()
            m.to(memory_format=torch.channels_last)
            m.train()

            def inps_fn():
                return (
                    TwoTensor(
                        torch.randn(2, 3, 5, 5, requires_grad=True).to(
                            memory_format=torch.channels_last
                        ),
                        torch.randn(2, 3, 5, 5, requires_grad=True).to(
                            memory_format=torch.channels_last
                        ),
                    ),
                    torch.randn(3, 2, requires_grad=True).clone(),
                )

            ref_outs = m(*inps_fn())
            ref_outs[0].sum().backward()

            ctx.reset_counters()
            mc = M()
            mc.to(memory_format=torch.channels_last)
            mc.train()
            outs = torch.compile(mc, backend="aot_eager", fullgraph=True)(*inps_fn())
            outs[0].sum().backward()

            self.assertEqual(ctx.d[torch.channels_last], 2)
            self.assertEqual(ctx.d[torch.contiguous_format], 0)

    def test_grads_no_force_contiguous_nested_subclass(self):
        with GradsNoForceContiguousContextManager() as ctx:

            class M(torch.nn.Module):
                def __init__(self) -> None:
                    super().__init__()
                    self.conv = torch.nn.Conv2d(3, 3, 3)

                def forward(self, x):
                    r = self.conv(x)
                    r = torch.ops._test_aotdispatch_lib.log_tangents_memory_format(r)
                    return r

            m = M()
            m.to(memory_format=torch.channels_last)
            m.train()

            def inps_fn(x):
                return (
                    TwoTensor(
                        TwoTensor(x.clone(), x.clone()), TwoTensor(x.clone(), x.clone())
                    ),
                )

            x = torch.randn(2, 3, 5, 5, requires_grad=True).to(
                memory_format=torch.channels_last
            )
            ref_inps = inps_fn(x)
            ref_outs = m(*ref_inps)
            ref_outs[0].sum().backward()

            ctx.reset_counters()

            mc = M()
            mc.to(memory_format=torch.channels_last)
            mc.train()

            x = torch.randn(2, 3, 5, 5, requires_grad=True).to(
                memory_format=torch.channels_last
            )
            inps = inps_fn(x)
            outs = torch.compile(mc, backend="aot_eager", fullgraph=True)(*inps)
            outs[0].sum().backward()
            self.assertEqual(ctx.d[torch.channels_last], 4)
            self.assertEqual(ctx.d[torch.contiguous_format], 0)

    def test_grads_no_force_contiguous_nested_tensor_tangent(self):
        # NestedTensor setattr could fails with AttributeError for attr "_min_seqlen_tensor"
        # Adding test to verify that it is handled.
        def fn(x):
            return x.clone()

        a = torch.randn(2, 3, requires_grad=True, dtype=torch.float64)
        b = torch.randn(3, 3, requires_grad=True, dtype=torch.float64)
        c = torch.randn(4, 3, requires_grad=True, dtype=torch.float64)
        nt = torch.nested.as_nested_tensor([a, b, c], layout=torch.jagged)

        out = torch.compile(fn, backend="aot_eager", fullgraph=True)(nt)
        out_buffer = out.values()
        ga, gb, gc = torch.autograd.grad(out_buffer.sum(), (a, b, c))

    def test_wrong_guess_tangent_type(self):
        def fn(x):
            return x.clone()

        ref_x = TwoTensor(
            torch.randn(2, 3, requires_grad=True), torch.randn(2, 3, requires_grad=True)
        )
        ref_y = fn(ref_x)
        ref_y.backward(gradient=TwoTensor(torch.randn(2, 3), torch.randn(2, 3)))

        fn_comp = torch.compile(fn, fullgraph=True)

        x = TwoTensor(
            torch.randn(2, 3, requires_grad=True), torch.randn(2, 3, requires_grad=True)
        )
        y = fn_comp(x)
        y.backward(gradient=TwoTensor(torch.randn(2, 3), torch.randn(2, 3)))

        x2 = TwoTensor(
            torch.randn(2, 3, requires_grad=True), torch.randn(2, 3, requires_grad=True)
        )
        y2 = fn_comp(x2)
        with self.assertRaisesRegex(
            RuntimeError,
            """
During the backward, we encountered a tensor subclass where we guessed its
metadata incorrectly.
""",  # noqa: F541
        ):
            y2.backward(gradient=torch.randn(2, 3))

    def test_tangent_type_coercion(self):
        def fn(x):
            return x.clone()

        ref_y = fn(WrapperSubclass(torch.randn(2, 3, requires_grad=True)))
        ref_y.sum().backward()

        fn_comp = torch.compile(fn, fullgraph=True)

        x = TwoTensor(
            torch.randn(2, 3, requires_grad=True), torch.randn(2, 3, requires_grad=True)
        )
        y = fn_comp(x)
        y.backward(gradient=TwoTensor(torch.randn(2, 3), torch.randn(2, 3)))

        x2 = TwoTensor(
            torch.randn(2, 3, requires_grad=True), torch.randn(2, 3, requires_grad=True)
        )
        y2 = fn_comp(x2)
        # Test coercion WrapperSubclass -> TwoTensor
        y2.backward(gradient=WrapperSubclass(torch.randn(2, 3)))

        y3 = torch.compile(fn, fullgraph=True)(torch.randn(2, 3, requires_grad=True))
        # Test coercion WrapperSubclass -> Tensor
        y3.backward(gradient=WrapperSubclass(torch.randn(2, 3)))

    @torch._inductor.config.patch({"freezing": True})
    def test_inductor_freezing_with_subclasses(self):
        class M(torch.nn.Module):
            def __init__(self):
                super().__init__()
                self.w = TwoTensor(torch.randn(3, 4), torch.randn(3, 4))
                self.wt = torch.randn(3, 4)

            def forward(self, x):
                return (
                    x.index_select(
                        dim=0, index=torch.tensor([0, 2, 1], dtype=torch.int64)
                    )
                    + self.w
                    + self.wt
                )

        m = M()
        inp = torch.randn(3, 4)
        with torch.no_grad():
            torch.compile(m, fullgraph=True)(inp)

    def test_rrelu(self):
        def fn(x):
            return torch.rrelu(x, training=True)

        def fn_(x):
            torch.rrelu_(x, training=True)
            return x

        x = torch.randn(4, 4)
        torch.compile(fn, backend="inductor", fullgraph=True)(x)
        torch.compile(fn_, backend="inductor", fullgraph=True)(x)

    def test_subclass_parameters(self):
        class _M(torch.nn.Module):
            def __init__(self):
                super().__init__()
                self.p = torch.nn.Parameter(
                    TwoTensor(
                        TwoTensor(torch.zeros(3, 4), torch.randn(3, 4)),
                        torch.ones(3, 4),
                    )
                )

            def forward(self, x):
                return x + self.p

        class M(torch.nn.Module):
            def __init__(self):
                super().__init__()
                self.p1 = torch.nn.Parameter(torch.ones(3, 4))
                self.p2 = torch.nn.Parameter(
                    TwoTensor(
                        torch.ones(3, 4),
                        TwoTensor(torch.randn(3, 4), torch.randn(3, 4)),
                    )
                )
                self._m = _M()

            def forward(self, x):
                return self._m(x) + x + 2 * self.p1 + self.p2

        m = M()
        ref_x = torch.randn(3, 4)
        ref_out = m(ref_x)
        ref_out.sum().backward()
        m.zero_grad()

        from torch._functorch._aot_autograd.subclass_parametrization import (
            unwrap_tensor_subclass_parameters,
        )

        unwrap_tensor_subclass_parameters(m)

        ref_x2 = ref_x.detach().clone()
        ref_out2 = m(ref_x2)
        self.assertEqual(ref_out2, ref_out)
        ref_out2.sum().backward()
        self.assertEqual(ref_x2.grad, ref_x.grad)
        m.zero_grad()

        x = ref_x.detach().clone()
        comp_fn = torch.compile(m, backend="aot_eager", fullgraph=True)
        out = comp_fn(x)
        self.assertEqual(ref_out, out)
        out.sum().backward()
        self.assertEqual(ref_x.grad, x.grad)

    def test_subclass_parameters_torture_case(self):
        class M(torch.nn.Module):
            def __init__(self):
                super().__init__()
                self.p1 = torch.nn.Parameter(torch.ones(3, 4))
                self.p2 = torch.nn.Parameter(
                    TwoTensor(
                        TwoTensor(
                            torch.ones(3, 4),
                            TwoTensor(torch.randn(3, 4), torch.randn(3, 4)),
                        ),
                        TwoTensor(
                            TwoTensor(torch.randn(3, 4), torch.randn(3, 4)),
                            TwoTensor(torch.ones(3, 4), torch.randn(3, 4)),
                        ),
                    )
                )

            def forward(self, x):
                return x + 2 * self.p1 + self.p2.a.b

        m = M()
        ref_x = torch.randn(3, 4)
        ref_out = m(ref_x)
        ref_out.sum().backward()
        m.zero_grad()

        from torch._functorch._aot_autograd.subclass_parametrization import (
            unwrap_tensor_subclass_parameters,
        )

        unwrap_tensor_subclass_parameters(m)

        ref_x2 = ref_x.detach().clone()
        ref_out2 = m(ref_x2)
        self.assertEqual(ref_out2, ref_out)
        ref_out2.sum().backward()
        self.assertEqual(ref_x2.grad, ref_x.grad)
        m.zero_grad()

        x = ref_x.detach().clone()
        comp_fn = torch.compile(m, backend="aot_eager", fullgraph=True)
        out = comp_fn(x)
        self.assertEqual(ref_out, out)
        out.sum().backward()
        self.assertEqual(ref_x.grad, x.grad)

    def test_rrelu_with_noise_mutation(self):
        def fn_functional(x):
            noise = torch.ones_like(x)
            result, noise_out = torch.ops.aten.rrelu_with_noise_functional(
                x, noise, 0.2, 0.8, True
            )
            return result, noise_out

        def fn_mutation(x):
            noise = torch.ones_like(x)
            result = torch.ops.aten.rrelu_with_noise(x, noise, 0.2, 0.8, True)
            return result, noise

        def fn_inplace(x):
            noise = torch.ones_like(x, requires_grad=False)
            torch.ops.aten.rrelu_with_noise_(x, noise, 0.2, 0.8, True)
            return x, noise

        def _test_fn(fn, check_backward=True):
            x = -torch.abs(torch.randn(4, 4, dtype=torch.bfloat16, requires_grad=True))

            ref_y, ref_noise = fn(x)
            self.assertTrue(torch.all(ref_noise < torch.ones_like(ref_noise)).item())

            comp_y, comp_noise = torch.compile(fn, backend="inductor", fullgraph=True)(
                x
            )

            if check_backward:
                comp_y.sum().backward()
            self.assertTrue(torch.all(comp_noise < torch.ones_like(comp_noise)).item())

        _test_fn(fn_functional)
        _test_fn(fn_mutation)
        _test_fn(fn_inplace, check_backward=False)

    @unittest.skipIf(not torch.cuda.is_available(), "CUDA is unavailable")
    @parametrize("dynamic_shapes", [True, False])
    @parametrize("test_subclasses", [True, False])
    @parametrize("device", ["cuda", "cpu"])
    @patch("torch._functorch.config.guess_tangent_strides_as_outputs", True)
    def test_noncontig_nonmemformat_tangents(
        self, dynamic_shapes, test_subclasses, device
    ):
        B = 2
        T = 4
        E = 6

        def fn(x):
            x = x + 1
            return x.transpose(1, 2)

        def _inp_dense():
            t = torch.randn(B, T, E, device=device, requires_grad=True)
            if dynamic_shapes:
                for i in range(t.ndim):
                    torch._dynamo.mark_dynamic(t, i)
            return t

        def _inp_sc():
            return TwoTensor(_inp_dense(), _inp_dense())

        _inp = _inp_dense if not test_subclasses else _inp_sc

        comp_fn = torch.compile(fn, backend="aot_eager", fullgraph=True)

        def _tg3(y):
            t = torch.randn(
                2 * y.shape, dtype=y.dtype, layout=y.layout, device=y.device
            )
            return t.as_strided(y.shape, tuple(s * 2 for s in y.stride()))

        TEST_CASES = [
            (_inp, lambda y: torch.ones(y.shape, dtype=y.dtype, device=y.device)),
            # Memory overlap, dense tangent
            (
                _inp,
                lambda y: torch.tensor([1], dtype=y.dtype, device=y.device).as_strided(
                    y.shape, (0,) * y.ndim
                ),
            ),
            # No memory overlap, not-dense tangent
            (_inp, _tg3),
        ]

        for i, (inp_fn, tg_fn) in enumerate(TEST_CASES):
            ref_x = inp_fn()
            x = ref_x.detach().clone().requires_grad_()

            ref_y = fn(ref_x)

            y = comp_fn(x)
            self.assertEqual(ref_y, y)

            ref_tg = (
                tg_fn(ref_y)
                if not test_subclasses
                else TwoTensor(tg_fn(ref_y), tg_fn(ref_y))
            )
            tg = ref_tg.clone()

            ref_y.backward(ref_tg)
            y.backward(tg)

            self.assertEqual(ref_x.grad, x.grad)

    @patch("torch._functorch.config.guess_tangent_strides_as_outputs", True)
    def test_flex_attn_noncontiguous_tangents(self):
        with GradsNoForceContiguousContextManager() as ctx:
            E = 16  # embedding dim
            H = 4  # number of heads

            @torch.compile(backend="aot_eager", fullgraph=True)
            def attn_fn(q, k, v):
                y = flex_attention(query=q, key=k, value=v)
                y = torch.ops._test_aotdispatch_lib.log_tangents_memory_format(y)
                return y

            class M(torch.nn.Module):
                def __init__(self):
                    super().__init__()
                    self.c_attn = torch.nn.Linear(E, 3 * E)

                def forward(self, x):
                    B, T, E = x.size()
                    q, k, v = self.c_attn(x).split(E, dim=2)
                    k = k.view(B, T, H, E // H).transpose(1, 2)  # (B, nh, T, hs)
                    q = q.view(B, T, H, E // H).transpose(1, 2)  # (B, nh, T, hs)
                    v = v.view(B, T, H, E // H).transpose(1, 2)  # (B, nh, T, hs)

                    y = attn_fn(q, k, v)

                    return y.transpose(1, 2).contiguous().view(B, T, E)

            m = M()
            B = 1
            T = 8

            def _inp():
                return torch.randn(B, T, E, requires_grad=True)

            x = _inp()
            y = m(x)
            y.backward(torch.ones_like(y).contiguous())

            self.assertEqual(1, len(ctx.tangent_strides))
            self.assertEqual((128, 4, 16, 1), ctx.tangent_strides[0])


# entries in here don't work and need to be fixed.
# Each one of these is a bug (or needs to be investigated)
aot_autograd_failures = {
    # data-dependent control flow
    xfail("cov"),
    xfail("nn.functional.gaussian_nll_loss"),
    xfail("tensor_split"),
    xfail("corrcoef"),
    xfail("quantile"),
    xfail("nanquantile"),
    xfail("narrow"),
    xfail("istft"),
    xfail("linalg.eig"),
    skip("as_strided_scatter"),
    skip("as_strided", "partial_views"),  # flaky
    # Given input size: (s0xs1x2). Calculated output size: ...
    skip("max_pool2d_with_indices_backward"),
    # Misc
    xfail("to_sparse"),
    xfail("corrcoef"),
    xfail("cov"),
    xfail("chalf"),  # RuntimeError: "sum_cpu" not implemented for 'ComplexHalf'
    xfail("sparse.sampled_addmm"),
    xfail("sparse.mm", "reduce"),
    skip("nn.functional.binary_cross_entropy_with_logits"),  # seems to fail sometimes?
    skip("nn.functional.margin_ranking_loss"),  # seems flaky
    skip("linalg.lu_solve"),  # flaky
    decorate("matmul", decorator=unittest.skipIf(IS_ARM64, "flaky")),
    decorate("__rmatmul__", decorator=unittest.skipIf(IS_ARM64, "flaky")),
    # overrides atol=1e-4, rtol=1e-5 would do as well
    decorate(
        "svd_lowrank",
        decorator=toleranceOverride({torch.float32: tol(atol=1e-04, rtol=1e-05)}),
    ),
    decorate(
        "linalg.householder_product",
        decorator=unittest.skipIf(IS_MACOS and IS_X86, "flaky"),
    ),
    decorate(
        "linalg.pinv",
        "singular",
        decorator=toleranceOverride({torch.float32: tol(atol=1e-05, rtol=1e-05)}),
    ),
    decorate(
        "nn.functional.interpolate",
        "bicubic",
        decorator=toleranceOverride({torch.float32: tol(atol=1e-04, rtol=1e-05)}),
    ),
    # conv2d sometimes nondeterministic in this config?
    decorate("nn.functional.conv2d", decorator=unittest.skipIf(IS_ARM64, "flaky")),
}

if not TEST_MKL:
    aot_autograd_failures.update(
        {
            decorate(
                "matmul",
                decorator=toleranceOverride(
                    {torch.float32: tol(atol=6e-05, rtol=4e-06)}
                ),
            ),
            decorate(
                "__rmatmul__",
                decorator=toleranceOverride(
                    {torch.float32: tol(atol=6e-05, rtol=4e-06)}
                ),
            ),
        }
    )

symbolic_aot_autograd_failures = {
    xfail("combinations", ""),  # aten.masked_select.default
    xfail(
        "index_fill", ""
    ),  # Cannot call sizes() on tensor with symbolic sizes/strides
    xfail(
        "linalg.lstsq", ""
    ),  # aten.linalg_lstsq.default - couldn't find symbolic meta function/decomposition
    xfail(
        "linalg.lstsq", "grad_oriented"
    ),  # aten.linalg_lstsq.default - couldn't find symbolic meta funct...
    xfail(
        "linalg.lu_solve", ""
    ),  # aten.linalg_lu_solve.default - couldn't find symbolic meta function/deco...
    skip(
        "nn.functional.batch_norm", ""
    ),  # '0 is not tracked with proxy for <torch.fx.experimental.proxy_te..
    xfail(
        "nn.functional.binary_cross_entropy", ""
    ),  # aten.fill_.Scalar - couldn't find symbolic meta funct...
    xfail(
        "nn.functional.cross_entropy", ""
    ),  # Cannot call sizes() on tensor with symbolic sizes/strides
    xfail(
        "nn.functional.ctc_loss", ""
    ),  # aten._ctc_loss.Tensor - couldn't find symbolic meta function/deco...
    xfail(
        "nn.functional.fractional_max_pool3d", ""
    ),  # rand() received an invalid combination of arguments - g...
    xfail(
        "nn.functional.group_norm", ""
    ),  # Cannot call sizes() on tensor with symbolic sizes/strides
    xfail("trace", ""),  # Cannot call sizes() on tensor with symbolic sizes/strides
    decorate(
        "linalg.householder_product",
        decorator=unittest.skipIf(IS_MACOS and IS_X86, "flaky"),
    ),
}


def _test_aot_autograd_helper(self, device, dtype, op, dynamic=False):
    if not op.supports_autograd:
        self.skipTest("Op does not support autograd")

    # aot_autograd_check is able to check data specialization by
    # randomizing the inputs. Here's a list of ops that really do not
    # like random inputs for which we want to disable that.
    cant_check_data_specialization = set(
        {
            "nn.functional.max_unpool1d",
            "nn.functional.max_unpool2d",
            "nn.functional.max_unpool3d",
        }
    )
    try_check_data_specialization = op.name not in cant_check_data_specialization

    sample_inputs_itr = op.sample_inputs(device, dtype, requires_grad=True)
    for sample_input in sample_inputs_itr:
        t_args = [sample_input.input] + list(sample_input.args)
        t_kwargs = sample_input.kwargs
        try:
            aot_autograd_check(
                op.op,
                t_args,
                t_kwargs,
                dynamic,
                self.assertRaisesRegex,
                self.assertEqual,
                check_gradients=True,
                try_check_data_specialization=try_check_data_specialization,
                skip_correctness_check=op.skip_correctness_check_compile_vs_eager,
            )
        except DynamicOutputShapeException:
            self.skipTest("Dynamic output shape operation in trace")
        except GuardOnDataDependentSymNode:
            # Carveout for getitem; I don't want to xfail the entire test
            # because that will reject known to be good tests see
            # https://github.com/pytorch/pytorch/issues/94705
            if op.name == "__getitem__":
                self.skipTest("Dynamic output shape operation in trace")
            else:
                raise


def _test_aot_autograd_module_helper(
    self, device, dtype, training, module_info, *, dynamic=False
):
    module_cls = module_info.module_cls
    module_inputs = module_info.module_inputs_func(
        module_info, device=device, dtype=dtype, requires_grad=True, training=training
    )
    for module_input in module_inputs:
        if module_input.forward_input is None:
            continue

        args, kwargs = (
            module_input.constructor_input.args,
            module_input.constructor_input.kwargs,
        )
        m = module_cls(*args, **kwargs)
        m.to(device).to(dtype)
        m.train(training)

        # Lazy modules need to see an input first to initialize params.
        args, kwargs = (
            module_input.forward_input.args,
            module_input.forward_input.kwargs,
        )
        flat_args, args_spec = pytree.tree_flatten((args, kwargs))

        # PackedSequence is only used for RNNs. It might be possible to fake-ify if they're pytrees but
        # torchdynamo already doesn't support RNNs
        if any(tuple(isinstance(flat_arg, PackedSequence) for flat_arg in flat_args)):
            continue

        if issubclass(module_info.module_cls, torch.nn.modules.lazy.LazyModuleMixin):
            with torch.no_grad():
                m(*args, **kwargs)

        sentinel_val = -42
        is_tensor_spec = [
            sentinel_val if isinstance(arg, torch.Tensor) else arg for arg in flat_args
        ]
        args = [arg for arg in flat_args if isinstance(arg, torch.Tensor)]

        def f(params_buffers_args):
            named_params, named_buffers, args = params_buffers_args
            cur_flat_args = list(is_tensor_spec)
            args = iter(args)
            for idx, v in enumerate(cur_flat_args):
                if v == sentinel_val:
                    cur_flat_args[idx] = next(args)
            c_args, c_kwargs = pytree.tree_unflatten(cur_flat_args, args_spec)
            params_and_buffers = {**named_params, **named_buffers}
            return torch.func.functional_call(m, params_and_buffers, c_args, c_kwargs)

        named_params = dict(m.named_parameters(remove_duplicate=False))
        named_buffers = dict(m.named_buffers(remove_duplicate=False))
        num_params_buffers = len(named_params) + len(named_buffers)
        compiled_f = aot_function(
            f, nop, num_params_buffers=num_params_buffers, dynamic=dynamic
        )
        params_buffers_args = [named_params, named_buffers, args]
        _test_aot_autograd_forwards_backwards_helper(
            f,
            compiled_f,
            params_buffers_args,
            self.assertRaisesRegex,
            self.assertEqual,
            True,
        )


class TestEagerFusionOpInfo(AOTTestCase):
    @ops(op_db + hop_db, allowed_dtypes=(torch.float,))
    @skipOps(
        "TestEagerFusionOpInfo", "test_aot_autograd_exhaustive", aot_autograd_failures
    )
    def test_aot_autograd_exhaustive(self, device, dtype, op):
        _test_aot_autograd_helper(self, device, dtype, op)

    @ops(op_db + hop_db, allowed_dtypes=(torch.float,))
    @patch("functorch.compile.config.debug_assert", True)
    @skipOps(
        "TestEagerFusionOpInfo",
        "test_aot_autograd_symbolic_exhaustive",
        aot_autograd_failures | symbolic_aot_autograd_failures,
    )
    def test_aot_autograd_symbolic_exhaustive(self, device, dtype, op):
        _test_aot_autograd_helper(self, device, dtype, op, dynamic=True)


aot_autograd_module_failures = set(
    {
        torch.nn.CTCLoss,  # torch._subclasses.fake_tensor.DynamicOutputShapeException: aten._ctc_loss.default
        torch.nn.GaussianNLLLoss,  # RuntimeError: It appears that you're trying to get value out
        # of a tracing tensor with aten._local_scalar_dense.default -
        # erroring out! It's likely that this is caused by data-dependent
        # control flow or similar.
        torch.nn.MultiLabelMarginLoss,  # AssertionError: The values for attribute 'shape' do not match:
        # torch.Size([1]) != torch.Size([]). Outputs of the operator are different in
        # eager-mode PyTorch vs AOTAutograd. This means the operator will have incorrect
        # output underneath torch.compile. This could be because the operator's
        # implementation not traceable or that there is a bug in AOTAutograd.
        torch.nn.TransformerEncoder,  # DataDependentOutputException: aten.eq compares a mask input
        # to a causal mask tensor, to see if Boolean is_causal should be set
        # for TrnasformerEncoder layers, MHA and sdp custom kernels
        torch.nn.Transformer,  # DataDependentOutputException: aten.equal compares a mask input
        # to a causal mask tensor, to see if Boolean is_causal should be set
        # for TransformerEncoder layers, MHA and sdp custom kernels
        # (this bubbles up to Transformer)
    }
)

symbolic_aot_autograd_module_failures = {
    torch.nn.Transformer,  # DataDependentOutputException: aten.equal compares a mask input to a mask producing a bool
    torch.nn.TransformerEncoder,  # DataDependentOutputException: aten.equal compares a mask input to a mask producing a bool
    torch.nn.GaussianNLLLoss,  # NotImplementedError: local_scalar_dense/item NYI for torch.bool
    torch.nn.GroupNorm,  # in native_group_norm_backward cpg, _rem = divmod(C, group)
    # TypeError: unsupported operand type(s) for divmod(): 'SymInt' and 'int'
    torch.nn.FractionalMaxPool3d,  # int() argument must be a string, a bytes-like object or a number, not 'SymFloat'
    torch.nn.BCELoss,  # new_size = _infer_size(target.size(), weight.size())
    # RuntimeError: expected int at position 0, but got: SymInt
}


class TestEagerFusionModuleInfo(AOTTestCase):
    @modules(module_db, allowed_dtypes=(torch.float,))
    @decorateForModules(unittest.expectedFailure, aot_autograd_module_failures)
    def test_aot_autograd_module_exhaustive(self, device, dtype, training, module_info):
        _test_aot_autograd_module_helper(self, device, dtype, training, module_info)

    @modules(module_db, allowed_dtypes=(torch.float,))
    @decorateForModules(
        unittest.expectedFailure,
        aot_autograd_module_failures | symbolic_aot_autograd_module_failures,
    )
    def test_aot_autograd_symbolic_module_exhaustive(
        self, device, dtype, training, module_info
    ):
        _test_aot_autograd_module_helper(
            self, device, dtype, training, module_info, dynamic=True
        )


instantiate_parametrized_tests(TestAOTAutograd)
instantiate_parametrized_tests(TestAOTModuleSimplified)
only_for = "cpu"
instantiate_device_type_tests(
    TestPythonKey,
    globals(),
    only_for=only_for,
)
instantiate_device_type_tests(TestEagerFusionOpInfo, globals(), only_for=only_for)
instantiate_device_type_tests(TestEagerFusionModuleInfo, globals(), only_for=only_for)


@xfail_inherited_tests(
    [
        "test_set__and_data_mutation_bad",
        "test_subclass_metadata_mutation_req_grad_True",
        "test_subclass_metadata_mutation_req_grad_False",
    ]
)
class TestAOTAutogradWithDynamo(TestAOTAutograd):
    """
    These are the same as TestAOTAutograd tests, but we run dynamo first to get a graph module.
    """

    def assertExpectedInline(self, *args, **kwargs):
        # These will have different outputs because dynamo returns a different graph module
        # But we don't really care about that assertion when testing with dynamo,
        # only that the outputs match, etc.
        pass

    def make_compiler(self, graph_cell):
        return make_boxed_compiler(partial(extract_graph, graph_cell=graph_cell))

    # Compiler to passes to dynamo
    def run_autograd(
        self,
        f: Callable,
        fw_graph_cell: list[Optional[Callable]],
        decompositions: Optional[dict],
        keep_input_mutations: bool,
        dynamic: bool,
    ):
        """
        Runs dynamo and aot_autograd with the specified settings
        """

        def dynamo_compiler(gm, inputs, **kwargs):
            result = aot_module_simplified(
                gm,
                inputs,
                fw_compiler=self.make_compiler(fw_graph_cell),
                bw_compiler=self.make_compiler([None]),
                decompositions=decompositions,
                keep_inference_input_mutations=keep_input_mutations,
                # Dynamic is calculated from whether the inputs have fake tensors
            )
            return result

        def torch_compile_wrapper(*args, **kwargs):
            torch._dynamo.reset()
            fn = torch.compile(f, backend=dynamo_compiler)
            try:
                result = fn(*args, **kwargs)
            except torch._dynamo.exc.BackendCompilerFailed as e:
                # So that assertRaises works properly
                raise e.inner_exception from e
            return result

        return torch_compile_wrapper

    def test_inputs_overlapping_unsqueeze_with_mutation(self):
        def f(x, y):
            x.add_(1)
            y.add_(1)
            return x

        def run(f):
            base = torch.ones(10)
            inputs = [base.unsqueeze(0), base.unsqueeze(0)]
            return f(*inputs)

        optf = torch.compile(backend="aot_eager", dynamic=True)(f)

        out = run(f)
        optout = run(optf)

        self.assertEqual(out, optout)

    def test_inputs_overlapping_with_mutation_guard_base(self):
        def f(x, y):
            x.add_(1)
            y.add_(1)
            return x

        def run(f):
            base = torch.ones(10)
            inputs = [base[1:], base[1:]]
            return f(*inputs)

        optf = torch.compile(backend="aot_eager", dynamic=True)(f)

        out = run(f)
        optout = run(optf)

        self.assertEqual(out, optout)


class MockFXGraphCache:
    """
    In memory version of FXGraphCache so we can isolate testing for FXGraphCache
    """

    def __init__(self) -> None:
        self.cache = {}

    def save(self, key, gm):
        self.cache[key] = gm

    def load(self, gm, inputs):
        key, _ = compiled_fx_graph_hash(gm, inputs, {}, [])
        if key not in self.cache:
            self.cache[key] = gm
        gm, _ = self.load_with_key(key, [], inputs, None, None, None, None, None)
        return gm

    def load_with_key(
        self,
        key,
        debug_lines,
        inputs,
        local,
        remote_cache,
        is_backward,
        constants,
        evaluate_guards,
    ):
        gm = self.cache.get(key)
        if gm is not None:
            gm = make_boxed_func(gm)
            gm = MockFXGraphCacheOutput(gm)
            gm._fx_graph_cache_key = key  # (cache_key, debug lines)
            gm._fx_graph_cache_debug_lines = []
            gm._time_taken_ns = 0
        return gm, {}


# The following tests fail in strict caching mode (i.e. they bypass or
# cache miss instead of cache hitting). They will be fixed in the PRs above this.
FAILING_CACHE_TESTS = (
    # BypassAOTAutogradCache: unsupported nodes
    "test_backward_mutation_data",  # Custom Autograd Function
    "test_backward_mutation_metadata",  # Custom Autograd Function
    "test_input_output_aliase_custom_autograd_function",
)


@xfail_inherited_tests(FAILING_CACHE_TESTS)
class TestAOTAutogradWithCache(TestAOTAutogradWithDynamo):
    """
    In memory version of FXGraphCache so we can isolate testing for FXGraphCache
    """

    def make_compiler(self, fw_graph_cell):
        mock_inductor_cache = self.inductor_cache

        def compiler(gm, example_inputs):
            nonlocal mock_inductor_cache, fw_graph_cell
            result = mock_inductor_cache.load(gm, example_inputs)
            fw_graph_cell[0] = gm
            return result

        compiler = SerializableAOTDispatchCompiler(MockFXGraphCacheOutput, compiler)
        return compiler

    def run_autograd(
        self,
        f: Callable,
        fw_graph_cell: list[Optional[Callable]],
        decompositions: Optional[dict],
        keep_input_mutations: bool,
        dynamic: bool,
    ):
        return super().run_autograd(
            f,
            fw_graph_cell,
            decompositions,
            keep_input_mutations,
            dynamic,
        )

    @torch._functorch.config.patch(
        {
            "enable_autograd_cache": True,
            "strict_autograd_cache": True,
            "view_replay_for_aliased_outputs": False,
        }
    )
    @torch._inductor.config.patch("fx_graph_cache", True)
    def verify_aot_autograd(
        self,
        f,
        inp_: Union[Callable, list[Any]],
        *,
        test_mutation: bool = False,
        keep_inp_mutations: bool = False,
        decompositions: Optional[dict] = None,
        dynamic: bool = False,
        # Only active when inp_ is Callable.
        # TODO: probably consolidate all tests to make inp a Callable.
        make_inputs_subclasses: bool = False,
    ):
        self.inductor_cache = MockFXGraphCache()
        AOTAutogradCache.clear()
        with patch(
            "torch._inductor.codecache.FxGraphCache.load_with_key",
            new=self.inductor_cache.load_with_key,
        ):
            return super().verify_aot_autograd(
                f,
                inp_,
                test_mutation=test_mutation,
                keep_inp_mutations=keep_inp_mutations,
                decompositions=decompositions,
                dynamic=dynamic,
                make_inputs_subclasses=make_inputs_subclasses,
            )

    def test_input_mutation_false_aliasing(self):
        # This test is disabled because it fails in strict cache mode
        # But also can't be xfailed because it causes undefined behavior for
        # ASAN
        self.skipTest("Skipping because it fails in strict cache mode")


if __name__ == "__main__":
    run_tests()<|MERGE_RESOLUTION|>--- conflicted
+++ resolved
@@ -41,10 +41,7 @@
 from functorch.experimental import control_flow
 from torch._decomp import decomposition_table
 from torch._dynamo.testing import normalize_gm
-<<<<<<< HEAD
-=======
 from torch._dynamo.utils import counters
->>>>>>> 3eb8fa08
 from torch._functorch._aot_autograd.autograd_cache import AOTAutogradCache
 from torch._functorch.aot_autograd import (
     aot_export_joint_simple,
@@ -4575,29 +4572,17 @@
 
             body_graph_0 = self.body_graph_0
             map_impl = torch.ops.higher_order.map_impl(body_graph_0, [cos], [arg1_1]);  body_graph_0 = None
-<<<<<<< HEAD
-            getitem: "f32[2, 2]" = map_impl[0];  map_impl = None
-
-            sum_1: "f32[]" = torch.ops.aten.sum.default(getitem);  getitem = None
-=======
             getitem_2: "f32[2, 2]" = map_impl[0];  map_impl = None
 
             sum_1: "f32[]" = torch.ops.aten.sum.default(getitem_2);  getitem_2 = None
->>>>>>> 3eb8fa08
 
             add: "f32[2, 2]" = torch.ops.aten.add.Tensor(cos, sum_1);  sum_1 = None
 
             body_graph_1 = self.body_graph_1
             map_impl_1 = torch.ops.higher_order.map_impl(body_graph_1, [cos], [arg1_1]);  body_graph_1 = cos = arg1_1 = None
-<<<<<<< HEAD
-            getitem_1: "f32[2, 2]" = map_impl_1[0];  map_impl_1 = None
-
-            sum_2: "f32[]" = torch.ops.aten.sum.default(getitem_1);  getitem_1 = None
-=======
             getitem_5: "f32[2, 2]" = map_impl_1[0];  map_impl_1 = None
 
             sum_2: "f32[]" = torch.ops.aten.sum.default(getitem_5);  getitem_5 = None
->>>>>>> 3eb8fa08
 
             add_1: "f32[2, 2]" = torch.ops.aten.add.Tensor(add, sum_2);  add = sum_2 = None
             return (add_1,)
@@ -4619,11 +4604,7 @@
 
                 add_1: "f32[2]" = torch.ops.aten.add.Tensor(add, arg1_1);  add = arg1_1 = None
                 return (add_1,)
-<<<<<<< HEAD
-""",
-=======
 """,  # noqa: B950
->>>>>>> 3eb8fa08
         )
 
     def test_aot_export_predispatch_map_2(self):
@@ -4654,15 +4635,9 @@
 
         body_graph_0 = self.body_graph_0
         map_impl = torch.ops.higher_order.map_impl(body_graph_0, [cos], [arg1_1]);  body_graph_0 = arg1_1 = None
-<<<<<<< HEAD
-        getitem: "f32[2, 2]" = map_impl[0];  map_impl = None
-
-        sum_1: "f32[]" = torch.ops.aten.sum.default(getitem);  getitem = None
-=======
         getitem_2: "f32[2, 2]" = map_impl[0];  map_impl = None
 
         sum_1: "f32[]" = torch.ops.aten.sum.default(getitem_2);  getitem_2 = None
->>>>>>> 3eb8fa08
         add: "f32[2, 2]" = torch.ops.aten.add.Tensor(cos, sum_1);  cos = sum_1 = None
         return (add,)
 
