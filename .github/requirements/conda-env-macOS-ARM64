<<<<<<< HEAD
numpy=1.22.3
pyyaml=6.0
setuptools=72.1.0
cmake=3.22.*
typing-extensions=4.11.0
dataclasses=0.8
pip=22.2.2
pillow=10.0.1
pkg-config=0.29.2
wheel=0.37.1
# NB: This is intentionally held back because anaconda main doesn't
# have updated expecttest, but you don't /need/ the updated version
# to run the tests.  In the meantime I need to figure out how to
# cajole anaconda into updating, or get the package from pypi instead...
expecttest=0.1.3

=======
>>>>>>> 6cb6da6e
# Not pinning certifi so that we can always get the latest certificates
certifi
pip=23.2.1
pkg-config=0.29.2
setuptools=72.1.0
wheel=0.37.1<|MERGE_RESOLUTION|>--- conflicted
+++ resolved
@@ -1,22 +1,3 @@
-<<<<<<< HEAD
-numpy=1.22.3
-pyyaml=6.0
-setuptools=72.1.0
-cmake=3.22.*
-typing-extensions=4.11.0
-dataclasses=0.8
-pip=22.2.2
-pillow=10.0.1
-pkg-config=0.29.2
-wheel=0.37.1
-# NB: This is intentionally held back because anaconda main doesn't
-# have updated expecttest, but you don't /need/ the updated version
-# to run the tests.  In the meantime I need to figure out how to
-# cajole anaconda into updating, or get the package from pypi instead...
-expecttest=0.1.3
-
-=======
->>>>>>> 6cb6da6e
 # Not pinning certifi so that we can always get the latest certificates
 certifi
 pip=23.2.1
