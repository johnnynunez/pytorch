--- conflicted
+++ resolved
@@ -61,12 +61,9 @@
     cross_compile_arm64: bool = False
     macos_runner: str = "macos-14-xlarge"
     use_split_build: bool = False
-<<<<<<< HEAD
-    use_sequential: bool = False
-=======
     # Mainly used for libtorch builds
     build_variant: str = ""
->>>>>>> 2aba7421
+    use_sequential: bool = False
 
     def __post_init__(self) -> None:
         if self.build_environment == "":
