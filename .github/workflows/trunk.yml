--- conflicted
+++ resolved
@@ -86,7 +86,7 @@
       runner-type: macos-m1-stable
       build-generates-artifacts: true
       # To match the one pre-installed in the m1 runners
-      python-version: 3.9.12
+      python-version: 3.12.7
       test-matrix: |
         { include: [
           { config: "default", shard: 1, num_shards: 3, runner: "macos-m1-stable" },
@@ -107,7 +107,7 @@
     with:
       build-environment: macos-py3-arm64
       # Same as the build job
-      python-version: 3.9.12
+      python-version: 3.12.7
       test-matrix: ${{ needs.macos-py3-arm64-build.outputs.test-matrix }}
       disable-monitor: false
     secrets: inherit
@@ -119,7 +119,6 @@
     with:
       build-environment: win-vs2022-cpu-py3
       cuda-version: cpu
-      sync-tag: win-cpu-build
       runner: "${{ needs.get-label-type.outputs.label-type }}windows.4xlarge.nonephemeral"
       test-matrix: |
         { include: [
@@ -188,15 +187,6 @@
     secrets: inherit
 
   # NB: Keep this in sync with inductor-perf-test-nightly.yml
-<<<<<<< HEAD
-  linux-focal-cuda12_4-py3_10-gcc9-inductor-build:
-    name: cuda12.4-py3.10-gcc9-sm80
-    uses: ./.github/workflows/_linux-build.yml
-    needs: get-label-type
-    with:
-      build-environment: linux-focal-cuda12.4-py3.10-gcc9-sm80
-      docker-image-name: ci-image:pytorch-linux-focal-cuda12.4-cudnn9-py3-gcc9-inductor-benchmarks
-=======
   linux-jammy-cuda12_8-py3_10-gcc9-inductor-build:
     name: cuda12.8-py3.10-gcc9-sm80
     uses: ./.github/workflows/_linux-build.yml
@@ -204,7 +194,6 @@
     with:
       build-environment: linux-jammy-cuda12.8-py3.10-gcc9-sm80
       docker-image-name: ci-image:pytorch-linux-jammy-cuda12.8-cudnn9-py3-gcc9-inductor-benchmarks
->>>>>>> 6cb6da6e
       cuda-arch-list: '8.0'
     secrets: inherit
 
