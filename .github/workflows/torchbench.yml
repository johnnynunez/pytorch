name: torchbench

on:
  push:
    tags:
      - ciflow/torchbench/*
  workflow_dispatch:

concurrency:
  group: ${{ github.workflow }}-${{ github.event.pull_request.number || github.ref_name }}-${{ github.ref_type == 'branch' && github.sha }}-${{ github.event_name == 'workflow_dispatch' }}-${{ github.event_name == 'schedule' }}
  cancel-in-progress: true

jobs:
  get-default-label-prefix:
    if: github.repository_owner == 'pytorch'
    name: get-default-label-prefix
    uses: pytorch/pytorch/.github/workflows/_runner-determinator.yml@main
    with:
      triggering_actor: ${{ github.triggering_actor }}
      issue_owner: ${{ github.event.pull_request.user.login || github.event.issue.user.login }}
      curr_branch: ${{ github.head_ref || github.ref_name }}
      curr_ref_type: ${{ github.ref_type }}

  linux-focal-cuda12_4-py3_10-gcc9-torchbench-build-gcp:
    name: cuda12.4-py3.10-gcc9-sm80
    uses: ./.github/workflows/_linux-build.yml
    needs:
      - get-default-label-prefix
    with:
      runner_prefix: "${{ needs.get-default-label-prefix.outputs.label-type }}"
<<<<<<< HEAD
      build-environment: linux-focal-cuda12.4-py3.10-gcc9-sm80
      docker-image-name: ci-image:pytorch-linux-focal-cuda12.4-cudnn9-py3-gcc9-inductor-benchmarks
=======
      build-environment: linux-jammy-cuda12.8-py3.10-gcc9-sm80
      docker-image-name: ci-image:pytorch-linux-jammy-cuda12.8-cudnn9-py3-gcc9-inductor-benchmarks
>>>>>>> 6cb6da6e
      cuda-arch-list: '8.0'
      test-matrix: |
        { include: [
          { config: "torchbench_gcp_smoketest", shard: 1, num_shards: 1, runner: "linux.aws.a100" },
        ]}
    secrets: inherit

  linux-focal-cuda12_4-py3_10-gcc9-torchbench-test-gcp:
    name: cuda12.4-py3.10-gcc9-sm80
    uses: ./.github/workflows/_linux-test.yml
    needs: linux-focal-cuda12_4-py3_10-gcc9-torchbench-build-gcp
    with:
<<<<<<< HEAD
      build-environment: linux-focal-cuda12.4-py3.10-gcc9-sm80
      docker-image: ${{ needs.linux-focal-cuda12_4-py3_10-gcc9-torchbench-build-gcp.outputs.docker-image }}
      test-matrix: ${{ needs.linux-focal-cuda12_4-py3_10-gcc9-torchbench-build-gcp.outputs.test-matrix }}
=======
      build-environment: linux-jammy-cuda12.8-py3.10-gcc9-sm80
      docker-image: ${{ needs.build.outputs.docker-image }}
      test-matrix: ${{ needs.build.outputs.test-matrix }}
>>>>>>> 6cb6da6e
    secrets: inherit<|MERGE_RESOLUTION|>--- conflicted
+++ resolved
@@ -21,20 +21,15 @@
       curr_branch: ${{ github.head_ref || github.ref_name }}
       curr_ref_type: ${{ github.ref_type }}
 
-  linux-focal-cuda12_4-py3_10-gcc9-torchbench-build-gcp:
-    name: cuda12.4-py3.10-gcc9-sm80
+  build:
+    name: cuda12.8-py3.10-gcc9-sm80
     uses: ./.github/workflows/_linux-build.yml
     needs:
       - get-default-label-prefix
     with:
       runner_prefix: "${{ needs.get-default-label-prefix.outputs.label-type }}"
-<<<<<<< HEAD
-      build-environment: linux-focal-cuda12.4-py3.10-gcc9-sm80
-      docker-image-name: ci-image:pytorch-linux-focal-cuda12.4-cudnn9-py3-gcc9-inductor-benchmarks
-=======
       build-environment: linux-jammy-cuda12.8-py3.10-gcc9-sm80
       docker-image-name: ci-image:pytorch-linux-jammy-cuda12.8-cudnn9-py3-gcc9-inductor-benchmarks
->>>>>>> 6cb6da6e
       cuda-arch-list: '8.0'
       test-matrix: |
         { include: [
@@ -42,18 +37,12 @@
         ]}
     secrets: inherit
 
-  linux-focal-cuda12_4-py3_10-gcc9-torchbench-test-gcp:
-    name: cuda12.4-py3.10-gcc9-sm80
+  test:
+    name: cuda12.8-py3.10-gcc9-sm80
     uses: ./.github/workflows/_linux-test.yml
-    needs: linux-focal-cuda12_4-py3_10-gcc9-torchbench-build-gcp
+    needs: build
     with:
-<<<<<<< HEAD
-      build-environment: linux-focal-cuda12.4-py3.10-gcc9-sm80
-      docker-image: ${{ needs.linux-focal-cuda12_4-py3_10-gcc9-torchbench-build-gcp.outputs.docker-image }}
-      test-matrix: ${{ needs.linux-focal-cuda12_4-py3_10-gcc9-torchbench-build-gcp.outputs.test-matrix }}
-=======
       build-environment: linux-jammy-cuda12.8-py3.10-gcc9-sm80
       docker-image: ${{ needs.build.outputs.docker-image }}
       test-matrix: ${{ needs.build.outputs.test-matrix }}
->>>>>>> 6cb6da6e
     secrets: inherit