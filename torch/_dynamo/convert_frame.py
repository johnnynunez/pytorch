# mypy: allow-untyped-decorators

"""
This module implements TorchDynamo's core frame conversion functionality, transforming Python
frames into FX graphs. It handles:

- Frame analysis and bytecode transformation
- Guard creation and management for dynamic behaviors
- Cache management for recompilation
- Error handling and fallback mechanisms

Key classes:
- ConvertFrame: Main entry point for frame conversion with error handling
- ConvertFrameAssert: Implements core frame to graph conversion logic
- Tracker: Tracks input/output code objects during conversion
- CatchErrorsWrapper: Provides error handling and suppression logic

The conversion process preserves program semantics while enabling optimizations
through torch.compile() and related systems.
"""

from __future__ import annotations

import collections
import contextlib
import cProfile
import dis
import functools
import gc
import itertools
import logging
import os
import pstats
import random
import subprocess
import sys
import threading
import time
import traceback
import typing
import weakref
from pathlib import Path
from types import CellType, CodeType, FunctionType, ModuleType
from typing import Any, Callable, Optional, TypeVar, Union
from weakref import ReferenceType

import torch
import torch._logging
from torch._C._dynamo.guards import GlobalStateGuard
from torch._dynamo.distributed import get_compile_pg
from torch._dynamo.symbolic_convert import TensorifyState
from torch._guards import compile_context, CompileContext, CompileId, tracing
from torch._logging import structured
from torch._utils_internal import (
    compile_time_strobelight_meta,
    justknobs_check,
    maybe_upload_prof_stats_to_manifold,
    signpost_event,
)
from torch.fx._lazy_graph_module import _use_lazy_graph_module
from torch.fx.experimental.symbolic_shapes import (
    ConstraintViolationError,
    GuardOnDataDependentSymNode,
)
from torch.fx.graph_module import _forward_from_src as original_forward_from_src
from torch.monitor import _WaitCounter
from torch.nn.parallel.distributed import DistributedDataParallel
from torch.utils._python_dispatch import (
    _disable_current_modes,
    is_in_torch_dispatch_mode,
)
from torch.utils._traceback import CapturedTraceback, format_traceback_short
from typing_extensions import ParamSpec

<<<<<<< HEAD
from . import config, exc, external_utils, graph_break_hints, trace_rules
=======
from . import config, decorators, exc, graph_break_hints, trace_rules
>>>>>>> b6363763
from .bytecode_analysis import remove_dead_code, remove_pointless_jumps
from .bytecode_transformation import (
    check_inst_exn_tab_entries_valid,
    Instruction,
    is_generator,
    propagate_inst_exn_table_entries,
    transform_code_object,
)
from .cache_size import (
    CacheSizeRelevantForFrame,
    compute_cache_size,
    exceeds_recompile_limit,
    is_recompilation,
)
from .eval_frame import (
    always_optimize_code_objects,
    dynamo_tls,
    skip_code,
    TorchPatcher,
)
from .exc import (
    augment_exc_message,
    BackendCompilerFailed,
    FailOnRecompileLimitHit,
    format_error_msg,
    InternalTorchDynamoError,
    RecompileLimitExceeded,
    ShortenTraceback,
    SkipCodeRecursiveException,
    TorchRuntimeError,
    UncapturedHigherOrderOpError,
    unimplemented_v2,
    Unsupported,
)
from .guards import (
    CheckFunctionManager,
    get_and_maybe_log_recompilation_reasons,
    GuardedCode,
)
from .hooks import Hooks
from .pgo import put_code_state
from .replay_record import ExecutionRecord
from .resume_execution import TORCH_DYNAMO_RESUME_IN_PREFIX
from .symbolic_convert import (
    DistributedState,
    ExceptionStack,
    InstructionTranslator,
    LocalState,
    SpeculationLog,
)
from .trace_rules import is_numpy
from .types import ConvertFrameReturn, FrameAction, FrameExecStrategy, wrap_guarded_code
from .utils import (
    chromium_event_timed,
    CleanupManager,
    CompileTimeInstructionCounter,
    counters,
    dynamo_timed,
    format_bytecode,
    gen_record_file_name,
    get_metrics_context,
    increment_frame,
    is_namedtuple,
    istype,
    LazyString,
    maybe_disable_inference_mode,
    maybe_disable_inference_mode_for_fake_prop,
    orig_code_map,
    reset_graph_break_dup_checker,
    setup_compile_debug,
    to_int_us,
    troubleshooting_url,
    write_record_to_file,
)
from .variables.torch_function import torch_function_mode_stack_state_mgr


np: Optional[ModuleType]
try:
    import numpy as np
except ModuleNotFoundError:
    np = None


if typing.TYPE_CHECKING:
    from .backends.registry import CompilerFn
    from .repro.after_dynamo import WrapBackendDebug
    from .types import BytecodeHook, CacheEntry, DynamoFrameType
    from .variables.builder import FrameStateSizeEntry


log = logging.getLogger(__name__)
bytecode_log = torch._logging.getArtifactLogger(__name__, "bytecode")
graph_break_log = torch._logging.getArtifactLogger(__name__, "graph_breaks")


compile_lock = threading.RLock()

_T = TypeVar("_T")
_P = ParamSpec("_P")


class TODO_UNKNOWN:
    pass


class Tracker:
    def __init__(self) -> None:
        self.seen: list[ReferenceType[CodeType]] = []
        self.seen_ids: set[int] = set()

    def add(self, strong_obj: CodeType) -> None:
        idx = id(strong_obj)
        if idx not in self.seen_ids:
            obj = weakref.ref(strong_obj, lambda _: self.seen_ids.remove(idx))
            self.seen.append(obj)
            self.seen_ids.add(idx)

    def __contains__(self, item: CodeType) -> bool:
        return id(item) in self.seen_ids

    def clear(self) -> None:
        self.seen.clear()
        self.seen_ids.clear()


input_codes = Tracker()
output_codes = Tracker()

initial_global_state: Optional[GlobalStateGuard] = None


@functools.wraps(original_forward_from_src)
def fx_forward_from_src_skip_result(
    src: str, globals: dict[str, Any], co_fields: Optional[dict[str, str]] = None
) -> FunctionType:
    # we monkey patch FX to prevent infinite loop of trying to convert
    # our generated code
    result = original_forward_from_src(src, globals, co_fields)
    skip_code(result.__code__)
    return result


def preserve_global_state(fn: Callable[_P, _T]) -> Callable[_P, _T]:
    """
    Context manager to:
        1) Save/restore torch.is_grad_enabled() state
        2) Save/restore python random state
        3) Save/restore torch random state
        4) Monkey patch torch.fx.graph_module._forward_from_src
    """

    @functools.wraps(fn)
    def _fn(*args: _P.args, **kwargs: _P.kwargs) -> _T:
        guards = GlobalStateGuard()
        prior_grad_mode = torch.is_grad_enabled()

        # Just in case we get left in a bad dispatch state we want to restore
        # it. This can happen because the dispatch bits aren't a true
        # stack/counter - so we can't just increment/decrement them as we enter
        # and leave.
        with (
            torch._C._PreserveDispatchKeyGuard(),
            maybe_disable_inference_mode(),
            maybe_disable_inference_mode_for_fake_prop(),
        ):
            prior_inference_mode = torch.is_inference_mode_enabled()
            prior_deterministic = torch.are_deterministic_algorithms_enabled()
            prior_warn_only = torch.is_deterministic_algorithms_warn_only_enabled()
            prior_mobile_allocator_state = (
                torch._C._is_default_mobile_cpu_allocator_set()
            )
            py_rng_state = random.getstate()
            prior_dtype = torch.get_default_dtype()
            torch_rng_state = torch.random.get_rng_state()
            cuda_rng_state = None
            if torch.cuda.is_available():
                cuda_rng_state = torch.cuda.get_rng_state()
            allow_tf32 = torch._C._get_cublas_allow_tf32()
            prior_fwd_from_src = torch.fx.graph_module._forward_from_src
            torch.fx.graph_module._forward_from_src = fx_forward_from_src_skip_result
            cleanup = setup_compile_debug()
            exit_stack = contextlib.ExitStack()
            exit_stack.enter_context(
                torch.fx._symbolic_trace._maybe_revert_all_patches()
            )
            exit_stack.enter_context(torch_function_mode_stack_state_mgr)
            try:
                return fn(*args, **kwargs)
            finally:
                cleanup.close()
                assert (
                    torch._C._len_torch_function_stack() == 0
                ), "Torch function mode stack state changed while dynamo tracing, please report a bug"
                exit_stack.close()
                torch._C._set_grad_enabled(prior_grad_mode)
                torch.autograd.grad_mode._enter_inference_mode(prior_inference_mode)
                torch.use_deterministic_algorithms(
                    prior_deterministic, warn_only=prior_warn_only
                )
                random.setstate(py_rng_state)
                torch.random.set_rng_state(torch_rng_state)
                torch.set_default_dtype(prior_dtype)
                curr_mobile_allocator_state = (
                    torch._C._is_default_mobile_cpu_allocator_set()
                )
                if prior_mobile_allocator_state != curr_mobile_allocator_state:
                    torch._C._unset_default_mobile_cpu_allocator()
                if cuda_rng_state is not None:
                    torch.cuda.set_rng_state(cuda_rng_state)
                torch._C._set_cublas_allow_tf32(allow_tf32)
                torch.fx.graph_module._forward_from_src = prior_fwd_from_src
                assert (
                    guards.check()
                ), f"Global {guards.reason()}state changed while dynamo tracing, please report a bug"

    _fn._torchdynamo_orig_callable = fn  # type: ignore[attr-defined]
    return _fn


@TorchPatcher.suppress_torch_distributed_warnings
def has_tensor_in_frame(frame: DynamoFrameType) -> bool:
    """Check if the frame has torch.* related bits"""
    # Check if the function was decorated using torch._dynamo.optimize
    if frame.f_code in always_optimize_code_objects:
        return True

    # Check if there is global import of torch.*
    for co_name in frame.f_code.co_names:
        if co_name in frame.f_globals:
            obj = frame.f_globals[co_name]
            if isinstance(obj, ModuleType) and (
                obj.__name__.startswith("torch.") or obj is torch
            ):
                return True
            # ... or a global import of numpy.*
            if np and config.trace_numpy and (obj is np or is_numpy(obj)):
                return True

    seen_ids: dict[int, bool] = {}

    def has_tensor(obj: object) -> bool:
        """Recursively check if the obj has a tensor"""
        obj_id = id(obj)
        if obj_id in seen_ids:
            return seen_ids[obj_id]
        seen_ids[obj_id] = False

        if isinstance(obj, (torch.Tensor, torch.nn.Module)) or (
            istype(obj, type) and issubclass(obj, torch.nn.Module)
        ):
            seen_ids[obj_id] = True
            return seen_ids[obj_id]
        elif (
            config.trace_numpy
            and np
            and (istype(obj, np.ndarray) or isinstance(obj, np.generic))
        ):
            seen_ids[obj_id] = True
            return seen_ids[obj_id]
        elif istype(obj, (list, tuple)):
            seen_ids[obj_id] = any(has_tensor(v) for v in obj)
            return seen_ids[obj_id]
        elif istype(obj, dict):
            # Some packages like pytest can be updated during runtime. So, make a
            # copy of values to avoid issues like "RuntimeError: dictionary
            # changed size during iteration"
            values = list(obj.values())
            seen_ids[obj_id] = any(has_tensor(v) for v in values)
            return seen_ids[obj_id]
        elif istype(obj, (str, int, float, type(None), bool)):
            seen_ids[obj_id] = False
            return seen_ids[obj_id]
        elif is_namedtuple(obj) and hasattr(obj, "_fields"):
            seen_ids[obj_id] = any(has_tensor(getattr(obj, v)) for v in obj._fields)
            return seen_ids[obj_id]
        else:
            # if config.debug:
            #     print(
            #         f"Assuming that object of type {type(obj)} does not have a tensor"
            #     )
            return False

    # Check if the passed arguments are of type Tensor
    for value in frame.f_locals.values():
        if has_tensor(value):
            return True

    log.debug(
        "skipping because no torch.* %s \
            %s %s",
        frame.f_code.co_name,
        frame.f_code.co_filename,
        frame.f_code.co_firstlineno,
    )

    return False


def exception_handler(
    e: Exception,
    code: CodeType,
    frame: Optional[DynamoFrameType] = None,
    export: bool = False,
) -> None:
    record_filename = None
    if hasattr(e, "exec_record"):
        record_filename = gen_record_file_name(e, code)
        write_record_to_file(record_filename, e.exec_record)
        e.record_filename = record_filename  # type: ignore[attr-defined]

    augment_exc_message(e, export=export)


FRAME_COUNTER = 0
FRAME_COMPILE_COUNTER: typing.Counter[Union[int, FrameStateSizeEntry]] = (
    collections.Counter()
)


def maybe_cprofile(func: Callable[_P, _T]) -> Callable[_P, _T]:
    if config.cprofile:
        return cprofile_wrapper(func)
    return func


def cprofile_wrapper(func: Callable[_P, _T]) -> Callable[_P, _T]:
    @functools.wraps(func)
    def profile_wrapper(*args: _P.args, **kwargs: _P.kwargs) -> _T:
        trace_id = CompileContext.current_trace_id()
        assert trace_id, "Trace id is None"
        profile_path = Path(
            f"/tmp/{func.__name__}_{str(trace_id).replace('/', '_')}.profile"
        )
        prof = cProfile.Profile()
        prof.enable()
        start_ts = time.time()
        retval = prof.runcall(func, *args, **kwargs)
        profile_latency = time.time() - start_ts
        prof.disable()
        log.warning(
            "### Cprofile for %s trace id [%s] took %.3f seconds ###",
            func.__name__,
            trace_id,
            profile_latency,
        )
        ps = pstats.Stats(prof)
        try:
            prof.dump_stats(profile_path)
        except PermissionError:
            log.exception("Cannot write to %s", profile_path)
        log.warning("Raw profile at %s", profile_path)
        svg_path = profile_path.with_suffix(".svg")
        try:
            gprof2dot_process = subprocess.Popen(
                [
                    "gprof2dot",
                    "-f",
                    "pstats",
                    "--node-label=total-time-percentage",
                    "--node-label=self-time-percentage",
                    "--node-label=total-time",
                    str(profile_path),
                ],
                stdout=subprocess.PIPE,
            )
            subprocess.check_call(
                ["dot", "-Tsvg", "-o", str(svg_path)],
                stdin=gprof2dot_process.stdout,
            )
            log.warning("Generated SVG from profile at %s", svg_path)
        except FileNotFoundError:
            log.warning(
                "Failed to generate SVG from profile -- dumping stats instead."
                "Try installing gprof2dot and dot for a better visualization"
            )
            ps.sort_stats(pstats.SortKey.TIME).print_stats(20)
            ps.sort_stats(pstats.SortKey.CUMULATIVE).print_stats(20)

        if manifold_link := maybe_upload_prof_stats_to_manifold(
            str(profile_path)
        ):  # fb-only
            torch._logging.trace_structured(
                "link",
                lambda: {"name": "cprofile_manifold_url", "url": manifold_link},
            )
        return retval

    return profile_wrapper


class ConvertFrameAssert:
    def __init__(
        self,
        compiler_fn: CompilerFn,
        one_graph: bool = True,
        export: bool = False,
        export_constraints: Optional[typing.Never] = None,
    ) -> None:
        # assert export_constraints is None
        reset_graph_break_dup_checker()
        self._torchdynamo_orig_callable = compiler_fn
        self._one_graph = one_graph
        self._export = export
        self._export_constraints = export_constraints

    @property
    def _clone_with_backend(self) -> Callable[[CompilerFn], ConvertFrameAssert]:
        return lambda backend: convert_frame_assert(
            backend,
            self._one_graph,
            self._export,
            self._export_constraints,
        )

    def __call__(
        self,
        frame: DynamoFrameType,
        cache_entry: Optional[CacheEntry],
        hooks: Hooks,
        frame_state: dict[str, Union[int, FrameStateSizeEntry]],
        *,
        skip: int = 0,
    ) -> ConvertFrameReturn:
        increment_frame()

        code = frame.f_code

        cache_size = compute_cache_size(frame, cache_entry)
        input_codes.add(code)
        if code in output_codes:
            return ConvertFrameReturn()
        if (
            os.environ.get("TORCHDYNAMO_DEBUG_FUNCTION")
            and os.environ.get("TORCHDYNAMO_DEBUG_FUNCTION") != code.co_name
        ):
            return ConvertFrameReturn()
        if code.co_name == "<genexpr>" and code.co_filename.endswith(
            (
                "transformers/file_utils.py",
                "transformers/utils/generic.py",
                "diffusers/utils/outputs.py",
            )
        ):
            # not needed, but cleans up torchbench error stats
            return ConvertFrameReturn()
        if code.co_name == "__setattr__":
            # setattr could be tricky to handle generally,
            # but also not likely useful to compile- skip the whole frame
            return ConvertFrameReturn()
        if code.co_name == "__init__" and code.co_filename.startswith(
            os.path.dirname(torch.optim.__file__)
        ):
            # optimizer support is still incomplete see
            # test_state_dict in test/dynamo/test_optimizers.py
            return ConvertFrameReturn()

        # Check if the frame is generated by an exec builtin call
        # TODO - Running exec generated frame seems propagates f_globals to the
        # next frames.
        if code.co_name == "<module>" and code.co_filename == "<string>":
            return ConvertFrameReturn()

        if (
            code.co_name == "<lambda>"
            and code.co_filename == "<string>"
            and not bool(frame.f_builtins)
        ):
            # namedtuple subclass constructor. Empty builtins cause issue with
            # len keyword in LIST_LEN guard.
            return ConvertFrameReturn()

        if is_generator(code):
            unimplemented_v2(
                gb_type="Attempt to trace generator",
                context="",
                explanation="Generators cannot be compiled directly with `torch.compile`.",
                hints=[
                    "Call a generator from inside of a non-generator Python function and "
                    "compile that function instead.",
                    *graph_break_hints.FUNDAMENTAL,
                ],
            )

        if not has_tensor_in_frame(frame):
            return ConvertFrameReturn()

        # skip tracing non-recursive disabled functions
        # detect if the previous frame (non-convert_frame) is a non-recursive disable wrapper
        prev_frame = sys._getframe()
        while (
            prev_frame
            and "torch/_dynamo/convert_frame.py" in prev_frame.f_code.co_filename
        ):
            prev_frame = prev_frame.f_back  # type: ignore[assignment]
        if (
            prev_frame
            and prev_frame.f_code is decorators._nonrecursive_disable_wrapper_code
        ):
            return ConvertFrameReturn(apply_to_code=False)

        global initial_global_state
        initial_global_state = GlobalStateGuard()

        global FRAME_COUNTER
        if "_id" not in frame_state:
            frame_state["_id"] = FRAME_COUNTER
            FRAME_COUNTER += 1
        frame_id = frame_state["_id"]
        assert isinstance(frame_id, int)

        frame_compile_id = FRAME_COMPILE_COUNTER[frame_id]
        FRAME_COMPILE_COUNTER[frame_id] += 1

        compiled_autograd_id = None
        if prior := CompileContext.current_compile_id():
            compiled_autograd_id = prior.compiled_autograd_id
        compile_id = CompileId(
            compiled_autograd_id=compiled_autograd_id,
            frame_id=frame_id,
            frame_compile_id=frame_compile_id,
        )

        signpost_event(
            "dynamo",
            "_convert_frame_assert._compile",
            {
                "co_name": code.co_name,
                "frame_id": frame_id,
                "compile_id": str(compile_id),
                "co_filename": code.co_filename,
                "co_firstlineno": code.co_firstlineno,
                "cache_size": cache_size.num_cache_entries_with_same_id_matched_objs,
                "accumulated_cache_size": cache_size.num_cache_entries,
            },
        )

        # Record traced frames, skipping Dynamo generated ones.
        if not code.co_name.startswith(TORCH_DYNAMO_RESUME_IN_PREFIX):
            info = f"{code.co_name} {code.co_filename}:{code.co_firstlineno}"
            dynamo_tls.traced_frame_infos.append(info)

        with compile_context(CompileContext(compile_id)):
            return _compile(
                frame.f_code,
                frame.f_globals,
                frame.f_locals,
                frame.f_builtins,
                frame.closure,
                self._torchdynamo_orig_callable,
                self._one_graph,
                self._export,
                self._export_constraints,
                hooks,
                cache_entry,
                cache_size,
                frame,
                frame_state=frame_state,
                compile_id=compile_id,
                skip=skip + 1,
            )


def convert_frame_assert(
    compiler_fn: CompilerFn,
    one_graph: bool = True,
    export: bool = False,
    export_constraints: Optional[typing.Never] = None,
) -> ConvertFrameAssert:
    """Fully convert a frame into an FX graph"""
    return ConvertFrameAssert(compiler_fn, one_graph, export, export_constraints)


from collections import OrderedDict

from torch.utils.hooks import RemovableHandle


if typing.TYPE_CHECKING:
    from .output_graph import OutputGraph

# we have to use `OrderedDict` to make `RemovableHandle` work.
_bytecode_hooks: dict[int, BytecodeHook] = OrderedDict()


def register_bytecode_hook(hook: BytecodeHook) -> RemovableHandle:
    """Register hooks for bytecode generated by Dynamo. The hook can do some
    logging, as well as return a new code object to be used. Please refer
    to `BytecodeHook` for the hook signature.
    """
    handle = RemovableHandle(_bytecode_hooks)
    _bytecode_hooks[handle.id] = hook
    return handle


def _compile(
    code: CodeType,
    globals: dict[str, object],
    locals: dict[str, object],
    builtins: dict[str, object],
    closure: tuple[CellType],
    compiler_fn: CompilerFn,
    one_graph: bool,
    export: bool,
    export_constraints: Optional[typing.Never],
    hooks: Hooks,
    cache_entry: Optional[CacheEntry],
    cache_size: CacheSizeRelevantForFrame,
    frame: Optional[DynamoFrameType] = None,
    frame_state: Optional[dict[str, Union[int, FrameStateSizeEntry]]] = None,
    *,
    compile_id: CompileId,
    skip: int = 0,
) -> ConvertFrameReturn:
    from torch.fx.experimental.validator import (
        bisect,
        BisectValidationException,
        translation_validation_enabled,
        ValidationException,
    )

    # Only nonlocal defs here please!
    # Time spent compiling this frame before restarting or failing analysis
    dynamo_time_before_restart: float = 0.0
    output: Optional[OutputGraph] = None
    tracer: Optional[InstructionTranslator] = None

    tf_mode_stack: list[torch.overrides.TorchFunctionMode] = (
        torch.overrides._get_current_function_mode_stack()
    )

    @preserve_global_state
    def transform(
        instructions: list[Instruction], code_options: dict[str, object]
    ) -> None:
        nonlocal output
        nonlocal tracer
        speculation_log.restart()
        exn_vt_stack = ExceptionStack()
        tracer = InstructionTranslator(
            instructions,
            code,
            locals,
            globals,
            builtins,
            closure,
            tf_mode_stack,
            code_options,
            compiler_fn,
            one_graph,
            export,
            export_constraints,
            frame_state=frame_state,
            speculation_log=speculation_log,
            exn_vt_stack=exn_vt_stack,
            distributed_state=distributed_state,
        )

        try:
            with tracing(tracer.output.tracing_context), tracer.set_current_tx():
                tracer.run()
        except exc.UnspecializeRestartAnalysis:
            speculation_log.clear()
            raise
        except (
            exc.SpeculationRestartAnalysis,
            exc.TensorifyScalarRestartAnalysis,
            exc.SkipFrame,
        ):
            raise
        except Exception:
            if translation_validation_enabled():
                bisect(tracer.output.shape_env)
            raise
        finally:
            tracer.output.call_cleanup_hooks()

        output = tracer.output
        assert output is not None
        assert output.output_instructions
        instructions[:] = output.output_instructions
        code_options.update(output.code_options)
        propagate_inst_exn_table_entries(instructions)
        check_inst_exn_tab_entries_valid(instructions)
        instructions[:] = remove_pointless_jumps(remove_dead_code(instructions))

    @compile_time_strobelight_meta(phase_name="compile_inner")
    def compile_inner(
        code: CodeType,
        one_graph: bool,
        hooks: Hooks,
        transform: Callable[[list[Instruction], dict[str, Any]], Any],
    ) -> ConvertFrameReturn:
        with contextlib.ExitStack() as stack:
            stack.enter_context(
                dynamo_timed(
                    "_compile.compile_inner",
                    phase_name="entire_frame_compile",
                    dynamo_compile_column_us="dynamo_cumulative_compile_time_us",
                )
            )
            stack.enter_context(
                _WaitCounter("pytorch.wait_counter.dynamo_compile").guard()
            )
            stack.enter_context(torch._dynamo.callback_handler.install_callbacks())
            stack.enter_context(CompileTimeInstructionCounter.record())
            return _compile_inner(code, one_graph, hooks, transform)

        return (
            ConvertFrameReturn()
        )  # dead, but see https://github.com/python/mypy/issues/7577

    @maybe_cprofile
    def _compile_inner(
        code: CodeType,
        one_graph: bool,
        hooks: Hooks,
        transform: Callable[[list[Instruction], dict[str, Any]], Any],
    ) -> ConvertFrameReturn:
        nonlocal dynamo_time_before_restart
        last_attempt_start_time = start_time = time.time()

        def log_bytecode(
            prefix: str, name: str, filename: str, line_no: int, code: CodeType
        ) -> None:
            if bytecode_log.isEnabledFor(logging.DEBUG):
                bytecode_log.debug(
                    format_bytecode(prefix, name, filename, line_no, code)
                )

        log_bytecode(
            "ORIGINAL BYTECODE",
            code.co_name,
            code.co_filename,
            code.co_firstlineno,
            code,
        )

        out_code = None
        for attempt in itertools.count():
            CompileContext.get().attempt = attempt
            try:
                out_code = transform_code_object(code, transform)
                break
            except exc.RestartAnalysis as e:
                if not isinstance(e, exc.TensorifyScalarRestartAnalysis):
                    TensorifyState.clear()
                log.info(
                    "Restarting analysis due to %s",
                    LazyString(format_traceback_short, e.__traceback__),
                )
                # If restart reason is None just log the type of the exception
                restart_reasons.add(e.restart_reason or str(type(e)))
                # We now have a new "last attempt", reset the clock
                last_attempt_start_time = time.time()
                if attempt > 100:
                    unimplemented_v2(
                        gb_type="Excessive RestartAnalysis() calls",
                        context="",
                        explanation="Dynamo attempted to trace the same frame 100+ times. "
                        "Giving up on compiling as the compile time tradeoff is likely not "
                        "worth the performance gain.",
                        hints=[],
                    )
            except exc.SkipFrame as e:
                if not isinstance(e, exc.TensorifyScalarRestartAnalysis):
                    TensorifyState.clear()
                log.debug(
                    "Skipping frame %s %s \
                    %s %s",
                    e,
                    code.co_name,
                    code.co_filename,
                    code.co_firstlineno,
                )
                if one_graph:
                    log.debug("No graph captured with one_graph=True")
                return ConvertFrameReturn()

        assert (
            distributed_state is None or distributed_state.all_states is not None
        ), "compiler collective wasn't run before compilation completed"

        assert out_code is not None
        log_bytecode(
            "MODIFIED BYTECODE",
            code.co_name,
            code.co_filename,
            code.co_firstlineno,
            out_code,
        )

        for hook in _bytecode_hooks.values():
            hook_output = hook(code, out_code)
            if hook_output is not None:
                out_code = hook_output

        orig_code_map[out_code] = code
        output_codes.add(out_code)
        dynamo_time_before_restart = last_attempt_start_time - start_time
        assert output is not None

        # Tests for new code objects.
        # The rationale for these tests can be found in torch/csrc/dynamo/eval_frame.c
        # Only test once the code object is created.
        # They are not tested during runtime.

        def count_args(code: CodeType) -> int:
            import inspect

            return (
                code.co_argcount
                + code.co_kwonlyargcount
                + bool(code.co_flags & inspect.CO_VARARGS)
                + bool(code.co_flags & inspect.CO_VARKEYWORDS)
            )

        assert out_code is not None

        total_argcount_old = count_args(code)
        total_argcount_new = count_args(out_code)
        msg = "arg mismatch: "
        msg += f"old code object has args {code.co_varnames[:total_argcount_old]}, "
        msg += f"new code object has args {out_code.co_varnames[:total_argcount_new]}"
        assert (
            code.co_varnames[:total_argcount_old]
            == out_code.co_varnames[:total_argcount_new]
        ), msg

        msg = "free var mismatch: "
        msg += f"old code object has free var {code.co_freevars}, "
        msg += f"new code object has free var {out_code.co_freevars}"
        assert code.co_freevars == out_code.co_freevars, msg

        msg = "cell var mismatch: "
        msg += f"old code object has cell var {code.co_cellvars}, "
        msg += f"new code object has cell var {out_code.co_cellvars}"
        assert code.co_cellvars == out_code.co_cellvars, msg

        # Skipping Dynamo on a frame without any extracted graph.
        # This does not affect eager functionality. But this is necessary
        # for export for cases where Dynamo-reconstructed bytecode can create
        # new function frames, confusing export in thinking that there
        # are extra graphs now.

        if output.export and output.is_empty_graph():
            return ConvertFrameReturn()

        assert output.guards is not None
        CleanupManager.instance[out_code] = output.cleanups
        nonlocal cache_entry
        check_fn = CheckFunctionManager(
            code,
            output,
            cache_entry,
            hooks.guard_fail_fn if hooks else None,
        )

        compile_id_str = str(compile_id) if compile_id is not None else "Unknown"
        annotation_str = "Torch-Compiled Region: " + compile_id_str
        guarded_code = GuardedCode(
            out_code,
            check_fn.guard_manager,  # type: ignore[arg-type]
            compile_id,
            annotation_str,
        )

        if not output.is_empty_graph() and hooks.guard_export_fn is not None:
            # We should not run the guard_export_fn when Dynamo does not
            # generate any graph. This can happen in export when TorchDynamo
            # generated bytecode has some reconstruction logic for mutated
            # variables which can trigger TorchDynamo on the children frames but
            # they are benign and do not generate any new graphs.
            hooks.guard_export_fn(output.guards)

        return wrap_guarded_code(guarded_code)

    metrics_context = get_metrics_context()
    with (
        _use_lazy_graph_module(config.use_lazy_graph_module),
        compile_context(CompileContext(compile_id)),
        chromium_event_timed(
            "dynamo", reset_event_log_on_exit=True, log_pt2_compile_event=True
        ),
        metrics_context,
    ):
        restart_reasons: set[str] = set()
        # This is shared across restarts
        speculation_log = SpeculationLog()
        if compile_pg := get_compile_pg():
            distributed_state = DistributedState(compile_pg, LocalState())
        else:
            distributed_state = None

        # Check recompilations
        recompile_reason: Optional[str] = None
        if is_recompilation(cache_size) and frame:
            reasons = get_and_maybe_log_recompilation_reasons(cache_entry, frame)
            recompile_reason = (
                "Unable to find recompilation reasons" if not reasons else reasons[0]
            )
        metrics_context.update_outer({"recompile_reason": recompile_reason})

        exceeded, limit_type = exceeds_recompile_limit(cache_size, compile_id)
        if exceeded:

            def format_func_info(code: CodeType) -> str:
                return f"'{code.co_name}' ({code.co_filename}:{code.co_firstlineno})"

            log.warning(
                "torch._dynamo hit config.%s (%s)\n"
                "   function: %s\n"
                "   last reason: %s\n"
                'To log all recompilation reasons, use TORCH_LOGS="recompiles".\n'
                "To diagnose recompilation issues, see %s.",
                limit_type,
                getattr(config, limit_type),
                format_func_info(code),
                recompile_reason,
                troubleshooting_url,
            )
            if config.fail_on_recompile_limit_hit:
                raise FailOnRecompileLimitHit(
                    f"{limit_type} reached, because fail_on_recompile_limit_hit = True this is a HARD failure"
                )
            elif one_graph:
                raise FailOnRecompileLimitHit(
                    f"{limit_type} reached with one_graph=True. Excessive recompilations can degrade "
                    "performance due to the compilation overhead of each recompilation. To monitor "
                    "recompilations, enable TORCH_LOGS=recompiles. If recompilations are expected, consider "
                    "increasing torch._dynamo.config.cache_size_limit to an appropriate value."
                )
            elif justknobs_check(
                "pytorch/compiler:skip_code_recursive_on_recompile_limit_hit"
            ):
                raise RecompileLimitExceeded(f"{limit_type} reached")
            else:
                # do not recursively skip frames
                unimplemented_v2(
                    gb_type="Dynamo cache limit exceeded",
                    context=f"Limit type: {limit_type}",
                    explanation="Dynamo attempted to recompile the code object too many times, "
                    f"exceeding the {limit_type} cache size limit."
                    "Giving up on compiling as the compile time tradeoff is likely not "
                    "worth the performance gain.",
                    hints=[],
                )

        log.debug(
            "torchdynamo start compiling %s %s:%s, stack (elided %s frames):\n%s",
            code.co_name,
            code.co_filename,
            code.co_firstlineno,
            skip + 2,
            # -2: omit current frame, omit contextlib decorator
            "".join(CapturedTraceback.extract(skip=2 + skip).format()),
        )
        # -4: -2 as above, plus trace_structured frames
        #
        # NB: the frame looks like this:
        #
        # # handled by skip argument
        # torch/_dynamo/convert_frame.py:1069 in catch_errors
        # torch/_dynamo/convert_frame.py:910 in _convert_frame
        # torch/_dynamo/convert_frame.py:464 in _convert_frame_assert
        # torch/_utils_internal.py:70 in wrapper_function
        #
        # # 2 current frame and context lib
        # env/lib/python3.10/contextlib.py:79 in inner
        # torch/_dynamo/convert_frame.py:776 in _compile
        #
        # # 2 extra here
        # torch/_logging/_internal.py:1064 in trace_structured
        # torch/_dynamo/convert_frame.py:780 in <lambda>
        convert_frame_intern = structured.intern_string(__file__)
        # Initialize the ChromiumEventLogger on start
        torch._logging.trace_structured(
            "dynamo_start",
            lambda: {
                "stack": list(
                    itertools.takewhile(
                        lambda f: f["filename"] != convert_frame_intern,
                        structured.from_traceback(
                            CapturedTraceback.extract(skip=4 + skip).summary()
                        ),
                    )
                )
                + [
                    {
                        "line": code.co_firstlineno,
                        "name": code.co_name,
                        "filename": structured.intern_string(code.co_filename),
                    }
                ]
            },
        )
        start_time_ns = time.time_ns()
        fail_type: Optional[str] = None
        fail_reason: Optional[str] = None
        fail_user_frame_filename: Optional[str] = None
        fail_user_frame_lineno: Optional[int] = None
        torch._dynamo.utils.ReinplaceCounters.clear()
        guarded_code = None
        try:
            guarded_code = compile_inner(code, one_graph, hooks, transform)

            # NB: We only put_code_state in success case.  Success case here
            # does include graph breaks; specifically, if a graph break still
            # resulted in a partially compiled graph, we WILL return here.  An
            # Unsupported exception will only bubble to the top level if we
            # are unable to compile the frame at all.  In this case, there's
            # no point in uploading the code state, because we will always
            # fail exactly the same way even without the update.  (It's useful
            # to upload for graph break though, because this can prevent
            # extra graph break compilations.)
            put_code_state()

            return guarded_code
        except Exception as e:
            # NB: e's msg is mutated here to add user stack, but we DON'T want
            # that stack in the Scuba logged fail_reason. So we grab the fail
            # info here and add it to the metrics context below.
            fail_type = type(e).__qualname__
            fail_reason = str(e)
            exception_handler(e, code, frame, export=export)
            # NB: this is the post-mutation exception
            torch._logging.trace_structured(
                "artifact",
                metadata_fn=lambda: {
                    "name": "dynamo_error",
                    "encoding": "string",
                },
                payload_fn=lambda: traceback.format_exc(),
            )
            fail_user_frame_filename, fail_user_frame_lineno = exc.get_exc_message(
                e, compile_id
            )
            if isinstance(
                e,
                (
                    Unsupported,
                    TorchRuntimeError,
                    BackendCompilerFailed,
                    AssertionError,
                    ConstraintViolationError,
                    GuardOnDataDependentSymNode,
                    ValidationException,
                    UncapturedHigherOrderOpError,
                    BisectValidationException,
                    ShortenTraceback,
                ),
            ):
                raise
            else:
                # Rewrap for clarity
                raise InternalTorchDynamoError(
                    f"{type(e).__qualname__}: {str(e)}"
                ).with_traceback(e.__traceback__) from None
        finally:
            # === WARNING WARNING WARNING ===
            # If you commit a bug here, it will suppress writing to
            # dynamo_compile table, and we will not have telemetry.
            # Be extra careful when making changes here!

            if torch._dynamo.config.run_gc_after_compile:
                with dynamo_timed("gc", dynamo_compile_column_us="gc_time_us"):
                    log.info("run_gc_after_compile: running gc")
                    gc.collect(1)

            if tracer:
                tracer.output.local_scope = {}

            from .utils import curr_frame

            frame_key = str(curr_frame)
            if fail_reason is None and output is not None:
                guard_count = len(output.guards)
                shape_env_guard_count = len(output.shape_env.guards)
                graph_op_count = output.count_calls()
                graph_node_count = len(output.graph.nodes)
                graph_input_count = len(output.placeholders)
                non_compliant_ops = {op.__qualname__ for op in output.non_compliant_ops}
                compliant_custom_ops = {
                    op.__qualname__ for op in output.compliant_custom_ops
                }
                torch._dynamo.utils.ReinplaceCounters.log()
            else:
                guard_count = None
                shape_env_guard_count = None
                graph_op_count = None
                graph_node_count = None
                graph_input_count = None
                non_compliant_ops = set({})
                compliant_custom_ops = set({})
                restart_reasons = set()
                # If compilation failed, the entire time is wasted
                dynamo_time_before_restart = (time.time_ns() - start_time_ns) / 1e9

            metrics = {
                "frame_key": frame_key,
                "co_name": code.co_name,
                "co_filename": code.co_filename,
                "co_firstlineno": code.co_firstlineno,
                "cache_size": cache_size.num_cache_entries_with_same_id_matched_objs,
                "accumulated_cache_size": cache_size.num_cache_entries,
                "guard_count": guard_count,
                "shape_env_guard_count": shape_env_guard_count,
                "graph_op_count": graph_op_count,
                "graph_node_count": graph_node_count,
                "graph_input_count": graph_input_count,
                "fail_type": fail_type,
                "fail_reason": fail_reason,
                "fail_user_frame_filename": fail_user_frame_filename,
                "fail_user_frame_lineno": fail_user_frame_lineno,
                "non_compliant_ops": non_compliant_ops,
                "compliant_custom_ops": compliant_custom_ops,
                "restart_reasons": restart_reasons,
                "dynamo_time_before_restart_s": dynamo_time_before_restart,
                "has_guarded_code": guarded_code is not None,
                "config_suppress_errors": config.suppress_errors,
                "config_inline_inbuilt_nn_modules": config.inline_inbuilt_nn_modules,
                "specialize_float": config.specialize_float,
                "is_forward": True,
                "dynamo_compile_time_before_restart_us": to_int_us(
                    dynamo_time_before_restart
                ),
            }
            # TODO: replace with CompileEventLogger.compilation_metrics
            # There are some columns here not in PT2 Compile Events
            # so we need to slightly change it
            metrics_context.update_outer(metrics)
            # === END WARNING WARNING WARNING ===


class ConvertFrame:
    def __init__(
        self,
        compiler_fn: CompilerFn,
        hooks: Hooks,
    ) -> None:
        self._torchdynamo_orig_callable = compiler_fn
        self._inner_convert = convert_frame_assert(compiler_fn, one_graph=False)
        self._hooks = hooks

    @property
    def _clone_with_backend(self) -> Callable[[WrapBackendDebug], ConvertFrame]:
        return lambda backend: convert_frame(backend, self._hooks)

    def __call__(
        self,
        frame: DynamoFrameType,
        cache_entry: Optional[CacheEntry],
        hooks: Hooks,
        frame_state: dict[str, Union[int, FrameStateSizeEntry]],
        skip: int = 0,
    ) -> ConvertFrameReturn:
        input_codes.add(frame.f_code)
        counters["frames"]["total"] += 1
        try:
            result = self._inner_convert(
                frame, cache_entry, hooks, frame_state, skip=skip + 1
            )
            counters["frames"]["ok"] += 1
            return result
        except Exception as e:
            # These two exception types are "soft" failure, in the sense that
            # we know this is due to something we didn't implement all the
            # way, scare the user less about it.  That being said, if you
            # are trying to understand why a graph break happened, it's still
            # important to have this information, so offer it.
            #
            # NB: NotImplementedError used to be on this list, but actually
            # it is impossible for it to reach here, as it is converted into
            # InternalTorchDynamoError.  This behavior seemed reasonable
            # to me (ezyang, Aug 2023) so I kept it, but maybe at some point
            # someone wanted these to also get suppressed.  If so, you'll
            # need to make these exceptions not get wrapped

            # We intentionally don't want to suppress error here.
            if isinstance(e, UncapturedHigherOrderOpError):
                raise

            soft_fail = isinstance(e, Unsupported)

            # This is a soft failure. In the sense, the code path reaches here
            # when we do not support graph breaks on bytecodes like LOAD_ATTR,
            # BUILD_SET etc. In such case, we can fallback to eager without
            # scaring users.
            if soft_fail and graph_break_log.isEnabledFor(logging.DEBUG):
                # Log this message in the graph break. Also use the string
                # "skip: " to tell that the whole frame is falling back to
                # eager.
                if hasattr(e, "compile_id") and hasattr(e, "real_stack"):
                    with compile_context(CompileContext(e.compile_id)):  # type: ignore[attr-defined]
                        user_stack = e.real_stack
                        user_stack_formatted = "".join(
                            traceback.format_list(user_stack)
                        )
                        user_stack_trace = f"Graph break: skip: from user code at:\n{user_stack_formatted}"
                        torch._logging.trace_structured(
                            "artifact",
                            metadata_fn=lambda: {
                                "name": "dynamo_graph_break_reason",
                                "encoding": "string",
                            },
                            payload_fn=lambda: f"{user_stack_trace}\n{traceback.format_exc()}",
                        )
                        graph_break_log.debug(
                            user_stack_trace,
                            exc_info=True,
                        )

            if not config.suppress_errors and not soft_fail:
                raise

            # Suppress the error.  NB: It's very important to do the
            # suppression logging HERE, where the actual suppression
            # happens. Previously it was somewhere else and so it was
            # possible to accidentally not log at all.
            record_filename = getattr(e, "record_filename", None)
            code = frame.f_code
            error_msg = format_error_msg(e, code, record_filename, frame)

            if soft_fail:
                log.info(error_msg, exc_info=True)
            else:
                log.warning(error_msg, exc_info=True)

            if isinstance(e, SkipCodeRecursiveException):
                return ConvertFrameReturn(
                    frame_exec_strategy=FrameExecStrategy(
                        FrameAction.SKIP, FrameAction.SKIP
                    )
                )
            elif isinstance(e, RecompileLimitExceeded):
                return ConvertFrameReturn(
                    frame_exec_strategy=FrameExecStrategy(
                        FrameAction.RUN_ONLY, FrameAction.RUN_ONLY
                    )
                )

        return ConvertFrameReturn()


def convert_frame(compiler_fn: CompilerFn, hooks: Hooks) -> ConvertFrame:
    """Try to convert a frame into an FX graph, if error leave frame unmodified"""
    return ConvertFrame(compiler_fn, hooks)


# TODO mlazos: add support for same args, or record them
def replay(filename: str) -> None:
    from .backends.debugging import eager

    original_replay_val = config.replay_record_enabled
    config.replay_record_enabled = False
    with open(filename, "rb") as in_file:
        record = ExecutionRecord.load(in_file)
    record.globals = dict(itertools.chain(record.globals.items(), globals().items()))

    try:
        _compile(
            record.code,
            record.globals,
            record.locals,
            record.builtins,
            record.closure,
            compiler_fn=eager,
            one_graph=False,
            export=False,
            export_constraints=None,
            hooks=Hooks(),
            cache_size=CacheSizeRelevantForFrame(0, 0),
            cache_entry=None,
            frame=None,
            frame_state={},
            compile_id=CompileId(frame_id=42, frame_compile_id=999),
        )
    finally:
        config.replay_record_enabled = original_replay_val


def first_real_inst_idx(code: CodeType) -> int:
    if sys.version_info < (3, 11):
        return 0
    for inst in dis.get_instructions(code):
        if inst.opname == "RESUME":
            return inst.offset // 2
    raise RuntimeError("RESUME instruction not found in code")


class ConvertFrameProtocol(typing.Protocol):
    def __call__(
        self,
        frame: DynamoFrameType,
        cache_entry: Optional[CacheEntry],
        hooks: Hooks,
        frame_state: dict[str, Union[int, FrameStateSizeEntry]],
        *,
        skip: int = 0,
    ) -> ConvertFrameReturn: ...


class CatchErrorsWrapper:
    def __init__(self, callback: ConvertFrameProtocol, hooks: Hooks) -> None:
        functools.wraps(callback)(self)
        self._torchdynamo_orig_callable = callback
        self.hooks = hooks

    def __call__(
        self,
        frame: DynamoFrameType,
        cache_entry: Optional[CacheEntry],
        frame_state: dict[str, Union[int, FrameStateSizeEntry]],
    ) -> ConvertFrameReturn:
        assert frame_state is not None

        input_codes.add(frame.f_code)

        # If this frame is skipped by trace_rules, but dont_skip_tracing is active,
        # then do not actually skip the frame.
        dont_skip_tracing = False
        frames = [frame] + exc.get_real_frames()
        for f in frames:
            if f.f_code is external_utils._dont_skip_tracing_wrapper_code:
                dont_skip_tracing = True
                break
        # necessary to prevent refleaks
        del frames

        is_skipfile = trace_rules.check(
            frame.f_code, dont_skip_tracing=dont_skip_tracing
        )
        if sys.version_info >= (3, 13):
            has_started_execution = frame.f_lasti > first_real_inst_idx(frame.f_code)
        else:
            has_started_execution = frame.f_lasti >= first_real_inst_idx(frame.f_code)
        if (
            # TODO: the first condition is not covered by any test
            has_started_execution
            or is_skipfile
            or config.disable
            or (
                is_in_torch_dispatch_mode(include_infra_modes=False)
                and not getattr(self._torchdynamo_orig_callable, "_export", False)
            )
        ):
            if log.isEnabledFor(logging.DEBUG):
                if has_started_execution:
                    skip_reason = "traced frame already"
                elif trace_rules.check(frame.f_code):
                    skip_reason = "in skipfiles"
                elif is_in_torch_dispatch_mode(include_infra_modes=False):
                    skip_reason = "non-infra torch dispatch mode present, this is not supported today in torch.compile"
                else:
                    skip_reason = "dynamo tracing is disabled"

                log.debug(
                    "skipping: %s (reason: %s, file: %s)",
                    frame.f_code.co_name,
                    skip_reason,
                    frame.f_code.co_filename,
                )
            return ConvertFrameReturn()

        if frame.f_code.co_filename == "<string>" and frame.f_code.co_name == "__new__":
            # nametuple constructor
            return ConvertFrameReturn()
        if torch._dynamo.utils.get_optimize_ddp_mode() == "ddp_optimizer":
            ddp_module = DistributedDataParallel._get_active_ddp_module()
            if ddp_module:
                with compile_lock:
                    from torch._dynamo.backends.distributed import DDPOptimizer

                    ddp_optimizer = DDPOptimizer(
                        bucket_bytes_cap=ddp_module.bucket_bytes_cap,
                        backend_compile_fn=self._torchdynamo_orig_callable._torchdynamo_orig_callable,  # type: ignore[attr-defined]
                    )
                    assert hasattr(
                        self._torchdynamo_orig_callable, "_clone_with_backend"
                    ), "DDPOptimizer only supports callback fns that know how to clone themselves."
                    hijacked_callback = (
                        self._torchdynamo_orig_callable._clone_with_backend(
                            ddp_optimizer.compile_fn,
                        )
                    )
                    return hijacked_callback(
                        frame, cache_entry, self.hooks, frame_state
                    )

        with compile_lock, _disable_current_modes():
            # skip=1: skip this frame
            return self._torchdynamo_orig_callable(
                frame, cache_entry, self.hooks, frame_state, skip=1
            )


def catch_errors_wrapper(
    callback: ConvertFrameProtocol, hooks: Hooks
) -> CatchErrorsWrapper:
    return CatchErrorsWrapper(callback, hooks)<|MERGE_RESOLUTION|>--- conflicted
+++ resolved
@@ -42,6 +42,7 @@
 from pathlib import Path
 from types import CellType, CodeType, FunctionType, ModuleType
 from typing import Any, Callable, Optional, TypeVar, Union
+from typing_extensions import ParamSpec
 from weakref import ReferenceType
 
 import torch
@@ -70,13 +71,8 @@
     is_in_torch_dispatch_mode,
 )
 from torch.utils._traceback import CapturedTraceback, format_traceback_short
-from typing_extensions import ParamSpec
-
-<<<<<<< HEAD
-from . import config, exc, external_utils, graph_break_hints, trace_rules
-=======
-from . import config, decorators, exc, graph_break_hints, trace_rules
->>>>>>> b6363763
+
+from . import config, decorators, exc, external_utils, graph_break_hints, trace_rules
 from .bytecode_analysis import remove_dead_code, remove_pointless_jumps
 from .bytecode_transformation import (
     check_inst_exn_tab_entries_valid,
@@ -268,9 +264,9 @@
                 return fn(*args, **kwargs)
             finally:
                 cleanup.close()
-                assert (
-                    torch._C._len_torch_function_stack() == 0
-                ), "Torch function mode stack state changed while dynamo tracing, please report a bug"
+                assert torch._C._len_torch_function_stack() == 0, (
+                    "Torch function mode stack state changed while dynamo tracing, please report a bug"
+                )
                 exit_stack.close()
                 torch._C._set_grad_enabled(prior_grad_mode)
                 torch.autograd.grad_mode._enter_inference_mode(prior_inference_mode)
@@ -289,9 +285,9 @@
                     torch.cuda.set_rng_state(cuda_rng_state)
                 torch._C._set_cublas_allow_tf32(allow_tf32)
                 torch.fx.graph_module._forward_from_src = prior_fwd_from_src
-                assert (
-                    guards.check()
-                ), f"Global {guards.reason()}state changed while dynamo tracing, please report a bug"
+                assert guards.check(), (
+                    f"Global {guards.reason()}state changed while dynamo tracing, please report a bug"
+                )
 
     _fn._torchdynamo_orig_callable = fn  # type: ignore[attr-defined]
     return _fn
@@ -856,9 +852,9 @@
                     log.debug("No graph captured with one_graph=True")
                 return ConvertFrameReturn()
 
-        assert (
-            distributed_state is None or distributed_state.all_states is not None
-        ), "compiler collective wasn't run before compilation completed"
+        assert distributed_state is None or distributed_state.all_states is not None, (
+            "compiler collective wasn't run before compilation completed"
+        )
 
         assert out_code is not None
         log_bytecode(
@@ -1403,7 +1399,7 @@
             if f.f_code is external_utils._dont_skip_tracing_wrapper_code:
                 dont_skip_tracing = True
                 break
-        # necessary to prevent refleaks
+        # necessary to prevent refleaks since `frames` holds a reference to this current frame
         del frames
 
         is_skipfile = trace_rules.check(
@@ -1456,7 +1452,9 @@
                     )
                     assert hasattr(
                         self._torchdynamo_orig_callable, "_clone_with_backend"
-                    ), "DDPOptimizer only supports callback fns that know how to clone themselves."
+                    ), (
+                        "DDPOptimizer only supports callback fns that know how to clone themselves."
+                    )
                     hijacked_callback = (
                         self._torchdynamo_orig_callable._clone_with_backend(
                             ddp_optimizer.compile_fn,
