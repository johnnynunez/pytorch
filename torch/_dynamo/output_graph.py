# mypy: allow-untyped-defs

"""
Core graph building functionality for PyTorch's Dynamo system. This module contains
the essential components for constructing and managing FX graphs during compilation:

- OutputGraph: Manages the overall graph construction and compilation process. It owns
  a SubgraphTracer and handles graph compilation, execution, and state management.
  OutputGraph also manages features like graph deduplication, symbolic shape handling,
  and tracking of side effects.

- SubgraphTracer: Handles the actual FX graph construction by tracing Python code.
  It supports advanced features like higher-order operators through nested tracers,
  lifting of free variables, and handling of symbolic shapes.

The module supports key Dynamo features including:
- Higher-order operators through nested SubgraphTracers
- Graph deduplication for optimization
- Symbolic shape handling and propagation
- Side effect tracking and management
- Guard insertion and management
"""

import collections
import contextlib
import copy
import functools
import inspect
import itertools
import logging
import operator
import re
import sys
import traceback
import weakref
from dataclasses import dataclass
from typing import Any, Callable, cast, Optional, TYPE_CHECKING, Union

import sympy

import torch._guards
import torch._logging
import torch.distributed as dist
import torch.nn
import torch.utils._pytree as pytree
from torch import fx
from torch._dynamo.exc import ShortenTraceback, TensorifyScalarRestartAnalysis
from torch._guards import (
    CompileContext,
    CompileId,
    GlobalContextCheckpointState,
    Source,
    TracingContext,
)
from torch._subclasses.fake_tensor import FakeTensor
from torch._utils_internal import signpost_event
from torch.fx._lazy_graph_module import _make_graph_module  # type: ignore[attr-defined]
from torch.fx.experimental._backward_state import BackwardState
from torch.fx.experimental.symbolic_shapes import (
    free_symbols,
    guard_scalar,
    is_symbolic,
    ShapeEnv,
)
from torch.fx.passes.runtime_assert import insert_deferred_runtime_asserts
from torch.multiprocessing.reductions import StorageWeakRef
from torch.utils._ordered_set import OrderedSet
from torch.utils._python_dispatch import is_traceable_wrapper_subclass

from . import config, exc, graph_break_hints, logging as torchdynamo_logging, variables
from .backends.registry import CompiledFn, CompilerFn
from .bytecode_transformation import (
    create_call_function,
    create_instruction,
    create_load_const,
    Instruction,
    unique_id,
)
from .code_context import code_context
from .codegen import PyCodegen
from .current_scope_id import enter_new_scope
from .device_interface import get_interface_for_device
from .exc import (
    BackendCompilerFailed,
    exceptions_allowed_to_be_fallback,
    SkipFrame,
    unimplemented_v2,
    unimplemented_v2_with_warning,
)
from .graph_deduplication import apply_graph_deduplication
from .graph_region_tracker import GraphRegionTracker
from .guards import GuardBuilder, install_guard
from .mutation_guard import is_dynamic_nn_module
from .side_effects import AttributeMutationExisting, SideEffects
from .source import (
    AttrSource,
    BackwardStateSource,
    ConstantSource,
    GetItemSource,
    GlobalStateSource,
    is_constant_source,
    is_from_local_source,
    LocalSource,
    NumpyTensorSource,
    ParamBufferSource,
    ShapeEnvSource,
    SyntheticLocalSource,
    TensorProperty,
    TensorPropertySource,
)
from .utils import (
    _extract_tensor_dict,
    checkpoint_params,
    CleanupHook,
    clone_inputs,
    count_calls,
    counters,
    dynamo_timed,
    get_instruction_source_311,
    get_locals_to_steal,
    get_static_address_type,
    get_unique_name_wrt,
    graph_break_reasons,
    increment_op_count,
    lazy_format_graph_code,
    LazyString,
    nn_module_proxy,
    same,
    set_example_value,
)
from .variables.base import VariableTracker
from .variables.builder import (
    BackwardStateGraphArg,
    GraphArg,
    TrackedFake,
    wrap_fx_proxy,
)
from .variables.lists import BaseListVariable
from .variables.misc import CellVariable, NullVariable
from .variables.nn_module import NNModuleVariable
from .variables.tensor import (
    NumpyNdarrayVariable,
    SymNodeVariable,
    TensorVariable,
    UnspecializedPythonVariable,
)
from .variables.torch_function import TensorWithTFOverrideVariable


if TYPE_CHECKING:
    from torch._dynamo.symbolic_convert import InstructionTranslatorBase


log = logging.getLogger(__name__)
graph_tabular_log = torch._logging.getArtifactLogger(__name__, "graph")
graph_code_log = torch._logging.getArtifactLogger(__name__, "graph_code")
graph_sizes_log = torch._logging.getArtifactLogger(__name__, "graph_sizes")
trace_call_log = torch._logging.getArtifactLogger(__name__, "trace_call")


@dataclass(frozen=True)
class VariableTrackerCacheKey:
    vt_id: int
    # Two different source can point to the same object. However, Dynamo handles
    # globals and local source differently when it comes to guards and possibly
    # some other parts as well. So, cache also relies on the source.
    source: Source


@dataclass(frozen=True)
class AliasingInfo:
    has_aliasing: bool
    msg: str


@dataclass(frozen=True)
class MutationInfo:
    has_mutation: bool
    msg: str


class VariableTrackerCache:
    def __init__(self):
        self.cache = {}

    def lookup(self, value, source):
        key = VariableTrackerCacheKey(id(value), source)
        if key not in self.cache:
            return None
        return self.cache[key]

    def add(self, value, source, vt):
        key = VariableTrackerCacheKey(id(value), source)
        self.cache[key] = vt

    def clone(self):
        # Needed for copy and restore graph state
        new_cache = VariableTrackerCache()
        new_cache.cache.update(self.cache)
        return new_cache

    def clear(self):
        self.cache.clear()


@functools.lru_cache(None)
def _step_logger():
    return torchdynamo_logging.get_step_logger(log)


@dataclass
class GraphCompileReason:
    """Stores why a given output graph was compiled; i.e. what caused the graph break."""

    reason: str
    user_stack: list[traceback.FrameSummary]

    # Indicates if this was a graph compile reason due to graph break.
    graph_break: bool = True

    def __post_init__(self):
        if self.graph_break:
            graph_break_reasons.append(self)


def _get_gen_rand_values_fn(random_calls):
    def _gen_rand_values():
        return [fn(*args, **kwargs) for fn, args, kwargs in random_calls]

    return _gen_rand_values


class FakeRootModule(torch.nn.Module):
    """Trick the constructor of fx.GraphModule"""

    def __init__(self, nn_modules: dict[str, torch.nn.Module]):
        super().__init__()
        for k, v in nn_modules.items():
            setattr(self, k, v)

    def __repr__(self) -> str:
        return "FakeRootModule(...)"

    def add_nn_modules(self, nn_modules: dict[str, torch.nn.Module]):
        for k, v in nn_modules.items():
            setattr(self, k, v)


class WrapperBackend:
    def __init__(self, backend: CompilerFn):
        self.backend: CompilerFn = backend

    def __call__(self, gm: torch.fx.GraphModule, example_inputs: list[torch.Tensor]):
        self.restore = checkpoint_params(gm)
        self.gm = gm
        copy_gm = copy.deepcopy(self.gm)
        self.candidate = self.backend(copy_gm, example_inputs)

        if self.candidate is None or self.candidate is self.gm.forward:
            return self.gm.forward

        if not config.verify_correctness:
            return self.candidate

        # if verify_correctness=True
        try:
            correct = self.gm.forward(*clone_inputs(example_inputs))
            result = self.candidate(*clone_inputs(example_inputs))

            # TODO: replace `same` function with the one in testing
            if same(correct, result):
                return self.candidate

            raise RuntimeError(f"incorrect results of backend {self}")

        except Exception:
            log.exception("error in verify_correctness")
            raise
        finally:
            self.restore()


Scope = dict[str, object]


@dataclass
class OutputGraphGuardsState:
    """
    A base class containing fields that are considered "persistent" when we
    want to save all the important state for reconstrucing guards in a different
    process. Normally we don't need to add states here, but we may have to when
    the information is needed to serialize the guards, so the fields here are
    supposed to be serializable as a requirement.
    """

    local_scope: Scope
    global_scope: Scope
    # This records the initial torch function mode stack for guarding
    torch_function_mode_stack: list[torch.overrides.TorchFunctionMode]
    guard_on_key_order: set[Source]
    # Map from graph input's `Source` to sizes / strides metadata
    input_source_to_sizes_strides: dict[Source, dict[str, Any]]
    dual_level: int
    functorch_layers: list[torch._functorch.pyfunctorch.FuncTorchInterpreter]
    current_device: Optional[torch.device]

    export: bool = False
    export_constraints: bool = False

    _guards: Optional[torch._guards.GuardsSet] = None
    _aotautograd_guards: Optional[list[torch._guards.GuardEnvExpr]] = None

    @property
    def shape_env(self):
        raise AssertionError(f"shape_env shouldn't be accessed from {type(self)}")

    @property
    def guards(self):
        return self._guards

    @property
    def aotautograd_guards(self):
        return self._aotautograd_guards


class OutputGraph(OutputGraphGuardsState):
    """
    Wrapper class to hold outputs of InstructionTranslator.  Mainly the
    generated fx.Graph.

    OutputGraph is 1:1 with a frame being processed. Each frame is associated
    with some root InstructionTranslator. When user code calls a function,
    we construct a InliningInstructionTranslator that continues to write into
    the root InstructionTranslator's OutputGraph.
    """

    side_effects: SideEffects

    def __init__(
        self,
        code_options: dict[str, Any],
        compiler_fn: Optional[CompilerFn],
        root_tx,
        export: bool,
        export_constraints,
        frame_state,
        local_scope: Scope,
        global_scope: Scope,
        f_code,
        torch_function_mode_stack,
    ):
        super().__init__(
            local_scope,
            global_scope,
            torch_function_mode_stack,
            guard_on_key_order=set(),
            input_source_to_sizes_strides={},
            dual_level=torch.autograd.forward_ad._current_level,
            functorch_layers=torch._functorch.pyfunctorch.retrieve_all_functorch_interpreters(),
            current_device=torch.utils._device.CURRENT_DEVICE,
        )
        self.tracers = [SubgraphTracer(self, is_export=export)]
        # Map from graph input's `Source` to its `VariableTracker` to
        # de-duplicate graph inputs by source and reuse the tracker
        self.input_source_to_var: dict[Source, VariableTracker] = {}
        self.export = export
        self.export_constraints = export_constraints
        self.frame_state = frame_state
        self.cleanup_hooks: list[Callable[[], Any]] = []
        # compile_id is an id number for the current torch.compile
        self.compile_id: int = next(_compile_id_counter)
        # Set of globals installed via install_global* APIs
        self.installed_globals: set[str] = set()

        # TODO: maybe should just pass the entire f_code in here?  Not
        # sure...
        self.co_fields = {
            "co_name": f_code.co_name,
            "co_filename": f_code.co_filename,
            "co_firstlineno": f_code.co_firstlineno,
        }

        self.region_tracker = GraphRegionTracker()

        # tracked_fakes says where any tensor that was wrapped to fake came
        # from.  It is similar to GraphArg, in that all GraphArgs will get
        # will get added to TrackedFakes, but TrackedFakes also contains
        # GraphArgs that got pruned, and things like Tensor attributes which
        # aren't explicit graph inputs.  Used by shape guard
        self.tracked_fakes: list[TrackedFake] = []

        shape_env = ShapeEnv(
            # Reference Cycle!
            # Share a reference to the list of TrackedFake.
            #
            # ShapeEnv needs this in order to be able to reproduce the call
            # to produce_guards at an arbitrary time point. That is because
            # TrackedFake instances may have its metadata changed throughout
            # the program execution.
            tracked_fakes=self.tracked_fakes,
            allow_scalar_outputs=config.capture_scalar_outputs,
            allow_dynamic_output_shape_ops=config.capture_dynamic_output_shape_ops,
            prefer_deferred_runtime_asserts_over_guards=config.prefer_deferred_runtime_asserts_over_guards,
            allow_complex_guards_as_runtime_asserts=config.allow_complex_guards_as_runtime_asserts,
            co_fields=self.co_fields,
        )

        # In export mode, we force the shape_env to strictly disallow any constraining
        # of the user marked dynamic dims
        import torch._functorch.config as _config

        with _config.patch(fake_tensor_allow_unsafe_data_ptr_access=False):
            fake_mode = torch._subclasses.FakeTensorMode(
                shape_env=shape_env,
                # TODO (tmanlaibaatar) Remove this once we always lift params and buffers
                allow_non_fake_inputs=True if self.export else False,
                export=self.export,
            )
        self.tracing_context: TracingContext = TracingContext(fake_mode)
        self.dynamo_compile_id: Optional[CompileId] = (
            CompileContext.current_compile_id()
        )
        self.init_ambient_guards()

        # Map each tensor id to a list of sources. This is necessary because
        # tensor ids cannot be recovered from tracked fakes (in general).
        # We use this map to interpret (i.e., check for violations of) constraints,
        # specifically equality constraints, which have shared tensor ids in them.
        # This map should also be generally useful, e.g., for (de)serialization.
        self.tracked_fakes_id_to_source: dict[int, list[Source]] = (
            collections.defaultdict(list)
        )
        # Stores the full fqn of a param or buffer to the relevant source.
        self.param_name_to_source: Optional[dict[str, Source]] = {}
        self.side_effects = SideEffects(self)
        # Cached variable trackers. This makes symbolic analysis of LOAD_GLOBAL
        # and LOAD_ATTR for same python objects free.
        self.variable_tracker_cache = VariableTrackerCache()
        self.unique_var_id = itertools.count()
        self.code_options: dict[str, Any] = dict(code_options)
        self.output_instructions: list[Instruction] = []
        # used to track nodes that are added between calls of copy_graphstate
        # and restore_graphstate
        self.timestamp = 0

        # A list of register_finalizer_fns to apply to the output graph module
        self.register_finalizer_fns: list[Callable[[fx.GraphModule], None]] = []

        # Not checkpointed
        self.compiler_fn: Optional[CompilerFn] = compiler_fn
        self.root_tx = root_tx

        # Given a source, what are the user stacks of all locations that
        # accessed it?
        #
        # For efficiency, we only populate this:
        #   - During export, and
        #   - If the source could potentially lead to a spurious export input
        #
        # Feel free to populate this more frequently if other use-cases arise,
        # but be aware that we have to generate full stacks for each
        # recording!
        self.source_to_user_stacks: dict[Source, list[traceback.StackSummary]] = {}

        self._current_tx: list[InstructionTranslatorBase] = []
        self.cleanups: list[CleanupHook] = []
        self.should_exit = False
        self.unspec_variable_map: dict[str, UnspecializedPythonVariable] = {}

        # This returns false if TF Overall (both mode and subclass) is disabled OR that TF Mode stack is empty
        self.torch_function_mode_enabled = torch._C._is_torch_function_mode_enabled()

        # Tracks if the output graph has a user defined allowed function in the
        # graph. This is used later to determine if we should fallback to eager
        # for certain exceptions. THe idea is that if the user has applied
        # allow_in_graph, they would like to see the error instead of falling
        # back for backend errors.
        self.has_user_defined_allowed_in_graph = False

        # Tracks a list of called ops that were not tagged with "pt2_compliant_tag".
        # This information is useful for logging.
        self.non_compliant_ops: set[torch._ops.OpOverload] = set({})

        # Tracks a list of called custom ops that were tagged with "pt2_compliant_tag".
        # This information is useful for logging.
        self.compliant_custom_ops: set[torch._ops.OpOverload] = set({})

        # We save the global torch state here to be restored in case of graph
        # breaks. The relevant issue is seen here
        # https://github.com/pytorch/pytorch/pull/100570#issuecomment-1543427086
        # where inlining of a function changes the global state (because of the
        # presence of torch.no_grad) and there is a graph break.
        self.save_global_state()

        # Tracks the original FQNs of the constant tensors from the original graph,
        # i.e. buffers and parameters.
        self.dynamo_flat_name_to_original_fqn: dict[str, str] = {}

        # All calls to random() are replaced with a single call to __gen_rand_values
        # functions that returns a tuple of random values for each original call.
        # random_calls tracks calls to random() and random_values_var stores the name of
        # the variable that stores __gen_rand_values results.
        self.random_calls: list[
            tuple[Callable[..., object], tuple[object, ...], dict[str, object]]
        ] = []
        self.random_values_var: Any = None

        # Bytecode to insert right before we call the graph
        self.pregraph_bytecode: list[Instruction] = []

        # Use to pass values to backward hooks when using compiled autograd
        self.backward_state: dict[str, VariableTracker] = {}
        self.backward_state_proxy: Optional[torch.fx.Proxy] = None
        self.backward_state_var: Optional[str] = None

        self.name_of_builtins_dict_key_in_fglobals: str = (
            self.install_builtins_dict_in_fglobals()
        )

<<<<<<< HEAD
        # These are the ambient, currently-global saved_tensor_hooks stashed in autograd,
        # that are set for the entire duration of the compiled region.
        # This is an invariant today because we graph break on the saved_tensor_hook
        # context manager inside a compiled region
        self.saved_tensors_hooks_subgraph_names: Optional[list[str]] = (
            self.maybe_install_saved_tensors_hooks_subgraphs()
        )

=======
        self.compiler_trace_stack = contextlib.ExitStack()

    def mark_bytecode_tracing_start(self):
        self.compiler_trace_stack.enter_context(
            dynamo_timed(
                "bytecode_tracing",
                log_pt2_compile_event=True,
            )
        )

    def mark_bytecode_tracing_stop(self):
        self.compiler_trace_stack.close()

>>>>>>> 5c74e418
    def install_builtins_dict_in_fglobals(self):
        # f_globals["__builtins__"] can be a dict or a module. This is an
        # implemenation detail -
        # https://docs.python.org/3/library/builtins.html.

        # This makes guarding on any builtin messy because the guard check_fn
        # has to check if the __builtins__ is a module or dict, and then access
        # by either using getattr or getitem respectively.

        # To solve this problem, we insert a new entry in f_globals which points
        # to the builtins __dict__ and then we guard any builtin on this dict.
        # To avoid any collision with the pre-existing keys, we use the
        # install_global to give us a unique dict key.

        f_builtins = self.global_scope["__builtins__"]
        if not isinstance(f_builtins, dict):
            f_builtins = f_builtins.__dict__
        return self.install_global("__builtins_dict__", f_builtins)

    def add_backward_state_hook(self, hook: VariableTracker, prefix="hook"):
        name = f"{prefix}{len(self.backward_state)}"
        assert name not in self.backward_state
        self.backward_state[name] = hook
        return name, self.get_backward_state_proxy()

    def get_backward_state_proxy(self):
        if self.backward_state_proxy is None:
            if self.export:
                unimplemented_v2(
                    gb_type="backward_state does not support export",
                    context="",
                    explanation="Compiled autograd doesn't work with `torch.export`.",
                    hints=[],
                )
            example_value = BackwardState()
            self.backward_state_proxy = self.root_tracer.create_graph_input(
                "dynamo_backward_state",
                type(example_value),
                example_value,
                source=BackwardStateSource(),
            )
            self.backward_state_proxy.node.meta["grapharg"] = BackwardStateGraphArg()
            self.backward_state_var = self.new_var()
        return self.backward_state_proxy

    # This gets its own helper function so guards DEBUG logs are more informative
    def init_ambient_guards(self):
        # Register a SHAPE_ENV guard to make sure we setup shape guards
        # that show up in ShapeEnv
        self.guards.add(ShapeEnvSource().make_guard(GuardBuilder.SHAPE_ENV))

        self.guards.add(
            GlobalStateSource().make_guard(GuardBuilder.DETERMINISTIC_ALGORITHMS)
        )

        self.guards.add(GlobalStateSource().make_guard(GuardBuilder.GRAD_MODE))

        self.guards.add(GlobalStateSource().make_guard(GuardBuilder.DEFAULT_DEVICE))

        self.guards.add(
            GlobalStateSource().make_guard(GuardBuilder.TORCH_FUNCTION_STATE)
        )

        ci = torch._C._functorch.peek_interpreter_stack()
        if ci is not None:
            self.guards.add(
                GlobalStateSource().make_guard(GuardBuilder.FUNCTORCH_STACK_MATCH)
            )
        if not torch._dynamo.compiled_autograd.in_compiled_autograd_region:
            self.guards.add(
                GlobalStateSource().make_guard(
                    GuardBuilder.AUTOGRAD_SAVED_TENSORS_HOOKS
                )
            )

    def maybe_install_saved_tensors_hooks_subgraphs(self) -> Optional[list[str]]:
        if torch._dynamo.compiled_autograd.in_compiled_autograd_region:
            return None

        get_hooks = torch._functorch._aot_autograd.utils.top_saved_tensors_hooks
        are_inline_hooks = (
            torch._functorch._aot_autograd.utils.saved_tensors_hooks_are_inlineable
        )
        hooks = get_hooks()
        if not are_inline_hooks(hooks):
            return None

        # If GraphModule provided by user contains fx.wrap,
        # We can only rely on user provided cache hash in this case.
        # If user did not provide cache hash - then we always bypass cache.

        pack_gm, unpack_gm = hooks
        pack_subgraph_name = self.install_subgraph(
            "saved_tensors_hooks_pack",
            torch.fx.GraphModule(self.nn_modules, pack_gm.graph),
        )
        unpack_subgraph_name = self.install_subgraph(
            "saved_tensors_hooks_unpack",
            torch.fx.GraphModule(self.nn_modules, unpack_gm.graph),
        )
        assert pack_subgraph_name == "saved_tensors_hooks_pack_0"
        assert unpack_subgraph_name == "saved_tensors_hooks_unpack_0"
        return [pack_subgraph_name, unpack_subgraph_name]

    def dump_guards_state(self):
        return OutputGraphGuardsState(
            local_scope=self.local_scope,
            global_scope=self.global_scope,
            torch_function_mode_stack=self.torch_function_mode_stack,
            guard_on_key_order=self.guard_on_key_order,
            input_source_to_sizes_strides=self.input_source_to_sizes_strides,
            dual_level=self.dual_level,
            functorch_layers=self.functorch_layers,
            current_device=self.current_device,
            export=self.export,
            export_constraints=self.export_constraints,
            _guards=self.guards,
            _aotautograd_guards=self.aotautograd_guards,
        )

    def synthetic_graph_input(self, fn, args):
        """
        call fn(*args) before the graph runs and turn the result into a fake input.
        """
        example_value = fn(*args)
        varname = self.new_var()
        cg = PyCodegen(self.root_tx)
        cg.add_push_null(
            lambda: cg.load_import_from(
                fn.__module__,
                fn.__name__,
            )
        )
        cg.foreach(map(variables.ConstantVariable.create, args))
        cg.call_function(len(args), False)
        cg.store(varname)
        self.pregraph_bytecode.extend(cg.get_instructions())
        source = SyntheticLocalSource(varname)
        result = VariableTracker.build(self.root_tx, example_value, source)
        # Realize the VT because we will delete the guards on it in the next line.
        result = result.realize()
        TracingContext.get().guards_context.dynamo_guards.remove_guards_with_source(
            source
        )
        return result

    def add_cleanup_hook(self, fn: Callable[[], Any]):
        self.cleanup_hooks.append(fn)

    def call_cleanup_hooks(self):
        for hook in reversed(self.cleanup_hooks):
            hook()
        self.cleanup_hooks.clear()

    @property
    def root_tracer(self):
        return self.tracers[0]

    @property
    def current_tracer(self):
        return self.tracers[-1]

    def is_root_tracer(self):
        # Helper to tell if we are inside the higher order operator tracing.
        return len(self.tracers) == 1

    @property
    def graph(self):
        return self.current_tracer.graph

    # TODO(rzou): can delete after we refactor speculate_subgraph to use nested GraphTracer.
    @graph.setter
    def graph(self, value):
        self.current_tracer.graph = value

    @property
    def input_name_to_proxy(self):
        return self.current_tracer.input_name_to_proxy

    @property
    def real_value_cache(self):
        return self.current_tracer.real_value_cache

    @property
    def bound_symbols(self):
        return self.current_tracer.bound_symbols

    # If you are here, and you're looking for create_graph_input,
    # to avoid ambiguity, please call one of the following:
    # - self.current_tracer.create_graph_input
    # - self.root_tracer.create_graph_input
    # See NOTE [HigherOrderOperator tracing design] for more context.

    def create_proxy(self, *args, **kwargs):
        return self.current_tracer.create_proxy(*args, **kwargs)

    def create_node(self, *args, **kwargs):
        return self.current_tracer.create_node(*args, **kwargs)

    def remove_node(self, *args, **kwargs):
        return self.current_tracer.remove_node(*args, **kwargs)

    @contextlib.contextmanager
    def subtracer(self, source_target, prior_tracer):
        new_scope_ctx = enter_new_scope()
        try:
            if prior_tracer:
                # Lineage MUST stay preserved
                assert prior_tracer.parent is self.current_tracer
            new_scope_ctx.__enter__()
            tracer = (
                prior_tracer
                if prior_tracer
                else SubgraphTracer(
                    self,
                    parent=self.current_tracer,
                    source_target=source_target,
                    is_export=self.current_tracer.is_export,
                )
            )
            self.tracers.append(tracer)
            yield tracer
        finally:
            new_scope_ctx.__exit__(None, None, None)
            self.tracers.pop()

    @property
    def output(self):
        return self

    @property
    def fake_mode(self):
        return self.tracing_context.fake_mode

    @property
    def shape_env(self):
        return self.tracing_context.fake_mode.shape_env

    @property
    def guards(self) -> torch._guards.GuardsSet:
        return self.tracing_context.guards_context.dynamo_guards

    @property
    def nn_modules(self) -> dict[str, Any]:
        return self.tracing_context.module_context.nn_modules

    @property
    def aotautograd_guards(self):
        return self.tracing_context.guards_context.aotautograd_guards

    def save_global_state(self, out=None):
        """
        Saves to out if it is provided. Else saves to the tracing context's global_state.
        """
        global_state = cast(
            dict[str, tuple[Callable[..., Any], bool]],
            (
                out
                if out is not None
                else self.tracing_context.global_context.global_state
            ),
        )

        global_state["grad_enabled"] = (torch.set_grad_enabled, torch.is_grad_enabled())

        global_state["autocast_enabled"] = (
            functools.partial(torch.set_autocast_enabled, "cuda"),
            torch.is_autocast_enabled("cuda"),
        )
        global_state["autocast_cpu_enabled"] = (
            functools.partial(torch.set_autocast_enabled, "cpu"),
            torch.is_autocast_enabled("cpu"),
        )
        global_state["autocast_gpu_dtype"] = (  # type:ignore[assignment]
            functools.partial(torch.set_autocast_dtype, "cuda"),
            torch.get_autocast_dtype("cuda"),
        )
        global_state["autocast_cpu_dtype"] = (  # type:ignore[assignment]
            functools.partial(torch.set_autocast_dtype, "cpu"),
            torch.get_autocast_dtype("cpu"),
        )
        global_state["autocast_cache_enabled"] = (
            torch.set_autocast_cache_enabled,
            torch.is_autocast_cache_enabled(),
        )

    def push_tx(self, tx):
        self._current_tx.append(tx)

    def pop_tx(self):
        return self._current_tx.pop()

    @property
    def current_tx(self):
        return self.root_tx if not self._current_tx else self._current_tx[-1]

    def count_calls(self):
        return count_calls(self.graph)

    def is_empty_graph(self):
        return len(list(self.graph.nodes)) == 0

    def get_submodule(self, keys):
        assert keys
        obj: Union[torch.nn.Module, dict[str, torch.nn.Module]] = self.nn_modules
        for k in keys.split("."):
            if isinstance(obj, dict):
                obj = obj[k]
            else:
                obj = getattr(obj, k)
        return obj

    def new_var(self, name="tmp"):
        existing = set(self.code_options["co_varnames"])
        # In common case, this will be O(1)
        while True:
            var = f"{name}_{next(self.unique_var_id)}"
            if var not in existing:
                self.code_options["co_varnames"] += (var,)
                return var

    def update_co_names(self, name):
        """Ensure self.code_options.co_names contains name"""
        if name not in self.code_options["co_names"]:
            self.code_options["co_names"] += (name,)

    @staticmethod
    def module_key_name(*names):
        # create a new unique name
        name = "_".join(map(str, names))
        # Strip the guard lookup L/G access
        name = re.sub(r"^[GL]\['?(.*?)'?\]$", r"\1", name)
        # e.g. replace abc.xyz[123].qkv with abc.xyz_123.qkv
        name = re.sub(r"\[(\d+)\]", r"_\g<1>", name)
        # e.g. replace abc.xyz_123.qkv with abc_xyz_123_qkv
        name = re.sub(r"[^a-zA-Z0-9]", "_", name)

        if not name or not name[0].isalpha():
            name = "sub" + name

        return name

    def register_static_attr_and_return_proxy(
        self, attr_prefix: str, attr_value: Any
    ) -> fx.Proxy:
        attr_name = get_unique_name_wrt(attr_prefix, self.nn_modules)
        # TODO `nn_modules` has been historically overloaded to store a lot more
        # than just nn module objects, fix that.
        self.nn_modules[attr_name] = attr_value
        proxy = self.create_proxy("get_attr", attr_name, (), {})
        set_example_value(proxy.node, attr_value)
        return proxy

    def register_attr_or_module(
        self,
        target: Union[torch.nn.Module, torch.Tensor, Any],
        *names,
        **options,
    ):
        if is_dynamic_nn_module(target, self.export):
            # Instead of returning UnspecializedNNModuleVariable, call
            # VariableTracker.build so that it is tracked for mutation.
            return VariableTracker.build(self.current_tx, target, **options)

        options = dict(options)
        assert "source" in options
        source = options["source"]
        assert not isinstance(source, ParamBufferSource)

        if isinstance(target, torch.Tensor):
            tracer = self.current_tracer
            if not self.is_root_tracer():
                # For higher order ops, we don't want to insert the get_attr in
                # innermost graph. Instead, we want to raise the params/buffers
                # as inputs to the higher-order graph, and register them as
                # get_attrs in the root tracer.

                # Note that Dynamo will still call lift_tracked_freevar_to_input
                # when these inputs are encountered for the inner graph. The
                # only difference is what happens at the root tracer for
                # nn.Parameters vs free inputs. The free inputs are registered
                # as placeholders in the root graph, whereas the nn.Parameters
                # are registered as get_attr nodes in the root graph.
                tracer = self.root_tracer

            def wrap_name(module_key):
                assert self.param_name_to_source is not None
                self.param_name_to_source[module_key] = source

                # Check if the attr has already been registered. This can happen
                # when two different sources point to the same tensor.
                if target in self.root_tx.output.side_effects:
                    return self.root_tx.output.side_effects[target]

                if get_static_address_type(target) == "guarded" and not isinstance(
                    source, NumpyTensorSource
                ):
                    install_guard(source.make_guard(GuardBuilder.ID_MATCH))
                elif not is_constant_source(source):
                    install_guard(source.make_guard(GuardBuilder.TENSOR_MATCH))

                vt = wrap_fx_proxy(
                    self.root_tx,
                    tracer.create_proxy("get_attr", module_key, (), {}),
                    example_value=target,
                    **options,
                )

                # Track the object so to avoid duplicate registration in case of
                # different sources pointing to the same tensor object.
                vt = self.root_tx.output.side_effects.track_object_existing(target, vt)

                assert "tensor_dict" not in vt.proxy.node.meta
                vt.proxy.node.meta["tensor_dict"] = _extract_tensor_dict(target)

                return vt

        elif isinstance(target, torch.nn.Module):
            assert isinstance(target, torch.nn.Module)

            if source:
                install_guard(source.make_guard(GuardBuilder.NN_MODULE))

                def wrap_name(module_key):
                    return NNModuleVariable(type(target), module_key, target, **options)

            else:
                # This is Dynamo created graph module, e.g., graph module coming
                # from higher order ops. NNModuleVariable tracker can't be
                # sourceless, so let's return a unspecializedNNModule variable
                # tracker.
                def wrap_name(module_key):
                    return variables.UnspecializedNNModuleVariable(target, **options)

        elif isinstance(target, (torch.SymInt, torch.SymFloat)):
            # HACKY CODE REGION BEGIN
            # WE ARE PIGGYBACKING ON EXISTING INFRA TO REGISTER ATTRS
            # This ultimately gets written to self.nn_modules, which is unfortunate
            # Attrs that are tenors and symints and such need to be migrated to have their
            # own storage
            # alas, this is like this for now

            def wrap_name(module_key):
                return SymNodeVariable.create(
                    self,
                    self.create_proxy("get_attr", module_key, (), {}),
                    sym_num=target,
                    **options,
                )

            # HACKY CODE REGION END
        else:

            def wrap_name(module_key):
                self.output.update_co_names(module_key)
                self.global_scope[module_key] = target
                return VariableTracker.build(
                    self,  # type: ignore[arg-type]
                    target,
                    ConstantSource(source_name=module_key),
                )

        for k, v in self.nn_modules.items():
            if v is target:
                # it already exists
                return wrap_name(k)

        name = OutputGraph.module_key_name(*names)
        name = get_unique_name_wrt(name, self.nn_modules, self.global_scope)
        self.nn_modules[name] = target
        if isinstance(target, torch.nn.Module):

            def register_leaf_name(leaf_name):
                assert self.param_name_to_source is not None
                new_source = ParamBufferSource(source, leaf_name)
                new_name = f"{name}.{leaf_name}"
                self.param_name_to_source[new_name] = new_source
                if isinstance(source, LocalSource):
                    self.dynamo_flat_name_to_original_fqn[
                        OutputGraph.module_key_name(new_source.name())
                    ] = leaf_name

            # annoying, but there are cases when we do not have parameters
            # see test_nn_moduledict_contains
            if hasattr(target, "_parameters"):
                for leaf_name, _ in target.named_parameters():
                    register_leaf_name(leaf_name)
            if hasattr(target, "_buffers"):
                for leaf_name, _ in target.named_buffers():
                    register_leaf_name(leaf_name)

        return wrap_name(name)

    def handle_aliases_for_stolen_lists(self, tx):
        # If list inputs are stolen, but still needed after the function call, create aliases to keep them alive
        maybe_gm = self.local_scope.get("self")
        stolen_list_names = get_locals_to_steal(maybe_gm)
        if not stolen_list_names:
            return [], {}

        alias_insts = []
        needs_alias: dict[str, list[VariableTracker]] = {}

        queue = [
            *tx.stack,
            *tx.symbolic_locals.values(),
            *self.side_effects.store_attr_mutations.keys(),
        ]

        while queue:
            x = queue.pop()
            if isinstance(x, BaseListVariable):
                assert isinstance(x.items, list)
                queue += x.items
                continue

            if not (
                (
                    x not in self.side_effects.store_attr_mutations
                    or isinstance(x.mutation_type, AttributeMutationExisting)
                )
                and isinstance(x.source, GetItemSource)
                and isinstance(x.source.base, LocalSource)
                and x.source.base.local_name in stolen_list_names
            ):
                continue

            stolen_name = x.source.base.local_name
            if stolen_name not in needs_alias:
                needs_alias[stolen_name] = []
            needs_alias[stolen_name].append(x)

        visited = {}
        overridden_sources: dict[Source, Source] = {}
        for arg in self.graphargs:
            if not (
                isinstance(arg._example, list)
                and isinstance(arg.source, LocalSource)
                and arg.source.local_name in needs_alias
            ):
                continue

            # arg is a list that will be cleared by the compiled function
            list_name = arg.source.local_name
            assert list_name in self.code_options["co_varnames"]
            for x in needs_alias[list_name]:
                # Skip if already handled.
                if x.source in overridden_sources:
                    continue

                # A small codegen optimization because we might have different
                # VariableTrackers that share the same source.
                list_idx = x.source.index
                if list_idx not in visited:
                    alias_name = self.new_var(
                        f"{list_name}_ref"
                    )  # self.new_var already adds unique id suffix

                    visited[list_idx] = alias_name
                    # bytecode of `alias_name = list_name[list_idx]`
                    alias_insts.extend(
                        [
                            create_instruction("LOAD_FAST", argval=list_name),
                            create_load_const(list_idx),
                            create_instruction("BINARY_SUBSCR"),
                            create_instruction("STORE_FAST", argval=alias_name),
                        ]
                    )

                # operate on alias, handled by suffix codegen
                old_source = x.source
                overridden_sources[old_source] = LocalSource(visited[list_idx])

        # NOTE: we need `overridden_sources` because (1) we want to codegen for
        # these list items to use the new local source, but (2) we want to avoid
        # updating `source` in place because that might break invariants in
        # other parts of Dynamo like guards.
        return alias_insts, overridden_sources

    def compile_subgraph(
        self, tx, partial_convert=False, reason: Optional[GraphCompileReason] = None
    ):
        """
        Generate a subgraph to continue execution on user code.
        Automatically restore live variables.
        """
        # bytecode tracing has finished. Pop the context manager for dynamo_timed
        self.mark_bytecode_tracing_stop()
        assert reason is not None

        from .decorators import disable

        self.partial_convert = partial_convert
        self.compile_subgraph_reason = reason
        self.should_exit = True

        log.debug("COMPILING GRAPH due to %s", reason)

        if not all(block.can_restore() for block in tx.block_stack):
            unimplemented_v2(
                gb_type="Attempt to compile graph in a try block",
                context="",
                explanation="Dynamo cannot compile traced graphs while in a try block.",
                hints=[
                    *graph_break_hints.CAUSED_BY_EARLIER_GRAPH_BREAK,
                ],
            )

        prefix_insts: list[Instruction] = []
        if sys.version_info >= (3, 11):
            # prefix instructions (Python 3.11+)
            for inst in tx.prefix_insts:
                if inst.opname == "MAKE_CELL":
                    prefix_insts.append(
                        create_instruction("MAKE_CELL", argval=inst.argval)
                    )
                elif inst.opname == "COPY_FREE_VARS":
                    prefix_insts.append(
                        create_instruction(
                            "COPY_FREE_VARS", arg=len(tx.code_options["co_freevars"])
                        )
                    )
                else:
                    prefix_insts.append(copy.copy(inst))
        assert not (self.pregraph_bytecode and self.export), (
            "export does not support pregraph_bytecode"
        )
        prefix_insts.extend(self.pregraph_bytecode)
        alias_insts, overridden_sources = self.handle_aliases_for_stolen_lists(tx)
        prefix_insts.extend(alias_insts)

        def append_prefix_insts():
            self.add_output_instructions(prefix_insts)
            prefix_insts.clear()

        for block in reversed(tx.block_stack):
            block.exit(tx, is_graph_break=reason.graph_break)

        self.cleanup_graph()
        tx.prune_dead_locals()
        stack_values = list(tx.stack)

        # realize any unrealized tensor VTs in case they
        # need to be added to self.nn_modules as attributes
        for value in stack_values:
            variables.LazyVariableTracker.realize_all(value)

        # Use nn.Module "proxies" in the constructed GraphModule so that
        # the resulting GM does not hold additional strong references to the original modules.
        # This prevents a strong ref cycle where Dynamo created code holds on to references
        # to modules that also have Dynamo code cache invalidation checks.
        # When cache invalidation runs, the generated GM will be invalidated, which also deletes
        # the proxies.
        nn_modules_proxies = {
            name: nn_module_proxy(mod) for name, mod in self.nn_modules.items()
        }
        root = FakeRootModule(nn_modules_proxies)
        # Add all the local vars to the "stack" so restore at the end
        restore_vars: list[str] = []
        val_to_names: dict[VariableTracker, list[str]] = {}
        # NB: Typically (i.e., for graph compile from RETURN_VALUE),
        # symbolic_locals will be empty at this point, as prune_dead_locals
        # will clear out all of symbolic_locals because RETURN_VALUE is the
        # last instruction and no more locals are used.  The fanciness here
        # is only needed for partial graphs.
        for k, v in tx.symbolic_locals.items():
            # Note! this explicitly uses .local_name for matching
            # Failure to do so will cause spurious registrations in val_to_names.
            # This will in turn result in spurious variables showing up in the graph.
            # This was very tricky to debug. For an example, dump the graph at call_user_compiler
            # while running test_subgraphs.py
            if isinstance(v.source, LocalSource) and v.source.local_name == k:
                continue  # no need to restore initial state
            if isinstance(v, CellVariable) and v.local_name == k:
                continue  # no need to restore initial state
            # Do not load variable if it is NULL.
            if sys.version_info >= (3, 12):
                # Continuation function will load the NULL for v.
                if type.__instancecheck__(NullVariable, v):
                    continue
            else:
                # A variable should never be NULL in < 3.12
                assert not type.__instancecheck__(NullVariable, v)
            if v not in val_to_names:
                val_to_names[v] = []
            val_to_names[v].append(k)
        for v in val_to_names.keys():
            restore_vars.extend(val_to_names[v])
            stack_values.extend([v] * len(val_to_names[v]))

        # to handle random calls
        if len(self.random_calls) > 0:
            append_prefix_insts()
            random_calls_instructions = []
            self.random_values_var = self.new_var("random_values")
            rand_fn = disable(
                _get_gen_rand_values_fn(self.random_calls),
                reason="do not trace into Dynamo rng recovery function",
            )
            rand_fn_name = self.install_global("__gen_rand_values", rand_fn)
            codegen = PyCodegen(tx, root, overridden_sources=overridden_sources)
            random_calls_instructions.extend(
                codegen.load_function_name(rand_fn_name, True)
            )
            random_calls_instructions.extend(create_call_function(0, False))
            random_calls_instructions.append(
                codegen.create_store(tx.output.random_values_var),
            )
            self.add_output_instructions(random_calls_instructions)

        if (
            stack_values
            and all(
                not isinstance(
                    v,
                    (
                        UnspecializedPythonVariable,
                        NumpyNdarrayVariable,
                        TensorWithTFOverrideVariable,
                    ),
                )
                and not (isinstance(v, SymNodeVariable) and v.python_type() is float)
                for v in stack_values
            )
            and all(isinstance(x, TensorVariable) for x in stack_values)
            and len(set(stack_values)) == len(stack_values)
            and self.side_effects.is_empty()
            and not len(tx.debug_locals) != 0
            and not self.backward_state
        ):
            append_prefix_insts()
            # optimization to generate better code in a common case
            self.add_output_instructions(
                self.compile_and_call_fx_graph(tx, list(reversed(stack_values)), root)
                + [create_instruction("UNPACK_SEQUENCE", arg=len(stack_values))]
            )
            # restore all the live local vars
            self.add_output_instructions(
                [
                    PyCodegen(tx, overridden_sources=overridden_sources).create_store(
                        var
                    )
                    for var in reversed(restore_vars)
                ]
            )
        else:
            graph_output_var = self.new_var("graph_out")
            pass1 = PyCodegen(
                tx, root, graph_output_var, overridden_sources=overridden_sources
            )
            self.codegen_suffix(tx, stack_values, pass1)

            # one more time now that we have established tempvars
            pass2 = PyCodegen(
                tx,
                root,
                graph_output_var,
                tempvars={val: None for val, count in pass1.uses.items() if count > 1},
                overridden_sources=overridden_sources,
            )
            self.codegen_suffix(tx, stack_values, pass2)

            stored_graph_output_var = False
            output = []
            if count_calls(self.graph) != 0 or len(pass2.graph_outputs) != 0:
                output.extend(
                    self.compile_and_call_fx_graph(tx, pass2.graph_output_vars(), root)
                )

                if len(pass2.graph_outputs) != 0:
                    output.append(pass2.create_store(graph_output_var))
                    stored_graph_output_var = True
                else:
                    output.append(create_instruction("POP_TOP"))
            else:
                # NB: Important to run compiler collective even when there is
                # a graph break
                self.run_compiler_collective(tx)
            append_prefix_insts()
            self.add_output_instructions(output + pass2.get_instructions())

            # restore all the live local vars
            self.add_output_instructions(
                [
                    PyCodegen(tx, overridden_sources=overridden_sources).create_store(
                        var
                    )
                    for var in reversed(restore_vars)
                ]
            )

            if stored_graph_output_var:
                self.add_output_instructions(
                    [
                        PyCodegen(
                            tx, overridden_sources=overridden_sources
                        ).create_delete(graph_output_var)
                    ]
                )

    def codegen_suffix(self, tx, stack_values, cg):
        # NOTE: `codegen_save_tempvars` must run first to update `source` fields
        # for variables with `AttributeMutationNew`, as they don't implement
        # `reconstruct` themselves.
        self.side_effects.codegen_save_tempvars(cg)
        if self.backward_state:
            assert not self.export
            for name, val in self.backward_state.items():
                cg(val)
                cg.append_output(cg.create_load(self.backward_state_var))
                cg.store_attr(name)
        self.side_effects.codegen_hooks(cg)

        # Return variables used for logging at the end
        for debug_var, args in tx.debug_locals:
            cg.add_push_null(lambda: cg(debug_var))
            for arg in args:
                cg(arg)
            cg.extend_output(create_call_function(len(args), False))
            cg.extend_output([create_instruction("POP_TOP")])

        cg.restore_stack(stack_values, value_from_source=not tx.export)
        self.side_effects.codegen_update_mutated(cg)

    def cleanup_graph(self):
        """
        Remove "creation_timestamp" from node meta

        Remove this pattern from the graph:
            torch._C._set_grad_enabled(False)
            torch._C._set_grad_enabled(True)
        """
        assert self.should_exit
        nodes = list(self.graph.nodes)
        for node in nodes:
            node.meta.pop("creation_timestamp", None)

        grad_enabled = torch.is_grad_enabled()
        for node1, node2 in zip(nodes, nodes[1:]):
            if (
                node1.target is torch._C._set_grad_enabled
                and tuple(node1.args) == (not grad_enabled,)
                and not node1._erased
            ):
                grad_enabled = node1.args[0]
                if (
                    node2.target is torch._C._set_grad_enabled
                    and tuple(node2.args) == (not grad_enabled,)
                    and not node2._erased
                ):
                    grad_enabled = node2.args[0]
                    self.graph.erase_node(node1)
                    self.graph.erase_node(node2)

    def get_graph_sizes_structured(self):
        ret = {}
        for node in self.graph.nodes:
            example_value = node.meta.get("example_value", None)
            if isinstance(example_value, torch._subclasses.FakeTensor):
                size = example_value.size()
                ret[node.name] = [s if isinstance(s, int) else repr(s) for s in size]
        return ret

    def get_graph_sizes(self, name: str):
        graph_sizes_str = "TRACED GRAPH TENSOR SIZES\n"
        graph_sizes_str += f"===== {name} =====\n"
        for node in self.graph.nodes:
            example_value = node.meta.get("example_value", None)
            if isinstance(example_value, torch._subclasses.FakeTensor):
                size = example_value.size()
                graph_sizes_str += f"{node.name}: {tuple(size)}\n"
                concrete_size = []
                has_symint = False
                for sz in size:
                    if isinstance(sz, int):
                        concrete_size.append(sz)
                    elif isinstance(sz, torch.SymInt):
                        has_symint = True
                        concrete_size.append(sz.node.hint)
                    else:
                        break
                else:
                    if has_symint:
                        graph_sizes_str += (
                            f"{node.name} (concrete): {tuple(concrete_size)}\n"
                        )
        return graph_sizes_str

    @contextlib.contextmanager
    def restore_global_state(self):
        """
        Momentarily restores the global state to what it was prior to tracing the current output
        """
        prior_global_state = self.tracing_context.global_context.copy_graphstate()
        current_global_state: dict[str, tuple[Any, bool]] = {}
        self.save_global_state(out=current_global_state)
        try:
            # Set to state prior to tracing the graph
            self.tracing_context.global_context.restore_graphstate(prior_global_state)
            yield
        finally:
            # Reset to state at the current time (e.g. before calling the user compiler)
            self.tracing_context.global_context.restore_graphstate(
                GlobalContextCheckpointState(current_global_state)
            )

    def run_compiler_collective(self, tx):
        if (ds := tx.distributed_state) is not None and ds.all_states is None:
            compile_pg = ds.compile_pg
            log.info("compiler_collective %s", ds.local_state)
            torch._logging.trace_structured(
                "artifact",
                metadata_fn=lambda: {
                    "name": "compiler_collective",
                    "encoding": "string",
                },
                payload_fn=lambda: ds.local_state.render(),
            )
            device_types = compile_pg._device_types
            assert len(device_types) == 1, (
                "Expect only one device type but got {}".format("+".join(device_types))
            )
            with (
                get_interface_for_device(device_types.pop()).device(  # type: ignore[attr-defined]
                    compile_pg.rank() % torch.accelerator.device_count()
                ),
                dynamo_timed("compiler_collective", log_pt2_compile_event=True),
            ):
                all_states = [None] * compile_pg.size()
                dist.all_gather_object(all_states, ds.local_state, group=compile_pg)
                ds.all_states = all_states
            # Clear speculation log, because are tracing may diverge due to
            # this information from the compiler collective
            tx.speculation_log.clear()
            raise exc.CompileCollectiveRestartAnalysis

    def compile_and_call_fx_graph(self, tx, rv, root):
        """
        Generate code from self.graph and return the Instruction()s to
        call that generated code.
        """
        with torch._guards.TracingContext.clear_frame():
            from .decorators import disable

            assert self.should_exit

            self.run_compiler_collective(tx)

            name = unique_id("__compiled_fn")

            assert isinstance(rv, list)
            assert isinstance(root, FakeRootModule)

            output_node = self.create_node(
                "output",
                "output",
                (self.current_tracer.create_arg(tuple(x.as_proxy() for x in rv)),),
                {},
            )
            sub_gms = self.dedup_pass()
            root.add_nn_modules(sub_gms)

            tx.output.current_tracer._maybe_preserve_original_meta(tx, output_node)
            if not config.do_not_emit_runtime_asserts:
                # There is a rare scenario where codegen_suffix adds a new entry
                # to self.nn_modules while `root` knows only about the
                # nn_modules at the time of its creation. This causes failures
                # while creating the graph module because self.graph and root
                # are out of sync. This only happens for `get_attr` nodes, so
                # here we clean up the get_attr nodes that are unused.
                self.remove_unused_get_attr_nodes()
                insert_deferred_runtime_asserts(
                    fx.GraphModule(root, self.graph),
                    self.shape_env,
                    name,
                    export=self.export,
                )
            # NB: deferred runtime asserts can keep graphargs live, so make sure
            # those are inserted before pruning
            self.remove_unused_graphargs()
            ncalls = count_calls(self.graph)
            counters["stats"]["calls_captured"] += ncalls

            self.remove_tensorify_specialized_graphargs()

            # free a bit of memory
            self.real_value_cache.clear()

            gm = _make_graph_module(root, self.graph)

            # Saved tensors hooks are not used by the graph.
            # GraphModule by default only copies used in the graph submodules.
            # Copying them into the result graph manually.
            if self.saved_tensors_hooks_subgraph_names:
                for subgraph_name in self.saved_tensors_hooks_subgraph_names:
                    setattr(gm, subgraph_name, getattr(root, subgraph_name))

            for register_finalizer in self.register_finalizer_fns:
                register_finalizer(gm)

            gm.compile_subgraph_reason = self.compile_subgraph_reason
            gm.meta["dynamo_flat_name_to_original_fqn"] = (
                self.dynamo_flat_name_to_original_fqn.copy()
            )
            gm.meta["dynamo_compile_id"] = self.dynamo_compile_id

            graph_code_log.debug(
                "%s",
                lazy_format_graph_code(
                    name, gm, include_stride=True, include_device=True, colored=True
                ),
            )
            torch._logging.trace_structured(
                "dynamo_output_graph",
                lambda: {"sizes": self.get_graph_sizes_structured()},
                payload_fn=lambda: gm.print_readable(
                    print_output=False, include_stride=True, include_device=True
                ),
            )
            self.call_cleanup_hooks()
            old_fake_mode = self.tracing_context.fake_mode
            if not self.export:
                import torch._functorch.config as _config

                with _config.patch(fake_tensor_allow_unsafe_data_ptr_access=False):
                    # TODO(voz): The way export uses gm, and fake tensors, is not supported with us resetting
                    backend_fake_mode = torch._subclasses.FakeTensorMode(
                        shape_env=old_fake_mode.shape_env,
                    )
                # TODO(voz): Ostensibily, this should be scoped and
                # restore back to old_fake_mode, but doing so currently violates
                # a lot of fake_tensor ownership assumptions and runs afoul of detect_fake_mode
                self.tracing_context.fake_mode = backend_fake_mode

            with self.restore_global_state():
                compiled_fn = self.call_user_compiler(gm)

            from torch.fx._lazy_graph_module import _LazyGraphModule

            if isinstance(compiled_fn, _LazyGraphModule) or (
                isinstance(getattr(compiled_fn, "__self__", None), _LazyGraphModule)
                and compiled_fn.__name__ == "_lazy_forward"  # type: ignore[attr-defined]
            ):
                # Since dynamo will run the forward method for the GraphModule shortly
                # anyways, it does not hurt to do the real recompilation here if
                # this is a _LazyGraphModule. This makes it easier for dynamo to
                # optimize a _LazyGraphModule.

                lazy_gm = (
                    compiled_fn
                    if isinstance(compiled_fn, _LazyGraphModule)
                    else compiled_fn.__self__  # type: ignore[attr-defined]
                )

                _LazyGraphModule.force_recompile(lazy_gm)

                if not isinstance(compiled_fn, _LazyGraphModule):
                    # replace compiled_fn with the real forward method
                    compiled_fn = lazy_gm.forward

            compiled_fn = disable(
                compiled_fn, reason="do not trace Dynamo-compiled graph"
            )

            counters["stats"]["unique_graphs"] += 1
            # This is safe because we pre-process name to be unique
            self.install_global_unsafe(name, compiled_fn)

            cg = PyCodegen(tx)
            cg.make_call_generated_code(name)
            return cg.get_instructions()

    @property
    def placeholders(self) -> list[fx.Node]:
        return self.graph.find_nodes(op="placeholder")

    @property
    def graphargs(self) -> list[GraphArg]:
        return [node.meta["grapharg"] for node in self.placeholders]

    def call_user_compiler(self, gm: fx.GraphModule) -> CompiledFn:
        with dynamo_timed(
            "OutputGraph.call_user_compiler",
            phase_name="backend_compile",
            log_pt2_compile_event=True,
            log_waitcounter=True,
            waitcounter_name_override="compile_aot_autograd",
            dynamo_compile_column_us="aot_autograd_cumulative_compile_time_us",
        ):
            return self._call_user_compiler(gm)

    def _call_user_compiler(self, gm: fx.GraphModule) -> CompiledFn:
        assert self.compiler_fn is not None
        tot = 0
        placeholders = []
        for node in gm.graph.nodes:
            if node.op in ("call_function", "call_method", "call_module"):
                tot += 1
            if node.op == "placeholder":
                placeholders.append(node)
        increment_op_count(tot)
        for pl in placeholders:
            arg = pl.meta["grapharg"]
            # TODO: Why isn't this stored in meta :think:
            # NOTE: can't move these into meta: https://github.com/pytorch/pytorch/issues/141640
            pl._dynamo_source = arg.source

        # NOTE: can't move these into meta: https://github.com/pytorch/pytorch/issues/141640
        gm._param_name_to_source = self.param_name_to_source  # type: ignore[assignment]
        gm._source_to_user_stacks = self.source_to_user_stacks  # type: ignore[assignment]

        name = (
            self.compiler_fn.__name__
            if hasattr(self.compiler_fn, "__name__")
            else "<unknown compiler_fn>"
        )
        try:
            _step_logger()(logging.INFO, f"calling compiler function {name}")
            compiler_fn = self.compiler_fn
            if config.verify_correctness:
                compiler_fn = WrapperBackend(compiler_fn)
            compiled_fn = compiler_fn(gm, self.example_inputs())
            _step_logger()(logging.INFO, f"done compiler function {name}")
            assert callable(compiled_fn), "compiler_fn did not return callable"
        except (TensorifyScalarRestartAnalysis, ShortenTraceback):
            raise
        except exceptions_allowed_to_be_fallback as e:
            if self.has_user_defined_allowed_in_graph:
                raise BackendCompilerFailed(
                    self.compiler_fn, e, inspect.currentframe()
                ).with_traceback(e.__traceback__) from None
            unimplemented_v2_with_warning(
                e,
                self.root_tx.f_code,
                gb_type="Backend compiler exception",
                context=f"Backend: {name}\nException:{str(e)}\nTraceback:\n{self.root_tx.format_frame_summary()}",
                explanation=f"Backend compiler `{name}` failed with {str(e)}. Adding a graph break.",
                hints=[
                    "Report an issue to the backend compiler repo.",
                ],
            )
        except SkipFrame as e:
            # The backend compiler has requested that we skip the frame, instead of
            # aborting execution.
            raise e
        except Exception as e:
            raise BackendCompilerFailed(
                self.compiler_fn, e, inspect.currentframe()
            ).with_traceback(e.__traceback__) from None

        signpost_event(
            "dynamo",
            "OutputGraph.call_user_compiler",
            {
                **self.co_fields,
                "op_count": tot,
                "node_count": len(gm.graph.nodes),
                "input_count": len(placeholders),
            },
        )

        return compiled_fn

    def dedup_pass(self):
        if torch._dynamo.config.use_graph_deduplication:
            return apply_graph_deduplication(self)
        else:
            return {}

    def install_subgraph(self, name, sub_gm):
        next_name = get_unique_name_wrt(name, self.nn_modules, requires_suffix=True)
        sub_gm.__name__ = next_name
        sub_gm.torchdynamo_force_dynamic = False
        # This graph module is not present in the user space, so it can't be
        # accessed by a source. Set source=None.
        self.register_attr_or_module(sub_gm, next_name, source=None)
        return next_name

    def example_inputs(self) -> list[torch.Tensor]:
        result = [arg.example for arg in self.graphargs]
        return result

    def remove_unused_get_attr_nodes(self) -> None:
        for node in sorted(self.graph.find_nodes(op="get_attr"), reverse=True):
            if len(list(node.users)) == 0:
                self.remove_node(node)

    def remove_unused_graphargs(self) -> None:
        # NB: It's always OK to drop GraphArg for symbols that ended up being
        # specialized.  You don't even have to make a guard for it, because
        # ShapeEnv produce_guards operates on tracked_fakes, which never gets
        # pruned.  That being said, you'll get marginally better generated
        # guard code if you promote the guard into a Dynamo guard (since that
        # allows for the guard to be done using C++ guards.)  If we get
        # ShapeEnv guards to go into C++ guards, this will stop being a thing
        # though!

        assert self.should_exit

        # Miniature DCE pass, but only for obviously trivial operations
        def is_static_true(b_node: fx.node.Argument):
            if b_node is True:
                return True
            if not isinstance(b_node, fx.Node):
                return False
            b = b_node.meta.get("example_value")
            if b is None:
                return False
            if b is True:
                return True
            if (
                isinstance(b, torch.SymBool)
                and (r := b.node.maybe_as_bool()) is not None
            ):
                return r
            # TODO: We can also technically remove all cases when the input
            # doesn't have unbacked inputs, since it's all in the ShapeEnv
            return False

        def is_symnode_arg(a: fx.node.Argument):
            from torch.fx.experimental.sym_node import SymTypes

            if isinstance(a, (int, float, bool)):
                return True
            if isinstance(a, fx.Node):
                return isinstance(a.meta.get("example_value"), SymTypes)
            return False

        # NB: We assume that you cannot do mutations on int/float/bool,
        # because they are immutable types, and therefore is always safe to
        # DCE.
        def is_symnode_compute_node(node):
            from torch.fx.experimental.sym_node import SymTypes

            if node.op != "call_function":
                return False
            # TODO: I don't think it's possible to have a bare int/float here?
            if not isinstance(node.meta.get("example_value"), SymTypes):
                return False
            # TODO: This will bail here if you ever end up with a more complicated
            # computation function, like sum(list_of_ints), even though it
            # should be DCE'able
            if not all(is_symnode_arg(a) for a in node.args):
                return False
            if not all(is_symnode_arg(a) for a in node.kwargs.values()):
                return False
            return True

        from torch.fx.experimental.symbolic_shapes import is_accessor_node

        for node in reversed(list(self.graph.nodes)):
            if len(list(node.users)) == 0:
                if (
                    node.op == "get_attr"
                    or (node.op == "call_function" and node.target is operator.getitem)
                    or (
                        node.op == "call_function"
                        and node.target is torch._check
                        and is_static_true(node.args[0])
                    )
                    or is_symnode_compute_node(node)
                    or is_accessor_node(node)
                ):
                    self.remove_node(node)

        def placeholder_binds_symbol(node):
            arg = node.meta["grapharg"]
            example = arg.example
            if isinstance(example, torch.SymInt) and isinstance(
                example.node.expr, sympy.Symbol
            ):
                return example.node.expr
            return None

        def remove_unused(node):
            log.debug("REMOVE UNUSED GRAPHARG %s", node.meta["grapharg"].source.name())
            # I'm not really sure why you need to delete these from the
            # node since the node is going to get removed
            del node.meta["grapharg"]
            self.remove_node(node)
            self.real_value_cache.pop(node, None)

        used_symbols: set[sympy.Symbol] = set()

        def update_used_symbols(used_symbols, fake: Union[torch.SymInt, torch.Tensor]):
            used_symbols |= free_symbols(fake)

        recheck_placeholders = []
        for node in self.placeholders:
            binds_symbol = placeholder_binds_symbol(node) is not None
            # Don't delete symbol bindings yet
            if binds_symbol:
                if not node.users:
                    recheck_placeholders.append(node)
            else:
                if not node.users and not isinstance(
                    node.meta["grapharg"], BackwardStateGraphArg
                ):
                    remove_unused(node)
                else:
                    # Register the free symbols as uses
                    arg = node.meta["grapharg"]
                    if isinstance(arg, BackwardStateGraphArg):
                        continue
                    if isinstance(node.meta["grapharg"].example, torch.ScriptObject):
                        real_script_obj = node.meta["grapharg"].example
                        fake_script_obj = node.meta["grapharg"].example_strong_ref
                        if not torch._library.fake_class_registry.tracing_with_real(
                            real_script_obj
                        ):
                            flat_dict = dict(real_script_obj.__obj_flatten__())  # type: ignore[attr-defined]
                            for attr in flat_dict.keys():
                                fake_attr_val = getattr(
                                    fake_script_obj.wrapped_obj, attr
                                )
                                pytree.tree_map_only(
                                    (torch.SymInt, torch.Tensor),
                                    lambda t: update_used_symbols(used_symbols, t),
                                    fake_attr_val,
                                )
                        continue
                    fake = (
                        arg.fake_tensor if arg.fake_tensor is not None else arg.example
                    )
                    update_used_symbols(used_symbols, fake)

        # Preserve all symbols that appears in original expressions of a deferred_runtime_asserts.
        for assertion_list in self.shape_env.deferred_runtime_asserts.values():
            for assertion in assertion_list:
                used_symbols |= free_symbols(assertion.expr)

        # After removing unused graphargs, prune unused binds_symbol
        for node in recheck_placeholders:
            symbol = placeholder_binds_symbol(node)
            if symbol is not None:
                if symbol not in used_symbols:
                    remove_unused(node)
                else:
                    # Make sure we delete later occurrences of the same symbol
                    used_symbols.remove(symbol)

    def remove_tensorify_specialized_graphargs(self) -> None:
        # This is a pretty interesting function. Basically we have this problem
        # where our compiler tends to choke when we have unused inputs. The way
        # we support dynamic float arguments is by doing a joint fx pass and
        # tensorifying away as many symfloats as we can. For the remaining symfloats
        # we have no choice but to specialize... HOWEVER at that point in time
        # we can no longer remove graph inputs. So our sledgehammer solution is to
        # save the state of what inputs we should have specialized in dynamo and
        # restart analysis. This function incorporates this "view from the future"
        # state and specializes inputs that we know we won't be able to tensorify
        # away in the joint pass. In principle we shouldn't choke on unused inputs
        # and so this shouldn't be necessary. In practice CUDA graphs choke on
        # unused inputs so we need this for now.

        # Import here to prevent circular import
        from torch._dynamo.symbolic_convert import TensorifyState

        for node in self.graph.nodes:
            example_value = node.meta.get("example_value")
            if (
                isinstance(example_value, FakeTensor)
                and example_value.item_memo is not None
                and hasattr(example_value.item_memo.node._expr, "name")
                and all(u.target == "item" for u in node.users)
                and TensorifyState.should_specialize(
                    # We use _expr instead of expr b/c we want the symbol not the replacement
                    example_value.item_memo.node._expr.name
                )
            ):
                for u in list(node.users):
                    u.replace_all_uses_with(guard_scalar(example_value.item_memo))
                    self.remove_node(u)
                self.remove_node(node)

    def add_output_instructions(self, prefix: list[Instruction]) -> None:
        """
        We call this on the creation of a new compiled subgraph that is inserted
        before user code.
        """
        self.output_instructions.extend(prefix)
        self.should_exit = True

    def install_global_unsafe(self, name, value) -> None:
        """
        WARNING: prefer the safer `install_global_by_id/install_global`.
        torch.compile instances should be independent of each other;
        one footgun is to have one instance depend on the existence of
        a global installed by another instance. This can happen if we mangle
        a global the same way across both instances.
        """
        assert name not in self.installed_globals
        self.installed_globals.add(name)
        self.cleanups.append(CleanupHook.create(self.global_scope, name, value))

    def install_global_by_id(self, prefix, value) -> str:
        """
        Installs a global if it hasn't been installed already.
        This is determined by (prefix, id(value)) pair.

        Returns the name of the newly installed global.
        """
        # NB: need self.compile_id to distinguish this global
        # from another global created in a different torch.compile instance
        name = f"{prefix}_{id(value)}_c{self.compile_id}"
        if name in self.installed_globals:
            return name
        self.install_global_unsafe(name, value)
        return name

    def install_global(self, prefix, value) -> str:
        """
        Installs a global, generating a unique name for it.

        Returns the name of the newly installed global.
        """
        # NB: unique_id is unique, even across torch.compile instances
        name = unique_id(prefix)
        self.install_global_unsafe(name, value)
        return name

    def cleanup(self) -> None:
        # There is a reference cycle between tracer and OutputGraph, causing
        # some of the tensor objects to be held alive for longer than necessary.
        self.root_tx = None
        self.nn_modules.clear()
        self.param_name_to_source = None

        for node in self.graph.nodes:
            if "grapharg" in node.meta:
                del node.meta["grapharg"]
        self.real_value_cache.clear()
        self.input_name_to_proxy.clear()
        self.side_effects.clear()
        self.variable_tracker_cache.clear()
        self.register_finalizer_fns.clear()
        self.dynamo_flat_name_to_original_fqn.clear()
        self.tracing_context.clear()
        self.input_source_to_var.clear()
        self.unspec_variable_map.clear()
        self.backward_state.clear()

    def add_graph_finalizer(
        self, register_finalizer: Callable[[fx.GraphModule], None]
    ) -> None:
        self.register_finalizer_fns.append(register_finalizer)

    def example_value_from_input_node(self, node: torch.fx.Node):
        """Extract the non-fake example tensor"""
        if node.op == "placeholder":
            return node.meta["grapharg"].example
        assert node.op == "get_attr"
        return self.nn_modules[node.target]  # type: ignore[index]


err_epilogue = (
    "With the current config, we will graph break "
    "(and fall back to eager-mode PyTorch) on all ops "
    "that have do not have the 'pt2_compliant_tag'. "
    "Please see the following doc for how to mark this op as PT2 compliant "
    "https://pytorch.org/tutorials/advanced/custom_ops_landing_page.html"
)


def check_pt2_compliant_op(output_graph, kind, target, args, kwargs):
    if kind != "call_function":
        return

    def encountered_compliant_op(target):
        if target.namespace in {"prim", "prims", "aten"}:
            return
        output_graph.compliant_custom_ops.add(target)

    def encountered_non_compliant_op(target, msg):
        output_graph.non_compliant_ops.add(target)
        if config.only_allow_pt2_compliant_ops:
            unimplemented_v2(
                gb_type="Encountered non-PT2-compliant op",
                context="",
                explanation=msg + " " + err_epilogue,
                hints=[],
            )

    if isinstance(target, torch._ops.OpOverload):
        if torch.Tag.pt2_compliant_tag in target.tags:
            encountered_compliant_op(target)
            return
        encountered_non_compliant_op(
            target,
            f"Encountered the torch.ops.OpOverload {target} that is not PT2 compliant.",
        )
        return

    if isinstance(target, torch._ops.OpOverloadPacket):
        overloads = tuple(target.overloads())
        # Optimization: Overload resolution is expensive.
        # If there's only one overload, we know what it will resolve to.
        if len(overloads) == 1:
            op = getattr(target, overloads[0])
            if torch.Tag.pt2_compliant_tag in op.tags:
                encountered_compliant_op(op)
                return
            encountered_non_compliant_op(
                op,
                f"Encountered the non-overloaded "
                f"torch.ops.OpOverloadPacket {target} "
                f"that is not PT2 compliant. ",
            )
            return

        args, kwargs = torch._dynamo.utils.get_fake_values_from_nodes(
            output_graph.current_tx, (args, kwargs), False
        )
        try:
            overload = torch._C._jit_resolve_packet(
                target._qualified_op_name, *args, **kwargs
            )
        except RuntimeError as e:
            unimplemented_v2(
                gb_type="Error when attempting to resolve op packet",
                context="",
                explanation=str(e),
                hints=[],
            )

        op = getattr(target, overload)
        if torch.Tag.pt2_compliant_tag in op.tags:
            encountered_compliant_op(op)
        else:
            encountered_non_compliant_op(
                op,
                f"Encountered the torch.ops.OpOverloadPacket {target} "
                f"which resolves to the overload ({overload}) that is "
                f"not PT2 compliant.",
            )


_compile_id_counter = itertools.count()


class LazyProxy:
    def __init__(self, tracer, fn, *args, **kwargs):
        self.tracer = tracer
        self.fn = fn
        self.args = args
        self.kwargs = kwargs

    def __call__(self):
        return self.fn(*self.args, **self.kwargs)


class SubgraphTracer(fx.Tracer):
    """
    Holds an FX graph that is being traced. OutputGraph owns a SubgraphTracer
    and the separation of responsibilities is that SubgraphTracer is
    responsible for building the graph while OutputGraph is responsible for
    compiling and executing the graph.
    """

    def __init__(self, output_graph, parent=None, is_export=False, source_target=None):
        super().__init__()
        self.output_graph = weakref.proxy(output_graph)
        self.graph = torch.fx.Graph()

        # See note [Export inputs must be explicitly passed in]
        self.is_export = is_export
        # Map from graph input name to its placeholder proxy object, where the
        # map's keys give all current placeholder node names and can be used to
        # create unique node names
        self.input_name_to_proxy: dict[str, fx.Proxy] = {}
        # Node => computed real value (see utils.get_real_value)
        self.real_value_cache: dict[fx.Node, torch.Tensor] = {}

        # SubgraphTracers can be nested. See NOTE [HigherOrderOperator tracing design]
        self.parent = parent
        self.source_target = source_target
        # A dict mapping previously free variables (Proxy objects)
        # to new Proxy objects that wrap inputs to this subgraph.
        #
        # This dict maps proxies in outer graphs to placeholders in current graph.
        # It serves two purposes:
        # - Proxies are associated with VariableTrackers. If we see
        # the same VariableTracker twice (and it is a free variable),
        # then we want to use the same Proxy in the current subgraph to
        # record the tracing.
        # - If we are tracing a HigherOrderOperator's body_fn, then we
        # need to keep track of what free variables were lifted so we can
        # rewrite the HigherOrderOperator call using the traced body_fn.
        # Dicts maintain the order of args for the HigherOrderOperator call.
        self.lifted_freevars = {}

        # map basic symbols (unbacked and unbacked) to their bound proxies.
        # There are only two cases where bound_symbols will be recorded:
        # 1. when we create_graph_input for a backed SymInt that's basic symbol
        # 2. when we track_unbacked_symbols for intermediate results that contain unbacked symints.
        self.bound_symbols: dict[sympy.Symbol, Union[torch.fx.Proxy, LazyProxy]] = {}

        self.prev_inst = None
        # True if this tracer is currently tracing into torch.utils.checkpoint
        # as part of speculate_subgraph.
        self.under_activation_checkpoint = False
        # True if we want to allow side-effects (doesn't throw error on their existence)
        # during this tracer's tracing of torch.utils.checkpoint (via speculate_subgraph).
        # Only safe if we know for sure that *NOT* replaying these side-effects during
        # backward recomputation of the checkpoint region doesn't affect its correctness.
        self.allow_side_effects_under_checkpoint = False

        # True if this tracer is currently tracing (reconstructing) into a Python generator
        self.is_reconstructing_generator = False

        self.debug_level: int = parent.debug_level + 1 if parent is not None else 0

        self._cur_code = None
        self._orig_gm_meta = None
        self._orig_gm_lineno_map = None
        self._orig_gm_firstlineno = None
        # Each SubgraphTracer is associated with a source target, which indicates
        # which operator this subgraph is attached to. We compute a source_fn_stack
        # based on the source target. For the root tracer, it's set to [].
        # This is useful for debugging and transforming the exported graph.
        if self.parent is None:
            self.source_fn_stack = []
        else:
            self.source_fn_stack = self.parent.source_fn_stack + [
                (self.graph._target_to_str(source_target), source_target)
            ]

        # This is used to create a unique name for the placeholder
        self._used_names: OrderedSet[str] = OrderedSet()
        # Stores the versions of the input tensors at the time they are inserted
        # as placeholders in the graph. This is used to track input mutation.
        self._input_versions_at_beginning: list[int] = []
        if torch.is_inference_mode_enabled():
            raise RuntimeError(
                "Inference mode is supposed to be disabled during compilation. Please open an issue."
            )

    # preserve original meta if it is available
    def _maybe_preserve_original_meta(self, tx, node):
        if (
            self._orig_gm_meta
            and self._orig_gm_lineno_map
            and self._orig_gm_firstlineno
        ):
            lineno = tx.current_instruction.starts_line
            node_idx = None
            if lineno is not None:
                node_idx = self._orig_gm_lineno_map.get(
                    lineno - self._orig_gm_firstlineno, None
                )
            if node_idx is not None:
                meta = self._orig_gm_meta[node_idx]
                for field in fx.proxy._COPY_META_FIELDS:
                    if field in meta:
                        node.meta[field] = meta[field]
                if "stack_trace" in meta:
                    node.meta["stack_trace"] = meta["stack_trace"]

    def create_proxy(
        self,
        kind,
        target,
        args,
        kwargs,
        name=None,
        type_expr=None,
        proxy_factory_fn=None,
    ):
        # NOTE: [Nested SubgraphTracer and free_variable handling]
        # --------------------------------------------------------
        # Read NOTE [HigherOrderOperator tracing design] first.
        #
        # Let's say we're in the middle of introspecting the body of a possibly
        # nested HigherOrderOperator, and we see a free variable.
        #
        # There are two cases:
        # 1. We see a free variable that is already tracked by Dynamo.
        # 2. We see a free variable that has not been tracked by Dynamo
        #
        # In case 1, we call `maybe_lift_tracked_freevar_to_input` (below)
        # which will lift the freevar to be an input of this subgraph
        # and also recursively lift it to be an input on the parent(s).
        #
        # In case 2, before the call to `create_proxy`, the InstructionTranslator
        # will see the freevar when it gets loaded by Python bytecode.
        # E.g. for Python 3.11 the bytecodes that may do this are LOAD_DEREF or
        # LOAD_GLOBAL.
        # There, the InstructionTranslator asks Dynamo to begin tracking the
        # freevar by building a new Variable.
        # Building a new Variable automatically lifts the freevar to be an
        # input of the root SubgraphTracer.
        #
        # The implications for the code below are:
        # - We will always be in Case 1 when we get to this code.
        # - Any "free variable" we encounter here is guaranteed to already be
        #   bound, that is, it is either a graph input of the root graph, or
        #   some local variable of the root graph or a subgraph.
        # - The additional work we need to do here is *only* that we need to
        #   lift this free variable into inputs (recursively) of each nested
        #   higher-order-op subgraph until we hit the subgraph where the free
        #   variable is bound
        if self.parent is not None:
            flat_args, tree_spec = pytree.tree_flatten((args, kwargs))
            new_flat_args = []
            for arg in flat_args:
                maybe_new_arg = self.maybe_lift_tracked_freevar_to_input(arg)
                new_flat_args.append(maybe_new_arg)

            args, kwargs = pytree.tree_unflatten(new_flat_args, tree_spec)

        rv = super().create_proxy(
            kind, target, args, kwargs, name, type_expr, proxy_factory_fn
        )

        # append stack trace to fx node
        tx = self.output_graph.current_tx

        # log detailed location of line of code in 3.11
        if sys.version_info >= (3, 11) and kind in (
            "call_function",
            "call_method",
            "call_module",
        ):
            cur_inst = tx.current_instruction
            if (
                cur_inst is not self.prev_inst
                and cur_inst.positions is not None
                and cur_inst.positions.lineno is not None
            ):
                tx_code = tx.f_code
                header = tx.get_line_of_code_header(lineno=cur_inst.positions.lineno)

                def get_trace_call_log_str():
                    line = get_instruction_source_311(tx_code, cur_inst).rstrip()
                    return f"TRACE FX call {rv.node.name} from {header}\n{line}"

                trace_call_log.debug("%s", LazyString(get_trace_call_log_str))
                self.prev_inst = cur_inst

        # update reference to original meta if we're tracing a new code object
        is_retracing = False
        if tx.f_code is not self._cur_code:
            orig_graphmodule_maybe = code_context.get_context(tx.f_code).get(
                "orig_graphmodule", lambda: None
            )()
            if isinstance(orig_graphmodule_maybe, torch.fx.GraphModule):
                is_retracing = True
                self._orig_gm_meta = [
                    nd.meta for nd in orig_graphmodule_maybe.graph.nodes
                ]
                self._orig_gm_lineno_map = orig_graphmodule_maybe._lineno_map
                self._orig_gm_firstlineno = (
                    orig_graphmodule_maybe.forward.__code__.co_firstlineno
                )
            else:
                self._orig_gm_meta = None
                self._orig_gm_lineno_map = None
                self._orig_gm_firstlineno = None
        nn_module_stack = tx.nn_module_stack
        if nn_module_stack:
            rv.node.meta["nn_module_stack"] = nn_module_stack.copy()

        if kind in {"call_function", "call_method"}:
            rv.node.meta["source_fn_stack"] = self.source_fn_stack + [
                (rv.node.name, target)
            ]
        elif kind == "call_module":
            if self.parent is not None:
                # TODO can remove once inline_inbuilt_nn_modules is always True
                unimplemented_v2(
                    gb_type="Invoking an nn.Module inside a higher order operator",
                    context=f"Higher order op name: {self.source_target}",
                    explanation="This is not supported.",
                    hints=[],
                )
            # For modules we store the class
            rv.node.meta["source_fn_stack"] = self.source_fn_stack + [
                (
                    rv.node.name,
                    next(
                        ty
                        for k, (_, ty) in rv.node.meta["nn_module_stack"].items()
                        if k.split("@")[0] == target
                    ),
                )
            ]

        self._maybe_preserve_original_meta(tx, rv.node)

        if not is_retracing:
            if "nn_module_stack" not in rv.node.meta:
                nn_module_stack = tx.nn_module_stack
                if nn_module_stack:
                    rv.node.meta["nn_module_stack"] = nn_module_stack.copy()

            if "source_fn_stack" not in rv.node.meta:
                if kind in {"call_function", "call_method"}:
                    rv.node.meta["source_fn_stack"] = self.source_fn_stack + [
                        (rv.node.name, target)
                    ]
                elif kind == "call_module":
                    if self.parent is not None:
                        # TODO can remove once inline_inbuilt_nn_modules is always True
                        unimplemented_v2(
                            gb_type="Invoking an nn.Module inside a HigherOrderOperator",
                            context="",
                            explanation="This is not supported.",
                            hints=[],
                        )
                    # For modules we store the class
                    rv.node.meta["source_fn_stack"] = self.source_fn_stack + [
                        (
                            rv.node.name,
                            rv.node.meta["nn_module_stack"][target][1],
                        )
                    ]

        if "stack_trace" not in rv.node.meta:
            frame_summaries: list[traceback.FrameSummary] = []
            while tx:
                # Avoid frame summaries from inside the torch/nn/modules. This ensures that we keep the stack trace of
                # the user code.
                if not tx.is_co_filename_from_nn_modules():
                    frame_summaries.append(tx.frame_summary())
                tx = getattr(tx, "parent", None)
            # Reverse the frame_summaries, such that the innermost frame is at the last
            frame_summaries.reverse()

            # official from_list stub doesn't have new-style type
            msgs = traceback.StackSummary.from_list(frame_summaries).format()
            rv.node.stack_trace = "".join(msgs)

        if (
            torch._dynamo.config.use_graph_deduplication
            or torch._dynamo.config.track_nodes_for_deduplication
        ):
            self.output_graph.region_tracker.track_node(
                self.output_graph.current_tx, rv.node
            )
        return rv

    def create_node(
        self, op, target, args=None, kwargs=None, name=None, type_expr=None
    ):
        check_pt2_compliant_op(self.output_graph, op, target, args, kwargs)
        if self.parent is not None:
            flat_args = pytree.arg_tree_leaves(*args, **kwargs)
            for arg in flat_args:
                if not isinstance(arg, torch.fx.Node):
                    continue
                assert arg.graph == self.graph, (
                    "create_node using arg not from this SubgraphTracer"
                )

        node = super().create_node(op, target, args, kwargs, name, type_expr)
        node.meta["creation_timestamp"] = self.output_graph.timestamp
        self._used_names.add(node.name)
        return node

    # Note: we did not override erase_node since
    # we call self.graph.erase_node elsewhere
    def remove_node(self, node):
        if len(node.users) > 0:
            user_graph_nodes: list[torch.fx.Node] = []
            for user in node.users.keys():
                # For the case where user.graph == self.graph, that is a real bug and will raise
                # properly.
                if user.graph != self.graph:
                    # This is a nested graph, which needs to be deleted.
                    # If we do not do this, we will raise on attempting to remove this.
                    # As we only get here during restoration cleanup, this is sound.
                    user_graph_nodes.extend(reversed(list(user.graph.nodes)))
            for other_graph_node in user_graph_nodes:
                other_graph_node.graph.erase_node(other_graph_node)
        self.graph.erase_node(node)
        self.input_name_to_proxy.pop(node.name, None)

    # when before=True, we will insert this input before the most recent
    # inserted proxy.  This is a hack to get around an ordering problem,
    # where we first insert a tensor argument, and then insert bindings
    # for SymInts that may occur in the tensor argument.
    # Remove this if https://github.com/pytorch/pytorch/issues/99007 gets
    # fixed.
    def create_graph_input(
        self, name, type_expr, example_value, before=False, source=None
    ):
        if isinstance(example_value, torch.Tensor):
            self._input_versions_at_beginning.append(example_value._version)
        log.debug(
            "create_graph_input %s %s %s at debug_level %s before=%s",
            name,
            source.name() if source is not None else "(none)",
            example_value,
            self.debug_level,
            before,
        )
        if source is None:
            assert self.parent is not None, (
                f"you are required to provide a source for inputs {name} example_val {example_value} on the root tracer"
            )

        # Note [Export inputs must be explicitly passed in]
        # In eager, we are generally OK with adding graph inputs whenever we
        # want, because we take care of writing the bytecode that knows how
        # to source all the inputs.
        #
        # In export, this is bad, because you want a self-contained export
        # object which only depends on the inputs you explicitly passed to it.
        # So we are a bit more strict about what sources can become inputs
        # in export
        if self.is_export and self.parent is None:
            if not is_from_local_source(source, only_allow_input=True):
                self.output_graph.source_to_user_stacks.setdefault(source, []).append(
                    TracingContext.extract_stack()
                )

        # _used_names contains the names of all the nodes in the graph,
        # including intermediates. This ensures that we do not have a name
        # collision.
        name = get_unique_name_wrt(name, self._used_names)
        if self.input_name_to_proxy:
            prev_name = next(reversed(self.input_name_to_proxy))
            node = self.input_name_to_proxy[prev_name].node
            if before:
                ctx = self.graph.inserting_before(node)
            else:
                ctx = self.graph.inserting_after(node)
        else:
            ctx = self.graph.inserting_before(None)
        with ctx:
            proxy = self.create_proxy("placeholder", name, (), {}, type_expr=type_expr)
            set_example_value(proxy.node, example_value)
            if self.input_name_to_proxy and before:
                k, v = self.input_name_to_proxy.popitem()
                self.input_name_to_proxy[name] = proxy
                self.input_name_to_proxy[k] = v
            else:
                self.input_name_to_proxy[name] = proxy

            # For placeholder nodes, `name` is passed as a str to the target,
            # and then torch.fx decides the node.name. So, record the `target`
            # name as well in the _used_names to prevent any collision.
            self._used_names.add(name)

            # NOTE: [Auto lift basic free symbols when create_graph_input]
            # Whenever we call create_graph_input, we try to also lift the basic symbols in example values
            # as graph input.
            # This applies to both top-level graph and subgraphs in higher order ops.
            # It has several cases:
            #  1. When create_graph_input for a tensor that has symbolic shapes,
            #     we look for basic symbols in its size and stride, we check if the symbol is bound
            #     in current graph (i.e. bound_symbols), it it's not bound, we'll create a placeholder
            #     for it then recursively check its parent, creates ph if not bound.
            #     Every tracer maintains a mapping (i.e. lifted_freevars)
            #     that maps from parent proxy to proxy in current tracer for the symbol.
            #  2. When create_graph_input for a tensor with unbacked symbolic shapes,
            #     Backed symbols all come from inputs's symbolic shape. But unbacked symbols
            #     can be created while tracing. So we use track_unbacked_symbols will intercept
            #     at wrap_fx_proxy, and try to bind the unbacked symbols immediately after they're
            #     created.
            #  3. subgraph will also lifted basic symbols in compound exprs of tensor shape.
            #     For example, if an input to subgraph takes size [s1+s2//8], we'll look for the
            #     the free symbols in the sizes and lift as inputs similar to 1 in _lift_symbols_in_symint)
            #  4. When create_graph_input for a SymInt, if the symint is a basic symbol, we'll track it
            #     in bound_symbols so that we don't lift the same basic symbol twice. When the symint is a
            #     compound expr, we'll just create the proxy for the compouned expr but not lift its basic symbols.
            # Also see NOTE: [Export inputs must be explicitly passed in]
            is_strict_export = self.is_export
            is_non_strict_export = torch.compiler.is_compiling()
            if not is_strict_export and not is_non_strict_export:
                if isinstance(example_value, torch.Tensor):
                    self._lift_basic_symbols(example_value, source)
                elif isinstance(example_value, (list, tuple)):
                    for i, e in enumerate(example_value):
                        if not isinstance(e, torch.Tensor):
                            continue

                        e_source = None
                        if source:
                            e_source = GetItemSource(
                                base=source, index=i, index_is_slice=False
                            )

                        self._lift_basic_symbols(e, e_source)

            # Bound the symbol to ph if example_value is a SymInt with basic symbol.
            if isinstance(example_value, torch.SymInt) and isinstance(
                example_value.node.expr, sympy.Symbol
            ):
                self.bound_symbols[example_value.node.expr] = proxy
            return proxy

    # See NOTE: [Nested SubgraphTracer and free_variable handling] for more details
    def lift_tracked_freevar_to_input(self, proxy):
        # You're doing something wrong if we are the root SubgraphTracer because
        # Dynamo adds tensors to graph inputs before creating a proxy for them.
        assert self.parent is not None, (
            "lift_tracked_freevar_to_input should not be called on root SubgraphTracer"
        )

        example_value = proxy.node.meta["example_value"]

        # To avoid lifting the same symbol twice, we check whether basic symbols has been tracked.
        # For example, the basic symbols may have already been lifted for current subgraph when
        # we automatically lift basic symbols in the sizes/strides of a tensor t.
        # Suppose parent graph calls sz = t.size()[0], it creates
        # a proxy in parent and the subgraph accesses sz via closure. sz's proxy is not tracked
        # in current sub-tracer so we may lift the same symbol twice.
        if (
            isinstance(example_value, torch.SymInt)
            and example_value.node.expr in self.bound_symbols
        ):
            return self.bound_symbols[example_value.node.expr]

        # Proxys are associated with VariableTracker.
        # It is possible that we've already lifted the Proxy to be an input.
        # If that is the case, just return the already lifted Proxy.
        if proxy in self.lifted_freevars:
            return self.lifted_freevars[proxy]

        # We first lift proxy to parent's graph then lift to current grpah's input
        # so that when we bind symints of the sizes in current graph, those symints
        # would already be lifted as inputs to parent graph.
        if proxy.tracer != self.parent:
            self.parent.lift_tracked_freevar_to_input(proxy)

        example_value = proxy.node.meta["example_value"]
        new_proxy = self.create_graph_input(
            proxy.node.name, type(example_value), example_value
        )
        self.lifted_freevars[proxy] = new_proxy
        return new_proxy

    def maybe_lift_tracked_freevar_to_input(self, arg):
        """
        If arg is a free variable, then lift it to be an input.
        Returns the new lifted arg (if arg was a freevar), else the
        original arg.
        """
        if not isinstance(arg, torch.fx.Proxy):
            # Note: arg can be a python built-in slice type e.g.
            # x[:max_seq] is represented as get_item(t, (slice(None, max_seq, None)))
            # we need to also look into the slice variable itself to lift the
            # proxies there.
            if isinstance(arg, slice):
                return slice(
                    *(
                        self.maybe_lift_tracked_freevar_to_input(sub_arg)
                        for sub_arg in (arg.start, arg.stop, arg.step)
                    )
                )
            else:
                return arg
        elif arg.tracer == self:
            return arg
        return self.lift_tracked_freevar_to_input(arg)

    # See NOTE: [Auto lift basic free symbols when create_graph_input] for overall design
    # You MUST call this API every time when creating a proxy in wrap_fx_proxy for a call
    # that produced unbacked symints or tensors with unbacked symint shapes.
    # This function is used to track the unbacked symints with its proxies created during
    # dynamo tracing so that subgraph knows how to bind a symbol input with parent's proxy.
    # LazyProxy are created for tensor shapes that're unbacked so that we don't create proxies
    # for symbols that're not going to be used.
    def track_unbacked_symbols(
        self, example_value, e_proxy: Union[LazyProxy, torch.fx.Proxy]
    ):
        # When binding the symbols in an exmaple_value, we bind the symbols
        # to the proxy's associatied Tracer instead of current tracer.
        # This is because:
        # 1. We may be calling wrap_tensors during speculate_subgraph because
        # the variables are lazily realized. The proxy are top-level phs but
        # current tracer is a subtracer.
        # 2. For autograd.Function, we trace the backward graph with a new tracer
        # whose parent is the forward tracer, but we're using all the proxies created
        # in forward tracer to trace the backward.
        # For example, forward calls save_for_backward for a input tensor t.
        # Backward calls t.tolist(). In this case, all the proxies that backward tracer
        # sees are from parent tracer (i.e. the forward tracer). (e.g. t[0].item())
        # See test_validate_outputs_unbacked for repro on 2.
        tracer = e_proxy.tracer
        assert isinstance(tracer, SubgraphTracer)

        def need_bind(s) -> bool:
            from torch.fx.experimental.symbolic_shapes import is_symbolic

            return (
                is_symbolic(s)
                and isinstance(s.node.expr, sympy.Symbol)
                and s.node.shape_env.is_unbacked_symint(s.node.expr)
                and s.node.expr not in self.bound_symbols
            )

        def _proxy_with_example_value(example_value, *args, **kwargs):
            proxy = tracer.create_proxy(*args, **kwargs)
            set_example_value(proxy.node, example_value)
            return proxy

        if isinstance(example_value, torch.Tensor):
            for i, s in enumerate(example_value.size()):
                if need_bind(s):
                    log.debug(
                        "_track_unbacked_symbols %s for %s.size()[%s] at debug_level %s",
                        s,
                        e_proxy,
                        i,
                        tracer.debug_level,
                    )
                    lazy_proxy = LazyProxy(
                        tracer,
                        _proxy_with_example_value,
                        s,
                        "call_function",
                        torch.ops.aten.sym_size.int,
                        (e_proxy, i),
                        {},
                        type_expr=type(s),
                    )
                    self.track_unbacked_symbols(s, lazy_proxy)

            if example_value.layout is torch.strided:
                for i, s in enumerate(example_value.stride()):
                    if need_bind(s):
                        log.debug(
                            "_track_unbacked_symbols %s for %s.stride()[%s] at debug_level %s",
                            s,
                            e_proxy,
                            i,
                            tracer.debug_level,
                        )
                        lazy_proxy = LazyProxy(
                            tracer,
                            _proxy_with_example_value,
                            s,
                            "call_function",
                            torch.ops.aten.sym_stride.int,
                            (e_proxy, i),
                            {},
                            type_expr=type(s),
                        )
                        self.track_unbacked_symbols(s, lazy_proxy)

            elif example_value.layout is torch.sparse_coo:
                self.track_unbacked_symbols(example_value._indices(), e_proxy)
                self.track_unbacked_symbols(example_value._values(), e_proxy)
            elif example_value.layout in {torch.sparse_csr, torch.sparse_bsr}:
                self.track_unbacked_symbols(example_value.crow_indices(), e_proxy)
                self.track_unbacked_symbols(example_value.col_indices(), e_proxy)
            elif example_value.layout in {torch.sparse_csc, torch.sparse_bsc}:
                self.track_unbacked_symbols(example_value.ccol_indices(), e_proxy)
                self.track_unbacked_symbols(example_value.row_indices(), e_proxy)
            if is_traceable_wrapper_subclass(example_value):
                attrs, ctx = example_value.__tensor_flatten__()
                for attr in attrs:
                    inner_t = getattr(example_value, attr)
                    self.track_unbacked_symbols(inner_t, getattr(e_proxy, attr))
        elif isinstance(example_value, torch.SymInt):
            # Only bind unbacked symbols. backed symbols are lifted as inputs.
            if need_bind(example_value):
                expr = example_value.node.expr
                tracer.bound_symbols[expr] = e_proxy

    # See Note [Auto lift basic free symbols when create_graph_input]
    def _lift_basic_symbols(
        self, example_value: Union[torch.SymInt, torch.Tensor], src: Optional[Source]
    ):
        # The before arg is for inserting symints in the sizes/strides of a tensor
        # before the tensor. This ordering ensures that when we look at the tensor's
        # symbols, they're already lifted/tracked. E.g. this assumption is used
        # in insert_deferred_runtime_asserts.
        def _lift_symbols_in_symint(
            s: Union[int, torch.SymInt],
            source: Optional[Source],
            before: bool = False,
        ) -> None:
            if not is_symbolic(s):
                return

            assert isinstance(s, torch.SymInt)
            self_to_be_bound = self.lookup_unbound_symbols(s)
            if len(self_to_be_bound) == 0:
                return

            # For subgraph
            if self.parent is not None:
                # Recursively lift symbols in symint until top-level.
                self.parent._lift_basic_symbols(s, source)
                for s0 in self_to_be_bound:
                    parent_proxy = self.parent.bound_symbols[s0]
                    example_val = parent_proxy.node.meta["example_value"]
                    assert isinstance(example_val, torch.SymInt)
                    ph = self.create_graph_input(
                        str(s0),
                        type(example_val),
                        example_val,
                        before=before,
                        source=source,
                    )
                    log.debug(
                        "_lift_symbols_in_symint %s from %s at debug_level %s",
                        s0,
                        source.name() if source is not None else "subgraph inputs",
                        self.debug_level,
                    )
                    self.lifted_freevars[parent_proxy] = ph
            # For root_tracer:
            else:
                assert len(self_to_be_bound) == 1, (
                    f"For root tracer, we only expect to bind basic symbols (compound symbols "
                    f"should be cached before) but got unbound symbols {self_to_be_bound} in {s}"
                )
                assert source is not None, (
                    f"Source of '{s}' is None when lifting it to input of top-level. If it's an unbacked symbol, "
                    "this could be because it's not tracked with lazy_bind_unbacked_symbols. "
                    f"Otherwise, should provide a source when create_graph_input for `{s}` at root tracer."
                )
                s0 = next(iter(self_to_be_bound))
                ph = self.create_graph_input(
                    str(s0),
                    type(s),
                    s,
                    before=before,
                    source=source,
                )
                log.debug(
                    "_lift_symbols_in_symint %s from %s at debug_level %s",
                    s,
                    source.name() if source is not None else "subgraph inputs",
                    self.debug_level,
                )
                ph.node.meta["grapharg"] = GraphArg(
                    source,
                    s,
                    pass_arg_as_tensor=False,
                    fake_tensor=None,
                    is_tensor=False,
                )

        if isinstance(example_value, torch.Tensor):
            for i, s in enumerate(example_value.size()):
                _lift_symbols_in_symint(
                    s,
                    (
                        TensorPropertySource(src, TensorProperty.SIZE, i)
                        if src is not None
                        else None
                    ),
                    before=True,
                )
            if example_value.layout is torch.strided:
                for i, s in enumerate(example_value.stride()):
                    _lift_symbols_in_symint(
                        s,
                        (
                            TensorPropertySource(src, TensorProperty.STRIDE, i)
                            if src is not None
                            else None
                        ),
                        before=True,
                    )
                _lift_symbols_in_symint(
                    example_value.storage_offset(),
                    (
                        TensorPropertySource(src, TensorProperty.STORAGE_OFFSET)
                        if src is not None
                        else None
                    ),
                    before=True,
                )
            elif example_value.layout is torch.sparse_coo:
                self._lift_basic_symbols(example_value._indices(), src)
                self._lift_basic_symbols(example_value._values(), src)
            elif example_value.layout in {torch.sparse_csr, torch.sparse_bsr}:
                self._lift_basic_symbols(example_value.crow_indices(), src)
                self._lift_basic_symbols(example_value.col_indices(), src)
            elif example_value.layout in {torch.sparse_csc, torch.sparse_bsc}:
                self._lift_basic_symbols(example_value.ccol_indices(), src)
                self._lift_basic_symbols(example_value.row_indices(), src)
            if is_traceable_wrapper_subclass(example_value):
                attrs, ctx = example_value.__tensor_flatten__()
                for attr in attrs:
                    inner_t = getattr(example_value, attr)
                    self._lift_basic_symbols(
                        inner_t, AttrSource(src, attr) if src is not None else None
                    )
        elif isinstance(example_value, torch.SymInt):
            _lift_symbols_in_symint(
                example_value,
                src,
            )

    # Lookup the proxy in current tracer for each symbol in expressions of s,
    # See Note [Auto lift basic free symbols when create_graph_input]
    def lookup_unbound_symbols(self, s: torch.SymInt) -> list[sympy.Symbol]:
        free_symbols = s.node.expr.free_symbols
        if len(free_symbols) == 0:
            return []

        to_be_bound = []
        for s0 in free_symbols:
            if s0 not in self.bound_symbols:
                to_be_bound.append(s0)
                continue

            proxy = self.bound_symbols[s0]
            if isinstance(proxy, LazyProxy):
                proxy = proxy()
                self.bound_symbols[s0] = proxy
            assert isinstance(proxy, torch.fx.Proxy) and proxy.tracer is self, (
                f"The proxy of symbol {s0} doesn't belong to current tracer."
            )
        # Sort the symbols so that we can have a deterministic lifting order
        return sorted(to_be_bound, key=lambda s: s.name)

    def has_input_mutation(self):
        input_versions_at_beginning = self._input_versions_at_beginning
        input_nodes = []

        input_versions_at_end = []
        for node in self.graph.nodes:
            if node.op == "placeholder":
                example_value = node.meta["example_value"]
                if isinstance(example_value, torch.Tensor):
                    input_versions_at_end.append(example_value._version)
                    input_nodes.append(node)
            else:
                break

        mutated_inputs = [
            i
            for i, (v1, v2) in enumerate(
                zip(input_versions_at_beginning, input_versions_at_end)
            )
            if v1 != v2
        ]

        if len(mutated_inputs):
            mutated_nodes = [input_nodes[i] for i in mutated_inputs]
            msg = f"Input mutation detected at {mutated_nodes}"
            return MutationInfo(True, msg)

        return MutationInfo(False, "")

    def has_aliasing(self):
        from torch._higher_order_ops.utils import _collect_fake_inputs

        input_storages: dict[StorageWeakRef, torch.fx.Node] = dict()

        for node in self.graph.nodes:
            if node.op == "placeholder":
                example_value = _collect_fake_inputs([node])[0]
                if isinstance(example_value, torch.Tensor):
                    storage = StorageWeakRef(example_value._typed_storage())
                    if storage in input_storages:
                        # input-input aliasing
                        msg = f"Input-to-input aliasing detected at nodes {input_storages[storage]} and {node}"
                        return AliasingInfo(True, msg)
                    input_storages[storage] = node
            else:
                break

        output_storages: dict[StorageWeakRef, torch.fx.Node] = dict()
        out_nodes = self.graph.find_nodes(op="output")[0]
        for out_node in pytree.tree_leaves(out_nodes.args[0]):
            if out_node:
                example_value = _collect_fake_inputs([out_node])[0]
                assert not isinstance(example_value, list)
                if isinstance(example_value, torch.Tensor):
                    storage = StorageWeakRef(example_value._typed_storage())
                    if storage in output_storages:
                        # output-output aliasing
                        msg = f"Output-to-output aliasing detected at nodes {output_storages[storage]} and {out_node}"
                        return AliasingInfo(True, msg)
                    output_storages[storage] = out_node

        intersected_storages = input_storages.keys() & output_storages.keys()
        if len(intersected_storages) > 0:
            # input-output aliasing
            aliased = [
                (input_storages[s], output_storages[s]) for s in intersected_storages
            ]
            aliased = ", ".join([f"{i} and {o}" for i, o in aliased])
            msg = f"Input-to-output aliasing detected at nodes {aliased}"
            return AliasingInfo(True, msg)

        return AliasingInfo(False, "")


# NOTE: [HigherOrderOperator tracing design]
# Ignoring HigherOrderOperators for a moment,
# OutputGraph represents the graph being built by Dynamo that may be compiled
# and executed. It holds a root SubgraphTracer where the FX graph is built.
#
# HigherOrderOperators are operators that take functions as their arguments.
# When Dynamo encounters a HigherOrderOperator, then it attempts to introspect
# the function passed to it (call this the "body function"), capture it into a
# GraphModule, and rewrite the call to the HigherOrderOperator to use the
# GraphModule.
#
# The way we handle the capture of body functions is through having
# (possibly nested) SubgraphTracers, one per body function.
#
# Mechanically, we do the introspection by:
# - Creating a new SubgraphTracer via OutputGraph.subtracer
# - Executing the body function.
# This constructs the graph of the body function in the new SubgraphTracer
# while modifying the state of the OutputGraph. For example:
# - the OutputGraph can receive new GraphArgs (if we discover any new
#   untracked Tensors)
# - side effects from the body function get accumulated into
#   OutputGraph.side_effects
# - guards produced by the body function get accumulated into OutputGraph.guards
#
# The traced function has some special properties that make it easier for us
# to transform later down the line:
# - we lift all free variables to being inputs.
#
# If the introspection fails (due to the existence of graph breaks), then
# we roll back the current OutputGraph state and graph break on the
# HigherOrderOperator.<|MERGE_RESOLUTION|>--- conflicted
+++ resolved
@@ -517,7 +517,8 @@
             self.install_builtins_dict_in_fglobals()
         )
 
-<<<<<<< HEAD
+        self.compiler_trace_stack = contextlib.ExitStack()
+
         # These are the ambient, currently-global saved_tensor_hooks stashed in autograd,
         # that are set for the entire duration of the compiled region.
         # This is an invariant today because we graph break on the saved_tensor_hook
@@ -526,9 +527,6 @@
             self.maybe_install_saved_tensors_hooks_subgraphs()
         )
 
-=======
-        self.compiler_trace_stack = contextlib.ExitStack()
-
     def mark_bytecode_tracing_start(self):
         self.compiler_trace_stack.enter_context(
             dynamo_timed(
@@ -540,7 +538,6 @@
     def mark_bytecode_tracing_stop(self):
         self.compiler_trace_stack.close()
 
->>>>>>> 5c74e418
     def install_builtins_dict_in_fglobals(self):
         # f_globals["__builtins__"] can be a dict or a module. This is an
         # implemenation detail -
