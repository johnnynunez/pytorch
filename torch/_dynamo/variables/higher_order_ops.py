# mypy: ignore-errors

"""
This module contains classes and utilities for handling higher-order operators in Dynamo.
It provides functionality for tracing and transforming control flow constructs like
conditions (torch.cond), loops (torch.while_loop), maps (torch.ops.higher_order.map),
and other higher-order operations.

The module includes specialized VariableTracker classes for different types of
higher-order operations, along with utilities for:
- Speculating and capturing subgraphs
- Managing control flow
- Handling autograd function applications
- Supporting function transformations
- Processing activation checkpoints

These classes work together to enable Dynamo to correctly trace and compile code
containing complex control flow patterns and higher-order functions while preserving
their semantic behavior.
"""

import contextlib
import functools
import inspect
import itertools
import logging
import types
import warnings
from typing import Optional, TYPE_CHECKING

import torch._C
import torch.fx
import torch.nn
from torch._dispatch.python import enable_python_dispatcher
from torch._dynamo.utils import get_fake_value
from torch._dynamo.variables.builtin import BuiltinVariable
from torch._dynamo.variables.constant import ConstantVariable
from torch._dynamo.variables.functions import UserFunctionVariable
from torch._dynamo.variables.nn_module import UnspecializedNNModuleVariable
from torch._dynamo.variables.tensor import SymNodeVariable
from torch._guards import Source
from torch._ops import HigherOrderOperator
from torch.fx.passes.shape_prop import _extract_tensor_metadata
from torch.utils import _pytree as pytree

from .. import graph_break_hints, variables
from ..exc import (
    IncorrectUsage,
    UncapturedHigherOrderOpError,
    unimplemented,
    unimplemented_v2,
    Unsupported,
)
from ..source import AttrSource, DictGetItemSource
from ..utils import proxy_args_kwargs, set_example_value
from .base import VariableTracker
from .dicts import ConstDictVariable
from .lazy import LazyVariableTracker
from .lists import ListVariable, TupleVariable


if TYPE_CHECKING:
    from torch._dynamo.symbolic_convert import InstructionTranslator


log = logging.getLogger(__name__)


def raise_hard_error_if_graph_break(reason):
    def deco(fn):
        @functools.wraps(fn)
        def graph_break_as_hard_error(*args, **kwargs):
            try:
                return fn(*args, **kwargs)
            except Unsupported as e:
                msg = " Scroll up to find out what causes the graph break."
                raise UncapturedHigherOrderOpError(reason + msg) from e

        return graph_break_as_hard_error

    return deco


# This function is a syntax sugar for creating a dummy new subtracer so that
# newly added nodes are added to a separate subgraph in this subtracer instead of affecting
# the main graph. This is useful for creating sample inputs for tracing the subgraph.
# For example, in FlexAttentionHigherOrderVariable, we want to create several scalars
# to trace the score_mod function but we don't want the operators that creates the scalar to
# show up in the graph, we could this function to discard the graph changes.
# Example usage:
# with discard_graph_changes():
#   sample_input= create_sample_inputs()
# speculate_subgraph(tx, f, sample_inputs, {})
@contextlib.contextmanager
def discard_graph_changes(tx):
    ctx = tx.output.subtracer("subgraph_wrapper", None)
    try:
        ctx.__enter__()
        yield
    finally:
        ctx.__exit__(None, None, None)


def check_meta_consistency_vt(
    vars1: list[VariableTracker],
    vars2: list[VariableTracker],
    lhs_name: str,
    rhs_name: str,
    include_contiguity: bool = True,
) -> None:
    from torch._higher_order_ops.utils import check_meta_consistency

    from . import TensorVariable

    def _unwrap_var(var):
        if isinstance(var, TensorVariable):
            return var.proxy.node.meta["example_value"]
        elif isinstance(var, SymNodeVariable):
            return var.sym_num
        elif isinstance(var, ConstantVariable):
            return var.as_python_constant()
        else:
            unimplemented(f"Cannot unwrap var {var}")

    unwrapped1 = [_unwrap_var(var) for var in vars1]
    unwrapped2 = [_unwrap_var(var) for var in vars2]

    return check_meta_consistency(
        unwrapped1,
        unwrapped2,
        lhs_name,
        rhs_name,
        include_contiguity=include_contiguity,
    )


@contextlib.contextmanager
def dynamo_enable_grad(tx: "InstructionTranslator", enable=True):
    from . import GradModeVariable

    org_value = torch.is_grad_enabled()
    try:
        GradModeVariable.create(tx, enable, initialized=True)
        yield
    finally:
        GradModeVariable.create(tx, org_value, initialized=True)


@contextlib.contextmanager
def dynamo_under_activation_checkpoint(tx: "InstructionTranslator"):
    orig_val = tx.output.current_tracer.under_activation_checkpoint
    try:
        tx.output.current_tracer.under_activation_checkpoint = True
        yield
    finally:
        tx.output.current_tracer.under_activation_checkpoint = orig_val


def find_mismatched_vars(var, types, allow_none=False):
    """
    Recursively finds variables whose type is not an instance of the specified types.
    Args:
        var: The variable to check.
        types: A tuple of allowed types.
        allow_none (bool): Whether to allow None values. Defaults to False.
    Returns:
        A set of variables whose type is not an instance of the specified types.
    """
    mismatched_vars = set()
    if isinstance(var, (TupleVariable, ListVariable)):
        for item in var.items:
            mismatched_vars.update(find_mismatched_vars(item, types, allow_none))
    elif isinstance(var, ConstDictVariable):
        for value in var.items.values():
            mismatched_vars.update(find_mismatched_vars(value, types, allow_none))
    else:

        def _is_none(var):
            return var.is_python_constant() and var.as_python_constant() is None

        if not isinstance(var, types) and not (allow_none and _is_none(var)):
            mismatched_vars.add(var)
    return mismatched_vars


def only_consist_of(var, types, allow_none=False):
    mismatch_vars = find_mismatched_vars(var, types, allow_none=allow_none)
    return len(mismatch_vars) == 0


# A more read-able syntax sugar for creating a UserFunctionVariable for f
# and run call_function on it. Make it return a function to preserve the calling
# convention of the original f.
def _make_inlined(tx: "InstructionTranslator", f):
    assert callable(f), "Expect f to be a python callable."

    def inline_call(*args, **kwargs):
        return UserFunctionVariable(f).call_function(tx, args, kwargs)

    return inline_call


def _call_function_and_unflatten_output(
    tx, fn, args, kwargs, flat_example_value, ret_treespec
):
    from .builder import wrap_fx_proxy

    # Store the invocation as a call
    flat_variable = wrap_fx_proxy(
        tx=tx,
        proxy=tx.output.create_proxy(
            "call_function",
            fn,
            args=args,
            kwargs=kwargs,
        ),
        example_value=flat_example_value,
    )

    # Transform variable back into a list (previously made into a tuple by
    # speculate_subgraph function) so as to respect the pytree API typing.
    flat_list_variable = BuiltinVariable(list).call_function(tx, [flat_variable], {})
    return (
        _make_inlined(tx, pytree.tree_unflatten)(flat_list_variable, ret_treespec)
        if ret_treespec
        else flat_variable
    )


def _assert_tensors_nonaliasing(inputs, outputs):
    input_tensor_ids = {
        id(t) for t in pytree.tree_leaves(inputs) if isinstance(t, torch.Tensor)
    }
    output_tensor_ids = {
        id(t) for t in pytree.tree_leaves(outputs) if isinstance(t, torch.Tensor)
    }
    assert input_tensor_ids.isdisjoint(output_tensor_ids), (
        "inputs to function body cannot alias outputs"
    )


def _check_all_tensorvariable(args):
    from . import TensorVariable

    if not all(type(a.realize()) is TensorVariable for a in args):
        unimplemented(
            f"Expected all leaves to be of torch.Tensor type, but got {[type(a.realize()) for a in args]}."
        )


def _check_supported_callable_arg(
    tx: "InstructionTranslator", func_var: VariableTracker, arg_name
):
    is_callable = (
        BuiltinVariable(callable).call_function(tx, [func_var], {}).as_python_constant()
    )
    if not is_callable:
        unimplemented(
            f"{arg_name} should be a Callable but is of type {str(func_var)}."
        )


def are_same_graph_modules(a_mod, b_mod, fake_mode):
    from torch._subclasses._fake_tensor_utils import _CacheKeyState
    from torch._subclasses.fake_tensor import extract_tensor_metadata

    # Maps the equivalent nodes from a to b
    node_map = {}

    def check_all_args(a_nodes, b_nodes):
        for arg_a, arg_b in zip(a_nodes, b_nodes):
            if isinstance(arg_a, torch.fx.Node):
                if node_map[arg_a] != arg_b:
                    return False
            elif isinstance(arg_a, slice):
                if not isinstance(arg_b, slice):
                    return False
                if not check_all_args(
                    (arg_a.start, arg_a.stop, arg_a.step),
                    (arg_b.start, arg_b.stop, arg_b.step),
                ):
                    return False
            elif arg_a != arg_b:
                # This is a catch-all for everything else. `slice` was a
                # surprise but can there be other data structures that can
                # contain fx.Nodes in them?
                return False
        return True

    for a_node, b_node in zip(a_mod.graph.nodes, b_mod.graph.nodes):
        if a_node.op != b_node.op:
            return False

        if a_node.op == "placeholder":
            a_value = a_node.meta["example_value"]
            b_value = b_node.meta["example_value"]

            if isinstance(a_value, torch.Tensor):
                if not isinstance(b_value, torch.Tensor):
                    return False
                # Extract fake tensor metadata for a and b and then compare
                a_result = []
                state = _CacheKeyState(fake_mode.shape_env)
                a_metadata = extract_tensor_metadata(a_value)
                a_metadata._flatten_into(a_result, fake_mode, state)

                b_result = []
                state = _CacheKeyState(fake_mode.shape_env)
                b_metadata = extract_tensor_metadata(b_value)
                b_metadata._flatten_into(b_result, fake_mode, state)
                if a_result != b_result:
                    return False
            elif isinstance(a_value, torch.SymInt):
                if not isinstance(b_value, torch.SymInt):
                    return False
                if a_value is not b_value:
                    return False
        elif a_node.op == "call_function":
            if a_node.target is not b_node.target:
                return False
            a_flat, _ = pytree.tree_flatten((a_node.args, a_node.kwargs))
            b_flat, _ = pytree.tree_flatten((b_node.args, b_node.kwargs))
            if not check_all_args(a_flat, b_flat):
                # print("call_function args failed")
                return False
        elif a_node.op == "call_method":
            if a_node.target != b_node.target:
                return False
            a_flat, _ = pytree.tree_flatten((a_node.args, a_node.kwargs))
            b_flat, _ = pytree.tree_flatten((b_node.args, b_node.kwargs))
            if not check_all_args(a_flat, b_flat):
                # print("call_method args failed")
                return False
        elif a_node.op == "output":
            a_flat, _ = pytree.tree_flatten((a_node.args, a_node.kwargs))
            b_flat, _ = pytree.tree_flatten((b_node.args, b_node.kwargs))
            if not check_all_args(a_flat, b_flat):
                # print("output args failed")
                return False
        elif a_node.op == "get_attr":
            a_attr = getattr(a_mod, a_node.target)
            b_attr = getattr(b_mod, b_node.target)
            if isinstance(a_attr, torch.fx.GraphModule):
                if not isinstance(b_attr, torch.fx.GraphModule):
                    return False
                # This is an example of a HOP inside a HOP
                if not are_same_graph_modules(a_attr, b_attr, fake_mode):
                    return False
            else:
                # TODO - write an example with tensor as a graph attribute in
                # the Fx graph
                raise NotImplementedError(f"get_attr with {type(a_attr)}")
        else:
            # TODO - call_module is not supported because Dynamo Fx graph does
            # not install a call_module
            raise NotImplementedError(f"Graph equivalence check saw a {a_node.op}")

        # Two nodes are equal - add them to them map
        node_map[a_node] = b_node

    return True


def validate_args_and_maybe_create_graph_inputs(
    sub_args,
    tracer,
    tx,
    set_subgraph_inputs,
    description,
    sub_args_names=None,
):
    from . import AutogradFunctionContextVariable
    from .builder import wrap_fx_proxy_cls

    assert tracer.parent is not None

    if set_subgraph_inputs == "flatten_manual":
        flat_args, tree_spec = _make_inlined(tx, pytree.tree_flatten)(
            ListVariable(sub_args)
        ).unpack_var_sequence(tx)

        flat_inputs = validate_args_and_maybe_create_graph_inputs(
            flat_args.unpack_var_sequence(tx),
            tracer,
            tx,
            set_subgraph_inputs="manual",
            description=description,
        )

        return _make_inlined(tx, pytree.tree_unflatten)(
            ListVariable(flat_inputs), tree_spec
        ).unpack_var_sequence(tx)
    else:
        if sub_args_names is not None:
            # Can be greater if user passes some args as kwargs
            assert len(sub_args_names) >= len(sub_args)
        args = []
        for idx, a in enumerate(sub_args):
            assert isinstance(a, VariableTracker)
            if set_subgraph_inputs == "automatic":
                args.append(a)
                continue
            elif set_subgraph_inputs == "semi_automatic":
                if isinstance(a, AutogradFunctionContextVariable):
                    example_value = a.as_proxy().node.meta["example_value"]
                    arg_name = (
                        a.as_proxy().node.name
                        if sub_args_names is None
                        else sub_args_names[idx]
                    )
                    tracer.create_graph_input(arg_name, a.python_type(), example_value)
                elif a.maybe_fx_node() is not None:
                    node = a.maybe_fx_node()
                    example_value = node.meta["example_value"]
                    arg_name = (
                        a.as_proxy().node.name
                        if sub_args_names is None
                        else sub_args_names[idx]
                    )
                    new_proxy = tracer.create_graph_input(
                        arg_name, a.python_type(), example_value
                    )
                    example_value = (
                        node.meta["example_value"]
                        if "example_value" in node.meta
                        else None
                    )
                    a = wrap_fx_proxy_cls(
                        target_cls=type(a),
                        tx=tx,
                        proxy=new_proxy,
                        example_value=example_value,
                    )
                args.append(a)
                continue

            if a.is_python_constant():
                # This arg is not used in the body of the higher order op.
                # Currently, this new input is added to make the calls
                # happy, which expect a fixed number of arguments. In
                # future, we can clean this up.
                arg_name = (
                    "const_unused"
                    if sub_args_names is None
                    else f"const_unused_{sub_args_names[idx]}"
                )
                tracer.create_graph_input(
                    arg_name, a.python_type(), a.as_python_constant()
                )
                new_arg = a
            # Weird special case, we probably want to delete it or fold it
            # into the next case (of `a` being placeable into a graph)
            elif isinstance(a, AutogradFunctionContextVariable):
                example_value = a.as_proxy().node.meta["example_value"]
                arg_name = (
                    a.as_proxy().node.name
                    if sub_args_names is None
                    else sub_args_names[idx]
                )
                tracer.create_graph_input(arg_name, a.python_type(), example_value)
                new_arg = a
            # If `a` can be put into a graph
            elif a.maybe_fx_node() is not None:
                node = a.maybe_fx_node()
                example_value = (
                    node.meta["example_value"] if "example_value" in node.meta else None
                )
                arg_name = node.name if sub_args_names is None else sub_args_names[idx]
                new_proxy = tracer.create_graph_input(
                    arg_name, a.python_type(), example_value
                )
                new_arg = wrap_fx_proxy_cls(
                    target_cls=type(a),
                    tx=tx,
                    proxy=new_proxy,
                    example_value=example_value,
                )
            # If `a` cannot be put into a graph
            else:
                # HOPs work much better if they use speculate_subgraph(set_subgraph_inputs="automatic").
                unimplemented(
                    f"{description} with body that accepts non-Tensors as input. "
                    f"Got: {a.python_type()}"
                )
            args.append(new_arg)
        return args


# This helper function is used to make sure two graphs share the same input signature. For example,
# in torch.cond, two branches might lift different set of tensors as inputs. This function helps to
# dedup the inputs and modify the graphs to take the same set of inputs.
def _merge_graph_inputs(
    l_graph, l_lifted_freevars, l_name, r_graph, r_lifted_freevars, r_name
):
    def dedup_and_sort_lifted_freevars(l_lifted_freevars, r_lifted_freevars):
        # The nn module attributes are guaranteed to be registered into the top-level graph module during
        # higher order op speculation. Therefore, get_attr nodes in two branches with the same
        # target refer to the same attribute and we can safely deduplicate them with their target.
        #
        # Note: ideally, dynamo should just create a single proxy for the same attribute of a nn module. But
        # true_branch and false_branch belong to two separate tracing contexts, they may register the same
        # attribute to top level seperately. This creates two get_attr proxies for the same attribute
        # that have different meta data such as stack_trace (one stack trace for the true_branch,
        # and the other for false_branch). It seems better to discard the proxy explicitly in cond
        # than make dynamo create a single proxy for the same get_attr target.
        def shared_getattrs(l_lifted_proxies, r_lifted_proxies):
            true_targets = {
                proxy.node.target: proxy
                for proxy in l_lifted_proxies
                if proxy.node.op == "get_attr"
            }
            l_shared_getattrs = {}
            r_shared_getattrs = {}

            for false_proxy in r_lifted_proxies:
                if (
                    false_proxy.node.op == "get_attr"
                    and false_proxy.node.target in true_targets
                ):
                    true_proxy = true_targets[false_proxy.node.target]
                    l_shared_getattrs[true_proxy] = true_proxy
                    r_shared_getattrs[false_proxy] = true_proxy
            return l_shared_getattrs, r_shared_getattrs

        l_shared_getattrs, r_shared_getattrs = shared_getattrs(
            l_lifted_freevars.keys(), r_lifted_freevars.keys()
        )

        l_shared_freevars = (l_lifted_freevars.keys() & r_lifted_freevars.keys()).union(
            l_shared_getattrs.keys()
        )
        r_shared_freevars = (l_lifted_freevars.keys() & r_lifted_freevars.keys()).union(
            r_shared_getattrs.keys()
        )
        unique_l_freevars = l_lifted_freevars.keys() - l_shared_freevars
        unique_r_freevars = r_lifted_freevars.keys() - r_shared_freevars

        def _sort_by_name(vars):
            return sorted(vars, key=lambda var: var.node.name)

        return (
            list(_sort_by_name(list(l_shared_freevars))),
            list(_sort_by_name(list(r_shared_freevars))),
            list(_sort_by_name(list(unique_l_freevars))),
            list(_sort_by_name(list(unique_r_freevars))),
        )

    (l_shared, r_shared, unique_l, unique_r) = dedup_and_sort_lifted_freevars(
        l_lifted_freevars, r_lifted_freevars
    )

    # Let's say we capture cond(pred, true_fn, false_fn, (x,))
    # With set_graph_input set to automatic,
    # true_fn has lifted variables x, a, b, c
    # false_fn has lifted variables x, a, b, d
    # Then fixup_branch_inps make sure both branches have the same signature, i.e.:
    # - true_fn(x, a, b, c_true_branch, d_false_branch)
    # - false_fn(x, a, b, c_true_branch, d_false_branch)
    #
    # More formally, the signature has three parts in the following order:
    # 1. used in both branches: x, a, b
    # 2. only used in true branches: c, suffixed with _true_branch
    # 3. only used in false branches: d, suffixed with _false_branch
    # Within each part, we re-order the nodes by name to have a derterministic ordering for testing.
    def fixup_branch_inps(graph, lifted_freevars, shared, unique_l, unique_r):
        def _insert_or_replace_phs(new_args, name_suffix):
            for arg in new_args:
                new_ph = graph.placeholder(arg.node.name + name_suffix)
                # Override with new_ph if there exists a old placeholder.
                if arg in lifted_freevars:
                    old_ph = lifted_freevars[arg].node
                    old_ph.replace_all_uses_with(new_ph)
                    # replace_all_uses_with doesn't clean users. Clean it mannually so that we could erase it.
                    old_ph.users = {}
                    graph.erase_node(old_ph)

        first_not_ph_node = next(
            node for node in graph.nodes if node.op != "placeholder"
        )
        with graph.inserting_before(first_not_ph_node):
            _insert_or_replace_phs(shared, "")
            _insert_or_replace_phs(unique_l, "_" + l_name)
            _insert_or_replace_phs(unique_r, "_" + r_name)

    fixup_branch_inps(l_graph, l_lifted_freevars, l_shared, unique_l, unique_r)
    fixup_branch_inps(r_graph, r_lifted_freevars, r_shared, unique_l, unique_r)
    return l_graph, r_graph, l_shared, r_shared, unique_l, unique_r


# See NOTE [HigherOrderOperator tracing design] for details of the design
def speculate_subgraph(
    tx,
    f,
    sub_args,
    sub_kwargs,
    description,
    *,
    # source_target is the .value of HigherOrderOpVariable and is the
    # target of the proxy that we created for the higherOrderOperator.
    source_target=None,
    always_restore=False,
    enable_grad=None,
    # NOTE [argument `set_subgraph_inputs`]
    # set_subgraph_inputs controls what how to construct subgraphs' placeholders from sub_args.
    # 1. if your HOP supports arbitrary inputs, use set_subgraph_inputs="automatic" (most recommended).
    # 2. if your HOP supports only Tensor and symnode inputs, use set_subgraph_inputs="flatten_manual" (recommended).
    # If sub_args contain Pytree structure (e.g. dict/list/tuple/set), the sub_args will be flattened first.
    # Then the flattened args are manually set as subgraph's placeholders.
    # 3. if your HOP must preserve inputs that are not tensor or symnode as placeholders e.g. AutogradFunctionContextVariable
    # use set_subgraph_inputs="manual" (not recommended). We do not recommend it in general because it has the
    # restriction that user need to manually control how to create placeholders and VariableTrackers for the args.
    set_subgraph_inputs="automatic",
    restore_side_effects=True,
    should_flatten_outputs=False,
    under_activation_checkpoint=False,
    # TODO - supports input_mutation and aliasing should be False by default for strictness
    supports_input_mutation=True,
    supports_aliasing=True,
    # Pass in an originating tracer - this is needed for preserving context
    # across fwd-bwd for autograd.Function
    tracer=None,
):
    if sub_kwargs is None:
        sub_kwargs = {}

    assert set_subgraph_inputs in {
        "automatic",
        "semi_automatic",
        "flatten_manual",
        "manual",
    }, "Please use one of the supported set_subgraph_inputs options."

    # See NOTE [Temporary argument `set_subgraph_inputs`]
    if sub_kwargs and set_subgraph_inputs != "automatic":
        unimplemented("Use `set_subgraph_inputs=automatic` when passing `sub_kwargs`.")

    try:
        # ensure guards on args get installed in parent subgraph
        f, sub_args, sub_kwargs = LazyVariableTracker.realize_all(
            (f, sub_args, sub_kwargs),
        )

        with tx.output.subtracer(source_target, tracer) as subtracer:
            sub_args_names = maybe_positional_arg_names(f)
            # User mismatch in the number of args. Will eventually lead to an error.
            if sub_args_names is not None and len(sub_args_names) < len(sub_args):
                sub_args_names = None
            args = validate_args_and_maybe_create_graph_inputs(
                sub_args,
                subtracer,
                tx,
                set_subgraph_inputs,
                description,
                sub_args_names,
            )

            validate_args_and_maybe_create_graph_inputs(
                sub_kwargs.values(),
                subtracer,
                tx,
                set_subgraph_inputs="automatic",
                description=description,
            )

            autograd_ctx = (
                dynamo_enable_grad(tx, enable_grad)
                if enable_grad is not None
                else contextlib.nullcontext()
            )
            checkpoint_ctx = (
                dynamo_under_activation_checkpoint(tx)
                if under_activation_checkpoint
                else contextlib.nullcontext()
            )

            # For handling side effects, we can make an argument that we don't
            # have to do anything here. The side effects infra does a good job
            # of graph breaking if we mutate any nonlocal or global variable
            # while subtracing. As a result if tracing succeeds, side effects
            # data structure will only contain read-only data structures that
            # are put there for tracking purposes.
            # But on the other hand, there is an argument that if we ever write
            # a new side effect in Dynamo which does not go through the side
            # effect infra, we can end up in bad state.
            # Therefore we restore the side effects after tracing. The catch is
            # that we have to special handle tensor variables. If we have seen a
            # nonlocal variable tensor during subtracing, we want to keep a
            # track of that tensor, so that later subtracing or the root tracer
            # itself does not create a new proxy for the already observed tensor
            # variable.
            if restore_side_effects:
                prev_side_effects = tx.output.side_effects.clone()

            with autograd_ctx, checkpoint_ctx:
                output = f.call_function(tx, args, sub_kwargs)

            if restore_side_effects:
                new_side_effects = tx.output.side_effects.clone()
                prev_side_effects.track_tensor_variables_from_runahead_side_effects(
                    new_side_effects
                )
                tx.output.side_effects = prev_side_effects

            treespec = None
            if should_flatten_outputs:
                # Flatten the speculated subgraph output.
                output, treespec = _make_inlined(tx, pytree.tree_flatten)(
                    output
                ).unpack_var_sequence(tx)
                # Actually, transform the list (returned by flatten) into a tuple
                # for dynamo consistency.
                output = BuiltinVariable(tuple).call_function(tx, [output], {})

            # Register output to graph
            # Modeled off of compile_and_call_fx_graph
            # TODO: support pytree output
            # We check always_restore because we dont use the output or side effects of always_restore code,
            # like bwd.
            if always_restore:
                # Nothing left to do here
                return (output, treespec), tx.output.graph, subtracer.lifted_freevars
            else:
                validate_subgraph_output_types(output)

                # The output proxies might not belong to this SubgraphTracer
                # (if they are free variables that were never lifted)
                # so lift them here.
                output_proxies = output.as_proxy()
                output_proxies = pytree.tree_map(
                    subtracer.maybe_lift_tracked_freevar_to_input, output_proxies
                )

                tx.output.create_node(
                    "output",
                    "output",
                    (subtracer.create_arg((output_proxies,))),
                    {},
                )
                graph = tx.output.graph
                graph.lint()
                lifted_freevars = subtracer.lifted_freevars

                # NOTE: [HigherOrderOperator subgraph input ordering]
                # The input ordering of the higher order ops is determined by the order of
                # the creatation of the placehoder.
                # Mannually created inputs are created in validate_args_and_maybe_create_graph_inputs before
                # speculating subgraph.
                # During subgraph speculation, we may lift closured tensors and free symbols as inputs,
                # their ordering is determined by the time they are lifted: earlier lifted ones precede later
                # lifted ones.
                #
                # Suppose the placeholders are
                # O1, O2, X1, O3, O4, X2, X3, O5 where Xs are lifted phs
                # The following code re-order the placeholders to
                # O1, O2, O3, O4, O5, X1, X2, X3
                def move_lifted_freevars_phs_to_end(
                    graph: torch.fx.Graph, lifted_freevars: tuple[torch.fx.Node]
                ):
                    lifted_ph_set = {
                        child_p.node for child_p in lifted_freevars.values()
                    }

                    prev_phs = [n for n in graph.nodes if n.op == "placeholder"]

                    # No need to reorder when graph doesn't have args or doesn't
                    # have lifted freevars or all inputs are lifted freevars.
                    if (
                        len(prev_phs) == 0
                        or len(lifted_ph_set) == 0
                        or len(prev_phs) == len(lifted_ph_set)
                    ):
                        return

                    # Step 1: find first X1
                    for x1 in prev_phs:
                        if x1 in lifted_ph_set:
                            break

                    assert x1 is not None and x1.op == "placeholder"
                    # Step 2: starting from the X1, skip Xs and prepend Os before X1.
                    cand_x = x1.next
                    while cand_x is not None and cand_x.op == "placeholder":
                        if cand_x in lifted_ph_set:
                            cand_x = cand_x.next
                        else:
                            nxt = cand_x.next
                            cand_x._remove_from_list()
                            x1.prepend(cand_x)
                            cand_x = nxt

                    # Step 3: assert that all placeholders are in the correct order as .
                    # in lifted_freevars
                    after_phs = [
                        node for node in graph.nodes if node.op == "placeholder"
                    ][-len(lifted_freevars) :]
                    assert len(after_phs) == len(lifted_freevars)
                    for child_proxy, ph in zip(lifted_freevars.values(), after_phs):
                        assert child_proxy.node is ph, (
                            "The order of placeholders is different from the order of lifted_freevars"
                        )

                    graph.lint()

                if len(lifted_freevars) > 0:
                    move_lifted_freevars_phs_to_end(graph, lifted_freevars)

                if not supports_input_mutation:
                    mutation_info = subtracer.has_input_mutation()
                    if mutation_info.has_mutation:
                        context = f"{mutation_info.msg} in\n {graph}"
                        unimplemented_v2(
                            gb_type=f"Encountered input mutation during higher order op tracing for HOP - {source_target.name()}",
                            context=context,
                            explanation="Higher order ops do not support input mutation",
                            hints=[
                                "Consider using the debug context to change user code to avoid mutation.",
                                "Please open an issue.",
                            ],
                        )

                if not supports_aliasing:
                    aliasing_info = subtracer.has_aliasing()
                    if aliasing_info.has_aliasing:
                        context = f"{aliasing_info.msg} in\n {graph}"
                        unimplemented_v2(
                            gb_type=f"Encountered aliasing during higher order op tracing for HOP - {source_target.name()}",
                            context=context,
                            explanation="Higher order ops do not support aliasing",
                            hints=[
                                "Consider using the debug context to change user code to avoid aliasing.",
                                "Please open an issue.",
                            ],
                        )

                return (
                    (output, treespec),
                    graph,
                    lifted_freevars,
                )

    except Unsupported as ex:
        f_name = f"{type(f).__name__}"
        if isinstance(f, UserFunctionVariable):
            f_name = f.get_name()
        msg = (
            f"speculate_subgraph: while introspecting {description}, we were unable "
            f"to trace function `{f_name}` into a single graph. This means "
            f"that Dynamo was unable to prove safety for this API and will "
            f"fall back to eager-mode PyTorch, which could lead to a slowdown."
        )
        log.info(msg)
        log.info(ex)
        raise ex


def make_attr(tx: "InstructionTranslator", name):
    node = tx.output.create_proxy(
        "get_attr",
        name,
        (),
        {},
    )
    return node


class TorchHigherOrderOperatorVariable(VariableTracker):
    def __init__(
        self, value: HigherOrderOperator, source: Optional[Source] = None, **kwargs
    ) -> None:
        super().__init__(**kwargs)
        self.value = value
        self.source = source

    @staticmethod
    def make(value, source=None, **kwargs):
        from torch._higher_order_ops import BaseHOP

        if value.__name__ == "cond":
            return CondHigherOrderVariable(value, source, **kwargs)
        elif value.__name__ == "while_loop":
            return WhileLoopHigherOrderVariable(value, source, **kwargs)
        elif value.__name__ in ("map", "map_impl"):
            return MapHigherOrderVariable(value, source, **kwargs)
        elif value.__name__ == "executorch_call_delegate":
            return ExecutorchCallDelegateHigherOrderVariable(value, source, **kwargs)
        elif value.__name__ == "out_dtype":
            return OutDtypeHigherOrderVariable(value, source, **kwargs)
        elif value.__name__ == "wrap":
            return WrapHigherOrderVariable(value, source, **kwargs)
        elif value.__name__ == "hints_wrapper":
            return HintsWrapperHigherOrderVariable(value, source, **kwargs)
        elif value.__name__ == "flex_attention":
            return FlexAttentionHigherOrderVariable(value, source, **kwargs)
        elif value.__name__ == "flex_attention_backward":
            return FlexAttentionBackwardHighOrderVariable(value, source, **kwargs)
        elif value.__name__ in (
            "wrap_activation_checkpoint",
            "tag_activation_checkpoint",
        ):
            return CheckpointHigherOrderVariable(value, source, **kwargs)
        elif value.__name__ == "_export_tracepoint":
            return ExportTracepointHigherOrderVariable(value, source, **kwargs)
        elif value.__name__ == "trace_wrapped":
            return TraceWrappedHigherOrderOperatorVariable(value, source, **kwargs)
        elif value.__name__ == "strict_mode":
            return StrictModeHigherOrderVariable(value, source, **kwargs)
        elif value.__name__ == "run_with_rng_state":
            return RunWithRNGStateHigherOrderVariable(value, source, **kwargs)
        elif value.__name__ == "associative_scan":
            return AssociativeScanHigherOrderVariable(value, source, **kwargs)
        elif value.__name__ == "scan":
            return ScanHigherOrderVariable(value, source, **kwargs)
        elif value.__name__ == "call_torchbind":
            return CallTorchbindHigherOrderVariable(value, source, **kwargs)
        elif value.__name__ == "wrap_with_set_grad_enabled":
            return WrapWithSetGradEnabledHigherOrderVariable(value, source, **kwargs)
        elif value.__name__ == "wrap_with_autocast":
            return WrapWithAutocastHigherOrderVariable(value, source, **kwargs)
        elif (
            value.__name__ == "auto_functionalized"
            or value.__name__ == "auto_functionalized_v2"
        ):
            return AutoFunctionalizeHigherOrderVariable(value, source, **kwargs)
        elif value.__name__ == "invoke_subgraph":
            return InvokeSubgraphHigherOrderVariable(value, source, **kwargs)
        elif isinstance(value, BaseHOP):
            return BaseHOPVariable(value, source, **kwargs)
        elif value.__name__ == "custom_function_call":
            return CustomFunctionHigherOrderOperatorVariable(value, source, **kwargs)
        else:
            unimplemented(f"HigherOrderOperator {value.__name__}")

    def call_function(
        self,
        tx: "InstructionTranslator",
        args: list[VariableTracker],
        kwargs: dict[str, VariableTracker],
    ) -> VariableTracker:
        unimplemented(f"HigherOrderOperator {self.value.__name__}")


class CustomFunctionHigherOrderOperatorVariable(TorchHigherOrderOperatorVariable):
    """
    Wraps torch._functorch.autograd_function.custom_function_call
    """

    def call_function(
        self,
        tx: "InstructionTranslator",
        args: "list[VariableTracker]",
        kwargs: "dict[str, VariableTracker]",
    ) -> "VariableTracker":
        return torch._dynamo.variables.UserMethodVariable(
            self.value.__call__.__func__,
            torch._dynamo.variables.UserDefinedObjectVariable(
                self.value, source=self.source
            ),
            source=AttrSource(AttrSource(self.source, "__call__"), "__func__"),
        ).call_function(tx, args, kwargs)


class CondHigherOrderVariable(TorchHigherOrderOperatorVariable):
    @raise_hard_error_if_graph_break(
        reason="Cond doesn't work unless it is captured completely with torch.compile."
    )
    def call_function(
        self,
        tx: "InstructionTranslator",
        args: "list[VariableTracker]",
        kwargs: "dict[str, VariableTracker]",
    ) -> "VariableTracker":
        from . import ListVariable, TensorVariable

        args, kwargs = LazyVariableTracker.realize_all((args, kwargs))

        for i, k in enumerate(["pred", "true_fn", "false_fn", "operands"]):
            if v := kwargs.pop(k, None):
                assert i == len(args), (
                    "did not provide the right number of non-keyword args"
                )
                args.append(v)

        if kwargs:
            unimplemented(f"torch.cond: Got unexpected kwargs: {list(kwargs.keys())}")

        # TODO(voz): Support fake tensor dispatch for recursive
        # ops - see torch/dispatch/_dispatcher.py
        if len(args) != 4:
            unimplemented(
                f"Expected 4 arguments but got {len(args)}.\n"
                f"Usage: cond(pred, true_fn, false_fn, operands)",
            )

        # Specialize into one of the branches since pred is constant
        pred, true_fn, false_fn, operands = args
        if type(args[0]) is ConstantVariable:
            warnings.warn(
                "Pred is a Python constant. When used with torch.cond, it specializes on one of the branches."
                " If you want torch.cond to preserve two branches, please make the predicate a boolean tensor or a SymBool.",
                UserWarning,
            )
            if pred.as_python_constant():
                return true_fn.call_function(tx, operands.unpack_var_sequence(tx), {})
            else:
                return false_fn.call_function(tx, operands.unpack_var_sequence(tx), {})

        # predicate
        if type(pred) not in (ConstantVariable, TensorVariable, SymNodeVariable):
            unimplemented(
                f"Expected pred to be bool or a boolean tensor with single "
                f"item but got {str(type(pred))} "
                f"with original python type {str(pred.python_type())}.",
            )

        # operands
        if not isinstance(operands, (ListVariable, TupleVariable)):
            unimplemented(
                f"Expected operands to be a list/tuple but got "
                f"{operands.python_type()}",
            )
        operands_seq = operands.unpack_var_sequence(tx)
        if not only_consist_of(operands, (TensorVariable, ConstantVariable)):
            unimplemented(
                "Expect operands to be a tuple of pytrees that only consists of tensor leaves."
            )

        # branches
        _check_supported_callable_arg(tx, true_fn, "true_fn")
        _check_supported_callable_arg(tx, false_fn, "false_fn")

        # Our strategy for tracing the true/false branches of cond
        # are to checkpoint our graphstate, run the true branch,
        # roll it back to the checkpoint, and run the false
        # branch, and then merge the graphstates.  Well, perhaps
        # "merge" is too strong a word: we mostly assert that
        # the resulting graphstates have to be the same.
        #
        # We only permit guards to diverge (we union the guards from
        # both branches).  In particular, this means that side
        # effects are NOT permitted inside true/false branches; this
        # would be difficult to implement, because of the path
        # explosion problem.

        def speculate_branch(branch):
            # NB: 0 is predicate
            ix = 1 if branch else 2
            # TODO: Support kwargs
            (
                (ret_val, ret_treespec),
                ret_graph,
                ret_lifted_freevars,
            ) = speculate_subgraph(
                tx,
                args[ix],
                operands_seq,
                {},
                "cond",
                source_target=self.value,
                should_flatten_outputs=True,
            )

            if not only_consist_of(ret_val, (TensorVariable,)):
                unimplemented(
                    "Expected branches to return a possibly nested list/tuple/dict of tensors but it consists of non tensors.",
                )
            return ret_val, ret_treespec, ret_graph, ret_lifted_freevars

        (true_r, true_treespec, true_graph, true_lifted_freevars) = speculate_branch(
            True
        )
        true_nn_modules = dict(tx.output.nn_modules)

        (
            false_r,
            false_treespec,
            false_graph,
            false_lifted_freevars,
        ) = speculate_branch(False)
        false_nn_modules = dict(tx.output.nn_modules)

        same_treespec = _make_inlined(tx, pytree.TreeSpec.__eq__)(
            true_treespec, false_treespec
        )
        if not same_treespec.as_python_constant():
            unimplemented("Expected branches to return the same pytree structure.")

        (
            true_graph,
            false_graph,
            true_shared,
            _false_shared,
            unique_true,
            unique_false,
        ) = _merge_graph_inputs(
            true_graph,
            true_lifted_freevars,
            "true_branch",
            false_graph,
            false_lifted_freevars,
            "false_branch",
        )

        true_name = tx.output.install_subgraph(
            "cond_true",
            torch.fx.GraphModule(true_nn_modules, true_graph),
        )
        false_name = tx.output.install_subgraph(
            "cond_false",
            torch.fx.GraphModule(false_nn_modules, false_graph),
        )

        true_node = make_attr(tx, true_name)
        false_node = make_attr(tx, false_name)

        p_args = (
            pred.as_proxy(),
            true_node,
            false_node,
            # We pick true_shared but it shouldn't matter
            tuple(true_shared + unique_true + unique_false),
        )

        return _call_function_and_unflatten_output(
            tx,
            torch.ops.higher_order.cond,
            p_args,
            {},
            None,
            true_treespec,
        )


class CallTorchbindHigherOrderVariable(TorchHigherOrderOperatorVariable):
    def __init__(self, hop, source, script_obj_var, method_name) -> None:
        super().__init__(hop, source)
        self.script_obj_var = script_obj_var
        self.method_name = method_name

    def call_function(
        self,
        tx: "InstructionTranslator",
        args: list[VariableTracker],
        kwargs: dict[str, VariableTracker],
    ) -> VariableTracker:
        from .builder import wrap_fx_proxy

        args, kwargs = LazyVariableTracker.realize_all((args, kwargs))

        args_proxy = [arg.as_proxy() for arg in args]
        kwargs_proxy = {k: v.as_proxy() for k, v in kwargs.items()}
        return wrap_fx_proxy(
            tx=tx,
            proxy=tx.output.create_proxy(
                "call_function",
                self.value,
                args=tuple(
                    [self.script_obj_var.as_proxy(), self.method_name] + args_proxy
                ),
                kwargs=kwargs_proxy,
            ),
        )


def validate_subgraph_output_types(output: VariableTracker):
    """Verify that that the output of the subgraph is a tensor,
    int, bool, SymBool, or SymInt.
    """
    from . import TensorVariable

    if non_tensor_output := find_mismatched_vars(
        output, TensorVariable, allow_none=True
    ):
        for out in non_tensor_output:
            if (
                isinstance(out, SymNodeVariable) and out.python_type() in (int, bool)
            ) or (
                isinstance(out, ConstantVariable) and out.python_type() in (int, bool)
            ):
                continue
            unimplemented(
                f"HigherOrderOperator body's output must consist of tensors or ints only but got {out.python_type()}"
            )


class WhileLoopHigherOrderVariable(TorchHigherOrderOperatorVariable):
    @raise_hard_error_if_graph_break(
        reason="while_loop doesn't work unless it is captured completely with torch.compile."
    )
    def call_function(
        self,
        tx: "InstructionTranslator",
        args: list[VariableTracker],
        kwargs: dict[str, VariableTracker],
    ) -> VariableTracker:
        from torch._higher_order_ops.while_loop import _create_unbacked_symint

        from . import TensorVariable

        args, kwargs = LazyVariableTracker.realize_all((args, kwargs))
        cond_fn, body_fn, operands, additional_inputs = args

        # Input checks
        for i, k in enumerate(["cond_fn", "body_fn", "operands"]):
            if v := kwargs.pop(k, None):
                assert i == len(args), (
                    "did not provide the right number of non-keyword args"
                )
                args.append(v)

        if kwargs:
            unimplemented(
                f"torch.while_loop: Got unexpected kwargs: {list(kwargs.keys())}"
            )

        if len(args) != 4:
            unimplemented(
                f"Expected 4 arguments but got {len(args)}.\n"
                f"Usage: while_loop(cond_fn, body_fn, operands)",
            )

        # cond_fn and body_fn input check
        _check_supported_callable_arg(tx, cond_fn, "cond_fn")
        _check_supported_callable_arg(tx, body_fn, "body_fn")

        # operands input check
        operands_seq = operands.unpack_var_sequence(tx)

        # additional_inputs input check
        if not isinstance(additional_inputs, (ListVariable, TupleVariable)):
            unimplemented(
                f"Expected additional_inputs to be a list/tuple but got "
                f"{additional_inputs.python_type()}. It seems to be an "
                f"internal error, please report an issue to PyTorch."
            )
        additional_inputs_seq = additional_inputs.unpack_var_sequence(tx)

        with discard_graph_changes(tx):
            # See NOTE [unspecialize int carry with unbacked symints]
            # Note: this must be run under discard graph changes.
            def create_unbacked_sym_node_var(tx) -> SymNodeVariable:
                example_value = _create_unbacked_symint(
                    tx.output.fake_mode, ignore_fresh_unbacked_symbols=True
                )
                proxy = tx.output.current_tracer.create_graph_input(
                    "unbacked_symint", type(example_value), example_value
                )
                return SymNodeVariable.create(tx, proxy, example_value)

            new_operands_seq = [
                (
                    create_unbacked_sym_node_var(tx)
                    if (
                        isinstance(carry, ConstantVariable)
                        and carry.python_type() is int
                    )
                    or (isinstance(carry, SymNodeVariable))
                    else carry
                )
                for carry in operands_seq
            ]

        # create cond subgrpahs
        (
            (cond_r, _cond_treespec),
            cond_graph,
            cond_lifted_freevars,
        ) = speculate_subgraph(
            tx,
            cond_fn,
            new_operands_seq + additional_inputs_seq,
            {},
            "while_loop",
            source_target=self.value,
            # NOTE [why we cannot use "automatic" for while_loop]:
            # The reason is that we want to enforce
            # the ordering of inputs and outputs to be consistent and the the ordering
            # of cond_fn and body_fn to the consistent.
            # e.g. suppose we use "automatic" and we have:
            #
            # def body_fn(ph1, ph2):
            #   new_a, new_b = ph2.cos(), ph1.sin()
            #   return new_a, new_b
            #
            # a, b = torch.randn(3), torch.randn(3)
            # new_a, new_b = body_fn(a, b)
            #
            # Using automatic, the ordering of arguments will be the order that they're
            # used. In this example, the capture graph looks like:
            #
            # def captured_body(ph1, ph2):
            #   new_a, new_b = ph1.cos(), ph2.add_(1)
            #   return new_a, new_b
            #
            # This is fine when we change the calling convention of captured_body to be
            # new_a, new_b = captured_body(b, a).
            # But for while_loop, the next iteration's input is previous iteration output
            # we'll end up feeding captured_body(new_a, new_b) instead.
            # So it's best we always enforce the ordering of carried_inputs the same as outputs
            # with "flatten_manual".
            set_subgraph_inputs="flatten_manual",
        )
        cond_nn_modules = dict(tx.output.nn_modules)
        validate_subgraph_output_types(cond_r)
        if isinstance(cond_r, TensorVariable):
            cond_r_meta = _extract_tensor_metadata(
                cond_r.proxy.node.meta["example_value"], include_contiguity=False
            )
            if (
                not cond_r_meta.dtype == torch.bool
                or not cond_r_meta.shape == torch.Size([])
            ):
                unimplemented(
                    f"Expected cond_fn to return a scalar tensor or a bool but got {cond_r_meta.shape}"
                )
        elif isinstance(cond_r, ConstantVariable):
            # short-circuiting while_loop when cond_fn returns a constant such as 0, 1 True or False
            pred = cond_r.as_python_constant()
            if pred:
                unimplemented(
                    f"Infinite loop detected because while_loop's cond_fn always returns the same value {pred}"
                )
            else:
                return operands

        # create body subgraph
        (
            (body_r, body_treespec),
            body_graph,
            body_lifted_freevars,
        ) = speculate_subgraph(
            tx,
            body_fn,
            new_operands_seq + additional_inputs_seq,
            {},
            "while_loop",
            source_target=self.value,
            set_subgraph_inputs="flatten_manual",
            should_flatten_outputs=True,
        )
        validate_subgraph_output_types(body_r)

        # We set include contiguity=False because we have vmap x HOP tests, where if
        # include_contiguity=True will call t.is_contiguous inside of vmap and get an error
        # "querying is_contiguous inside of vmap for memory_format other than
        # torch.contiguous_format is not yet implemented". This is okay because stride
        # is still checked.
        check_meta_consistency_vt(
            body_r.unpack_var_sequence(tx),
            operands_seq,
            "body_fn_output",
            "carried_inputs",
            include_contiguity=False,
        )

        (
            cond_graph,
            body_graph,
            cond_shared,
            _body_shared,
            cond_unique,
            body_unique,
        ) = _merge_graph_inputs(
            cond_graph,
            cond_lifted_freevars,
            "cond_fn",
            body_graph,
            body_lifted_freevars,
            "body_fn",
        )

        # Note: cond_shared and body_shared refer to the same proxy in parent graph
        # so using either of them is OK. Use cond_shared as it doesnt matter.
        additional_lifted_inputs = cond_shared + cond_unique + body_unique

        body_nn_modules = dict(tx.output.nn_modules)

        cond_name = tx.output.install_subgraph(
            "cond_fn",
            torch.fx.GraphModule(cond_nn_modules, cond_graph),
        )
        body_name = tx.output.install_subgraph(
            "body_fn",
            torch.fx.GraphModule(body_nn_modules, body_graph),
        )

        cond_node = make_attr(tx, cond_name)
        body_node = make_attr(tx, body_name)

        p_args = (
            cond_node,
            body_node,
            tuple([operand.as_proxy() for operand in operands_seq]),
            tuple(
                [inp.as_proxy() for inp in additional_inputs_seq]
                + additional_lifted_inputs
            ),
        )

        flat_example_value = pytree.tree_map_only(
            torch.fx.Proxy,
            lambda a: a.node.meta["example_value"],
            body_r.as_proxy(),
        )
        unspecialized_flat_example_value = pytree.tree_map_only(
            (int, torch.SymInt),
            lambda _: _create_unbacked_symint(
                tx.output.fake_mode, ignore_fresh_unbacked_symbols=False
            ),
            flat_example_value,
        )
        return _call_function_and_unflatten_output(
            tx,
            torch.ops.higher_order.while_loop,
            p_args,
            {},
            unspecialized_flat_example_value,
            body_treespec,
        )


class AssociativeScanHigherOrderVariable(TorchHigherOrderOperatorVariable):
    @raise_hard_error_if_graph_break(
        reason="associative_scan must be captured completely with torch.compile."
    )
    def call_function(
        self,
        tx: "InstructionTranslator",
        args: list[VariableTracker],
        kwargs: dict[str, VariableTracker],
    ) -> VariableTracker:
        from torch._higher_order_ops.utils import first_slice_copy

        args, kwargs = LazyVariableTracker.realize_all((args, kwargs))

        def arg_extractor(combine_fn, xs, additional_inputs):
            return combine_fn, xs, additional_inputs

        combine_fn, xs, additional_inputs = arg_extractor(*args, **kwargs)

        if args[0].python_type() is functools.partial:
            # This is the standard case when the user calls the frontend
            # and the frontend invokes dynamo
            if len(args) != 2:
                unimplemented(
                    f"Expected 2 positional arguments but got {len(args)}.\n"
                    f"Usage: associative_scan(combine_fn, xs)",
                )

            xs_treespec = args[0].keywords["spec"]

            # combine_fn input check
            # We need to get the pure combine_fn from the functools.partial
            _check_supported_callable_arg(
                tx, combine_fn.keywords["combine_fn"], "combine_fn"
            )
        else:
            # This case is hit during re-tracing, for example in export tests
            # In this case, the combine_fn is a callable and not a functools.partial
            xs_treespec = _make_inlined(tx, pytree.tree_structure)(xs)

            _check_supported_callable_arg(tx, combine_fn, "combine_fn")

        # xs input check
        if not isinstance(xs, (ListVariable, TupleVariable)):
            unimplemented(
                f"Expected xs to be a list/tuple but got "
                f"{xs.python_type()}. It seems to be an "
                f"internal error, please report an issue to PyTorch."
            )
        xs_vars = xs.unpack_var_sequence(tx)
        _check_all_tensorvariable(xs_vars)

        # additional_inputs input check
        if not isinstance(additional_inputs, (ListVariable, TupleVariable)):
            unimplemented(
                f"Expected additional_inputs to be a list/tuple but got "
                f"{additional_inputs.python_type()}. It seems to be an "
                f"internal error, please report an issue to PyTorch."
            )
        additional_inputs_vars = additional_inputs.unpack_var_sequence(tx)
        _check_all_tensorvariable(additional_inputs_vars)

        scan_length = get_fake_value(xs_vars[0].as_proxy().node, tx).size()[0]
        if scan_length == 0:
            unimplemented(
                "associative_scan() operator doesn't support zero-sized tensors during tracing."
            )

        # Trace the subgraph
        # The sub_args is a slice of original input, e.g. if input.size is (3, 4), and scan dim=0
        # the sub_args shape will be (4, ).
        with discard_graph_changes(tx):
            sub_args = [
                _make_inlined(tx, first_slice_copy)(leaf)
                for leaf in itertools.chain(xs_vars, xs_vars)
            ]
            sub_args_additional_inputs = [
                t.call_method(tx, "clone", args=(), kwargs={})
                for t in additional_inputs_vars
            ]

        sub_args = sub_args + sub_args_additional_inputs
        (
            (combine_result, _combine_treespec),
            combine_graph,
            combine_lifted_freevars,
        ) = speculate_subgraph(
            tx,
            combine_fn,
            sub_args,
            sub_kwargs={},
            description="associative_scan_combine_fn",
            source_target=self.value,
            set_subgraph_inputs="flatten_manual",
        )

        # Ensure that the output of scan is a flattened list of elements,
        # because downstream operations assume that the output of HOPs
        # is flattened
        output_node = combine_graph.find_nodes(op="output")[0]
        output_node.args = (pytree.tree_leaves(output_node.args),)
        combine_graph.lint()

        # Collect the results from the combine_fn
        results, _combine_treespec = _make_inlined(tx, pytree.tree_flatten)(
            combine_result
        ).unpack_var_sequence(tx)

        # Check whether the combine_fn returns one child tree for the output.
        if _combine_treespec.as_python_constant().num_leaves < 1:
            unimplemented(
                f"combine_fn needs to produce one pytree for the output "
                f"but combine_fn produces the pytree {_combine_treespec.as_python_constant()}."
            )

        # Check whether the outs produced by combine_fn has the same treespec as xs
        # We need to have this check this way, because in case init is a TreeSpec and carry
        # but carry is only a LeafSpec, these two cannot be compared correctly.
        if (
            isinstance(xs_treespec.as_python_constant(), pytree.LeafSpec)
            != isinstance(_combine_treespec.as_python_constant(), pytree.LeafSpec)
        ) or not _make_inlined(tx, pytree.TreeSpec.__eq__)(
            xs_treespec, _combine_treespec
        ).as_python_constant():
            unimplemented(
                f"The tree structure of the xs and the outs of the combine_fn are are expected to be identical, but got "
                f"xs: {xs_treespec.as_python_constant()} vs output: {_combine_treespec.as_python_constant()}."
            )

        # We set include contiguity=False because we have vmap x HOP tests, where if
        # include_contiguity=True will call t.is_contiguous inside of vmap and get an error
        # "querying is_contiguous inside of vmap for memory_format other than
        # torch.contiguous_format is not yet implemented". This is okay because stride
        # is still checked.
        check_meta_consistency_vt(
            [_make_inlined(tx, first_slice_copy)(t) for t in xs_vars],
            results.items,
            "initial_xs",
            "combine_fn_output",
            include_contiguity=False,
        )

        combine_gm = torch.fx.GraphModule(dict(tx.output.nn_modules), combine_graph)
        combine_freevars_proxy = tuple(combine_lifted_freevars.keys())

        from torch._higher_order_ops.utils import (
            _has_potential_branch_input_alias,
            _has_potential_branch_input_mutation,
            _maybe_fake_tracing,
        )
        from torch._inductor.utils import is_pointwise_use
        from torch._subclasses.fake_tensor import FakeTensor

        with tx.fake_mode:
            xs_fake = [
                first_slice_copy(leaf.proxy.node.meta["example_value"].clone())
                for leaf in itertools.chain(xs_vars, xs_vars)
            ]
            additional_fake = [
                leaf.proxy.node.meta["example_value"].clone()
                for leaf in additional_inputs_vars
            ] + [
                leaf.node.meta["example_value"].clone()
                if isinstance(leaf.node.meta["example_value"], FakeTensor)
                else leaf.node.meta["example_value"]
                for leaf in combine_lifted_freevars.keys()
            ]
            lifted_fake = [
                leaf.node.meta["example_value"].clone()
                if isinstance(leaf.node.meta["example_value"], torch.Tensor)
                else leaf.node.meta["example_value"]
                for leaf in combine_freevars_proxy
            ]
            sub_args_fake = xs_fake + additional_fake + lifted_fake
            pre_dispatch = False

            fx = _maybe_fake_tracing(
                combine_gm, sub_args_fake, pre_dispatch=pre_dispatch
            )

            for node in fx.graph.nodes:
                # Check that the combine_fn is pointwise, if combine_mode='pointwise'
                if not all(
                    is_pointwise_use(use) or use.op == "output" for use in node.users
                ):
                    raise RuntimeError(
                        "For combine_mode='pointwise', the combine_fn needs to be pointwise"
                    )

            if _has_potential_branch_input_mutation(
                combine_gm, sub_args_fake, pre_dispatch=pre_dispatch
            ):
                raise RuntimeError("Combine_fn might be modifying the input!")  # noqa: F541
            if _has_potential_branch_input_alias(
                combine_gm, sub_args_fake, pre_dispatch=pre_dispatch
            ):
                raise RuntimeError("Combine_fn might be aliasing the input!")  # noqa: F541

<<<<<<< HEAD
        if combine_result.python_type() != list:
            unimplemented(
                f"Expected combine_fn to return a list if tensor but got {combine_result.python_type()}",
            )

        xs_proxy = xs.as_proxy()
        additional_inputs_proxy = additional_inputs.as_proxy() + combine_freevars_proxy
        check_meta_consistency_vt(
            [_make_inlined(tx, first_slice_copy)(t) for t in xs.items],
            combine_result.unpack_var_sequence(tx),
            "initial_xs",
            "combine_fn_output",
        )

=======
>>>>>>> 3707c0df
        combine_fn_name = tx.output.install_subgraph(
            "associative_scan_combine_fn", combine_gm
        )

        # Compute the proxies
        xs_proxy = xs.as_proxy()
        combine_freevars_proxy = tuple(combine_lifted_freevars.keys())
        additional_inputs_proxy = additional_inputs.as_proxy() + combine_freevars_proxy

        p_args = (
            make_attr(tx, combine_fn_name),
            xs_proxy,
            additional_inputs_proxy,
        )

        with tx.fake_mode:
            out_meta = tuple(
                inp_proxy.node.meta["example_value"].clone() for inp_proxy in xs_proxy
            )

        return _call_function_and_unflatten_output(
            tx,
            torch.ops.higher_order.associative_scan,
            p_args,
            {},
            out_meta,
            xs_treespec,
        )


class ScanHigherOrderVariable(TorchHigherOrderOperatorVariable):
    @raise_hard_error_if_graph_break(
        reason="scan must be captured completely with torch.compile."
    )
    def call_function(
        self,
        tx: "InstructionTranslator",
        args: list[VariableTracker],
        kwargs: dict[str, VariableTracker],
    ) -> VariableTracker:
        from torch._higher_order_ops.scan import _extract_carry_and_out, stack_y
        from torch._higher_order_ops.utils import first_slice_copy

        args, kwargs = LazyVariableTracker.realize_all((args, kwargs))

        # combine_fn input check
        def _check_combine_fn_is_normalized(combine_fn_var):
            if not isinstance(
                combine_fn_var,
                (
                    variables.nn_module.NNModuleVariable,
                    variables.FunctoolsPartialVariable,
                ),
            ):
                unimplemented(
                    f"Expected combine_fn to be wrapped as functools.partial in scan user-facing api "
                    f"or a graph module if we're re-exporting but got "
                    f"{combine_fn.python_type()}. Please report an issue to PyTorch if you're seeing this."
                )
            return isinstance(combine_fn_var, variables.nn_module.NNModuleVariable)

        def arg_extractor(combine_fn, init, xs, additional_inputs):
            return combine_fn, init, xs, additional_inputs

        combine_fn, init, xs, additional_inputs = arg_extractor(*args, **kwargs)
        init_vars = init.unpack_var_sequence(tx)
        xs_vars = xs.unpack_var_sequence(tx)
        additional_inputs_vars = additional_inputs.unpack_var_sequence(tx)

        # combine_fn input check
        combine_fn_is_normalized = _check_combine_fn_is_normalized(combine_fn)
        if combine_fn_is_normalized:
            combine_gm = combine_fn.value
            assert isinstance(combine_gm, torch.fx.GraphModule), (
                combine_fn,
                combine_gm,
            )
        else:
            # combine_fn input check
            # We need to get the pure combine_fn from the functools.partial
            _check_supported_callable_arg(
                tx, combine_fn.keywords["combine_fn"], "combine_fn"
            )
        # xs input check
        if not isinstance(xs, (ListVariable, TupleVariable)):
            unimplemented(
                f"Expected xs to be a list/tuple but got "
                f"{xs.python_type()}. It seems to be an "
                f"internal error, please report an issue to PyTorch."
            )
        # init input check
        if not isinstance(init, (ListVariable, TupleVariable)):
            unimplemented(
                f"Expected init to be a list/tuple with at least one element but got "
                f"{init.python_type()}. It seems to be an "
                f"internal error, please report an issue to PyTorch."
            )
        if len(init_vars) == 0:
            unimplemented(
                "scan() operator requires init leaves.  It seems to be an "
                "internal error, please report an issue to PyTorch."
            )
        # additional_inputs input check
        if not isinstance(additional_inputs, (ListVariable, TupleVariable)):
            unimplemented(
                f"Expected additional_inputs to be a list/tuple but got "
                f"{additional_inputs.python_type()}. It seems to be an "
                f"internal error, please report an issue to PyTorch."
            )
        # scan_length check
        scan_length = get_fake_value(xs_vars[0].as_proxy().node, tx).size()[0]
        if scan_length == 0:
            unimplemented("NYI: scan() operator doesn't support zero scan_length.")
        _check_all_tensorvariable(init_vars)
        _check_all_tensorvariable(xs_vars)
        _check_all_tensorvariable(additional_inputs_vars)

        with discard_graph_changes(tx):
            sub_args_init = [
                ini.call_method(tx, "clone", args=(), kwargs={}) for ini in init_vars
            ]
            # The sub_args_inp is a slice of original input, e.g. if input.size is (3, 4), and scan dim=0
            # the sub_args_inp shape will be (4, ).
            sub_args_inp = [_make_inlined(tx, first_slice_copy)(inp) for inp in xs_vars]
            sub_args_additional_inputs = [
                t.call_method(tx, "clone", args=(), kwargs={})
                for t in additional_inputs_vars
            ]

        sub_args = sub_args_init + sub_args_inp + sub_args_additional_inputs
        (
            (combine_result, _combine_treespec),
            combine_graph,
            combine_lifted_freevars,
        ) = speculate_subgraph(
            tx,
            combine_fn,
            sub_args,
            sub_kwargs={},
            description="scan_combine_fn",
            source_target=self.value,
            set_subgraph_inputs="flatten_manual",
        )
        # Ensure that the output of scan is a flattened list of elements,
        # because downstream operations assume that the output of HOPs
        # is flattened
        output_node = combine_graph.find_nodes(op="output")[0]
        output_node.args = (pytree.tree_leaves(output_node.args),)
        combine_graph.lint()
        combine_freevars_proxy = list(combine_lifted_freevars.keys())
        combine_result_vars = combine_result.unpack_var_sequence(tx)

        if combine_fn_is_normalized:
            carry_vars, out_vars = _extract_carry_and_out(
                combine_result_vars, len(init_vars)
            )
        else:
            if len(combine_result_vars) != 2:
                unimplemented(
                    f"Expect combine_fn to return a tuple (next_carry, y) but got {combine_result_vars}"
                )
            carry_tree, out_vars = combine_result_vars
            carry_vars, carry_treespec = _make_inlined(tx, pytree.tree_flatten)(
                carry_tree
            ).unpack_var_sequence(tx)
            carry_vars = carry_vars.unpack_var_sequence(tx)
            out_vars = _make_inlined(tx, pytree.tree_leaves)(
                out_vars
            ).unpack_var_sequence(tx)

            # additional output checking
            _combine_treespec = _make_inlined(tx, pytree.tree_structure)(combine_result)

            check_meta_consistency_vt(
                init_vars,
                carry_vars,
                "init",
                "carry",
            )

        # Check meta data of carries and inits. If we pass this stage, we are sure that the init and carries
        # have the same tree structure.
        # We set include contiguity=False because we have vmap x HOP tests, where if
        # include_contiguity=True will call t.is_contiguous inside of vmap and get an error
        # "querying is_contiguous inside of vmap for memory_format other than
        # torch.contiguous_format is not yet implemented". This is okay because stride
        # is still checked.
        check_meta_consistency_vt(
            init_vars,
            carry_vars,
            "init",
            "carry",
            include_contiguity=False,
        )

        xs_proxy = xs.as_proxy()
        init_proxy = init.as_proxy()
        additional_inputs_proxy = list(additional_inputs.as_proxy()) + list(
            combine_freevars_proxy
        )
        y_proxies = [out_var.as_proxy() for out_var in out_vars]

        combine_gm = torch.fx.GraphModule(dict(tx.output.nn_modules), combine_graph)
        combine_fn_name = tx.output.install_subgraph("scan_combine_fn", combine_gm)

        p_args = (
            make_attr(tx, combine_fn_name),
            init_proxy,
            xs_proxy,
            additional_inputs_proxy,
        )

        with tx.fake_mode:
            example_carry = [
                init_p.node.meta["example_value"].clone() for init_p in init_proxy
            ]
            # For the fake mode, we need to duplicate the init tensor along the dim
            # to have the same size as the xs arguments
            example_stacked_out = [
                stack_y(y.node.meta["example_value"], scan_length) for y in y_proxies
            ]
            out_meta = [*example_carry, *example_stacked_out]

        return _call_function_and_unflatten_output(
            tx, torch.ops.higher_order.scan, p_args, {}, out_meta, _combine_treespec
        )


def non_single_tensor_return_unsupported(api, ret):
    from . import TensorVariable

    if not isinstance(ret, TensorVariable):
        raise Unsupported(
            f"{api} over function that returns something other than one Tensor"
        )


class MapHigherOrderVariable(TorchHigherOrderOperatorVariable):
    def call_function(
        self,
        tx: "InstructionTranslator",
        args: list[VariableTracker],
        kwargs: dict[str, VariableTracker],
    ) -> VariableTracker:
        from . import TensorVariable
        from .builder import wrap_fx_proxy_cls

        if len(kwargs) > 0:
            unimplemented(
                "torch.ops.higher_order.map: kwargs are not supported in the map operator."
            )

        _check_supported_callable_arg(tx, args[0].realize(), "map_fn")

        assert type(args[1].realize()) is TensorVariable

        sample_shape = get_fake_value(args[1].as_proxy().node, tx).size()

        if len(sample_shape) < 1 or sample_shape[0] == 0:
            unimplemented(
                "map() operator doesn't support scalar or zero-sized tensors during tracing."
            )

        # To get the example output from map() we will need to provide at least one sample to
        # the loop body. In our case we will always use xs[0], and our map() won't support zero
        # sized tensor during tracing.
        with discard_graph_changes(tx):
            first_dim = wrap_fx_proxy_cls(
                target_cls=TensorVariable, tx=tx, proxy=args[1].as_proxy()[0]
            )

        # TODO: Support kwargs
        (
            (body_r, body_spec),
            body_graph,
            body_lifted_freevars,
        ) = speculate_subgraph(
            tx,
            args[0],
            [
                first_dim,
                *args[2:],
            ],
            {},
            "torch.ops.higher_order.map",
            source_target=self.value,
            set_subgraph_inputs="flatten_manual",
            should_flatten_outputs=True,
        )

        subgraph_example_value = [
            proxy.node.meta["example_value"] for proxy in body_r.as_proxy()
        ]

        with tx.output.fake_mode:
            # We need to expand the example output from map() so that it has
            # the same first dimension as the mapped input.
            # We also do a clone with contiguous_format. This is to be consistent with
            # eager semantic of map, which stacks the outputs. The result is contiguous
            # as a result of the stack operation.
            map_example_out = [
                t.expand(sample_shape[0], *t.size()).clone(
                    memory_format=torch.contiguous_format
                )
                for t in subgraph_example_value
            ]

        body_nn_modules = dict(tx.output.nn_modules)

        body_name = tx.output.install_subgraph(
            "map_body",
            torch.fx.GraphModule(body_nn_modules, body_graph),
        )

        body_node = make_attr(tx, body_name)

        p_args = (
            body_node,
            [args[1].as_proxy()],
            [arg.as_proxy() for arg in args[2:]] + list(body_lifted_freevars.keys()),
        )

        return _call_function_and_unflatten_output(
            tx, torch.ops.higher_order.map_impl, p_args, {}, map_example_out, body_spec
        )


class ExecutorchCallDelegateHigherOrderVariable(TorchHigherOrderOperatorVariable):
    def call_function(
        self,
        tx: "InstructionTranslator",
        args: "list[VariableTracker]",
        kwargs: "dict[str, VariableTracker]",
    ) -> "VariableTracker":
        from .builder import wrap_fx_proxy

        # This is operator for delegation within Executorch which calls a
        # specific function in the given lowered module with the given
        # operators. The actual operator is defined in the Executorch codebase.
        # This is a bad hierarchical violation since
        # executorch_call_delegate sits at a higher level than dynamo, but
        # there's no real solution to this issue yet.
        if len(kwargs) > 0:
            unimplemented(
                "executorch_call_delegate: kwargs arguments were not enabled."
            )
        lowered_module = tx.output.get_submodule(args[0].module_key)

        lowered_node = make_attr(tx, args[0].module_key)

        p_args = tuple(arg.as_proxy() for arg in args[1:])
        real_sub_args = pytree.tree_map_only(
            torch.fx.Proxy, lambda a: get_fake_value(a.node, tx), p_args
        )

        with tx.fake_mode:
            example_value = lowered_module.original_module.module()(*real_sub_args)

        # NOTE [Guaranteeing the 1-1 correspondence of FakeTensors and real tensors]:
        # executorch modules promise not to alias inputs and outputs.
        # Thus, output FakeTensors will correctly not alias input FakeTensors.
        _assert_tensors_nonaliasing(real_sub_args, example_value)

        p_args = (lowered_node,) + p_args

        # Store the invocation as a call
        return wrap_fx_proxy(
            tx=tx,
            proxy=tx.output.create_proxy(
                "call_function",
                self.value,
                args=tuple(p_args),
                kwargs={},
            ),
            example_value=example_value,
        )


class FunctorchHigherOrderVariable(UserFunctionVariable):
    def call_function(
        self,
        tx: "InstructionTranslator",
        args: "list[VariableTracker]",
        kwargs: "dict[str, VariableTracker]",
    ) -> "VariableTracker":
        return super().call_function(tx, args, kwargs)


class FunctionalCallVariable(FunctorchHigherOrderVariable):
    def call_function(
        self, tx, args: list[VariableTracker], kwargs: dict[str, VariableTracker]
    ) -> VariableTracker:
        if not torch._dynamo.config.inline_inbuilt_nn_modules:
            unimplemented(
                "torch.func.functional_call capture is disabled, "
                "it can be turned on by setting "
                "`torch._dynamo.config.inline_inbuilt_nn_modules=True`"
            )
        return super().call_function(tx, args, kwargs)


class WrapHigherOrderVariable(TorchHigherOrderOperatorVariable):
    supports_input_mutation = True
    supports_aliasing = True

    def install_subgraph_in_output_graph(
        self, tx, fn_vt, fn_args_vt, kwargs, body_gmod, attr_name="wrap_body"
    ):
        return tx.output.install_subgraph(
            f"{attr_name}",
            body_gmod,
        )

    def create_wrapped_node(
        self,
        tx: "InstructionTranslator",
        fn_vt,
        fn_args_vt,
        kwargs,
        description,
        under_activation_checkpoint=False,
        *,
        subgraph_name="wrap_body",
    ):
        # See NOTE [HigherOrderOperator tracing design] for more details

        (
            (body_r, treespec),
            body_graph,
            body_lifted_freevars,
        ) = speculate_subgraph(
            tx,
            fn_vt,
            fn_args_vt,
            kwargs,
            description,
            source_target=self.value,
            should_flatten_outputs=True,
            under_activation_checkpoint=under_activation_checkpoint,
            supports_input_mutation=self.supports_input_mutation,
            supports_aliasing=self.supports_aliasing,
        )

        body_gmod = torch.fx.GraphModule(tx.output.nn_modules, body_graph)
        body_name = self.install_subgraph_in_output_graph(
            tx,
            fn_vt,
            fn_args_vt,
            kwargs,
            body_gmod,
            attr_name=subgraph_name,
        )
        body_node = make_attr(tx, body_name)

        # Since, we call `speculate_subgraph` with `set_subgraph_inputs="automatic`,
        # all the arguments are lifted.
        lifted_args = tuple(arg for arg in body_lifted_freevars.keys())

        proxy_args = (body_node,) + lifted_args
        example_value = pytree.tree_map_only(
            torch.fx.Proxy,
            lambda a: a.node.meta["example_value"],
            body_r.as_proxy(),
        )

        return proxy_args, {}, example_value, body_r, treespec, body_gmod, body_name

    def call_function(
        self,
        tx: "InstructionTranslator",
        args: "list[VariableTracker]",
        kwargs: "dict[str, VariableTracker]",
    ) -> "VariableTracker":
        # This flattens the kwargs into lifted args
        (
            p_args,
            p_kwargs,
            _example_value,
            body_r,
            treespec,
            _,
            _,
        ) = self.create_wrapped_node(tx, args[0], args[1:], kwargs, "wrap")

        if len(p_kwargs) > 0:
            unimplemented("kwargs should have been flattened into lifted args")

        flat_example_value = pytree.tree_map_only(
            torch.fx.Proxy,
            lambda a: a.node.meta["example_value"],
            body_r.as_proxy(),
        )

        return _call_function_and_unflatten_output(
            tx, self.value, tuple(p_args), p_kwargs, flat_example_value, treespec
        )


class WrapWithSetGradEnabledHigherOrderVariable(TorchHigherOrderOperatorVariable):
    """
    This hop is not exposed to users but is inserted into the graph
    after export as a post-processing step.
    """

    def call_function(
        self,
        tx: "InstructionTranslator",
        args: "list[VariableTracker]",
        kwargs: "dict[str, VariableTracker]",
    ) -> "VariableTracker":
        args, kwargs = LazyVariableTracker.realize_all((args, kwargs))

        if kwargs:
            unimplemented(
                f"wrap_with_set_grad_enabled: Got unexpected kwargs: {list(kwargs.keys())}"
            )

        grad_enabled, fn_var, *rest_args = args

        if not isinstance(grad_enabled, ConstantVariable):
            unimplemented("grad_enabled must be a constant")

        _check_supported_callable_arg(tx, fn_var, "enable_grad_fn")

        with torch.set_grad_enabled(grad_enabled.as_python_constant()):
            (
                (body_r, treespec),
                body_graph,
                body_lifted_freevars,
            ) = speculate_subgraph(
                tx,
                fn_var,
                [*rest_args],
                {},
                "torch.ops.higher_order.wrap_with_set_grad_enabled",
                source_target=self.value,
                set_subgraph_inputs="manual",
                should_flatten_outputs=True,
            )

        if len(body_lifted_freevars) > 0:
            unimplemented(
                f"wrap_with_set_grad_enabled: Got unexpected freevars {body_lifted_freevars}"
            )

        body_gmod = torch.fx.GraphModule(tx.output.nn_modules, body_graph)
        body_name = tx.output.install_subgraph(
            "wrap_body",
            body_gmod,
        )

        body_node = make_attr(tx, body_name)

        proxy_args = tuple(
            [
                grad_enabled.as_python_constant(),
                body_node,
            ]
            + [operand.as_proxy() for operand in rest_args]
        )
        example_value = pytree.tree_map_only(
            torch.fx.Proxy,
            lambda a: a.node.meta["example_value"],
            body_r.as_proxy(),
        )
        return _call_function_and_unflatten_output(
            tx, self.value, proxy_args, {}, example_value, treespec
        )


class WrapWithAutocastHigherOrderVariable(TorchHigherOrderOperatorVariable):
    """
    This hop is not exposed to users but is inserted into the graph
    after export as a post-processing step.
    """

    def call_function(
        self,
        tx: "InstructionTranslator",
        args: "list[VariableTracker]",
        kwargs: "dict[str, VariableTracker]",
    ) -> "VariableTracker":
        args, kwargs = LazyVariableTracker.realize_all((args, kwargs))

        if kwargs:
            unimplemented(
                f"wrap_with_autocast: Got unexpected kwargs: {list(kwargs.keys())}"
            )

        device_type, dtype, enabled, cache_enabled, fn_var, *rest_args = args

        for arg in [device_type, dtype, enabled, cache_enabled]:
            if not isinstance(arg, ConstantVariable):
                unimplemented(
                    "device_type, dtype, enabled, cache_enabled must be constants"
                )

        _check_supported_callable_arg(tx, fn_var, "autocast")

        python_constants = [
            arg.as_python_constant()
            for arg in [device_type, dtype, enabled, cache_enabled]
        ]

        with torch.autocast(*python_constants):
            (
                (body_r, treespec),
                body_graph,
                body_lifted_freevars,
            ) = speculate_subgraph(
                tx,
                fn_var,
                [*rest_args],
                {},
                "torch.ops.higher_order.wrap_with_autocast",
                source_target=self.value,
                set_subgraph_inputs="manual",
                should_flatten_outputs=True,
            )

        if len(body_lifted_freevars) > 0:
            unimplemented(
                f"wrap_with_autocast: Got unexpected freevars {body_lifted_freevars}"
            )

        body_gmod = torch.fx.GraphModule(tx.output.nn_modules, body_graph)
        body_name = tx.output.install_subgraph(
            "wrap_body",
            body_gmod,
        )

        body_node = make_attr(tx, body_name)

        proxy_args = tuple(
            [
                *python_constants,
                body_node,
            ]
            + [operand.as_proxy() for operand in rest_args]
        )
        example_value = pytree.tree_map_only(
            torch.fx.Proxy,
            lambda a: a.node.meta["example_value"],
            body_r.as_proxy(),
        )

        return _call_function_and_unflatten_output(
            tx, self.value, proxy_args, {}, example_value, treespec
        )


class HintsWrapperHigherOrderVariable(TorchHigherOrderOperatorVariable):
    @raise_hard_error_if_graph_break(
        reason="Hints_wrapper doesn't work unless it is captured completely with torch.compile."
    )
    def call_function(
        self, tx, args: "list[VariableTracker]", kwargs: "dict[str, VariableTracker]"
    ) -> "VariableTracker":
        _check_supported_callable_arg(tx, args[0], "body_fn")

        # inputs
        if len(args) != 3:
            unimplemented(
                f"Expected 3 arguments but got {len(args)}.\n"
                f"Usage: hints_wrapper(body_fn, args, kwargs, hints).\n"
                f"kwargs required to be provided explicitly."
            )

        if not isinstance(args[1], (ListVariable, TupleVariable)):
            unimplemented(
                f"Expected a tuple but got {args[1].python_type()}",
            )
        operands = args[1].unpack_var_sequence(tx)

        if not isinstance(args[2], ConstDictVariable):
            unimplemented(
                f"Expected a dict but got {args[2].python_type()}",
            )

        if "hints" not in kwargs:
            raise IncorrectUsage("hints_wrapper - key hints not provided")

        (
            (body_r, treespec),
            body_graph,
            body_lifted_freevars,
        ) = speculate_subgraph(
            tx,
            args[0],  # function
            operands,
            args[2].as_python_constant(),
            "hints_wrapper",
            source_target=self.value,
            should_flatten_outputs=True,
        )

        body_gmod = torch.fx.GraphModule(tx.output.nn_modules, body_graph)
        body_name = tx.output.install_subgraph(
            "hints_wrapper_body",
            body_gmod,
        )

        body_node = make_attr(tx, body_name)

        # Since, we call `speculate_subgraph` with `set_subgraph_inputs="automatic`,
        # all the arguments are lifted.
        lifted_args = tuple(arg for arg in body_lifted_freevars.keys())
        p_args = (body_node, lifted_args, {})

        p_kwargs = {}
        # add hints into p_kwargs
        p_kwargs["hints"] = kwargs["hints"].as_python_constant()

        flat_example_value = pytree.tree_map_only(
            torch.fx.Proxy,
            lambda a: a.node.meta["example_value"],
            body_r.as_proxy(),
        )

        return _call_function_and_unflatten_output(
            tx, self.value, p_args, p_kwargs, flat_example_value, treespec
        )


class OutDtypeHigherOrderVariable(TorchHigherOrderOperatorVariable):
    def call_function(
        self,
        tx: "InstructionTranslator",
        args: "list[VariableTracker]",
        kwargs: "dict[str, VariableTracker]",
    ) -> "VariableTracker":
        from .builder import wrap_fx_proxy

        if len(kwargs) > 0:
            unimplemented("out_dtype does not handle kwargs")

        p_args = tuple(arg.as_proxy() for arg in args)
        op = p_args[0]
        output_dtype = p_args[1]
        fake_sub_args = pytree.tree_map_only(
            torch.fx.Proxy, lambda a: a.node.meta["example_value"], p_args[2:]
        )
        # This is a simplified implementation of this operator just for tracing.
        # Actual implementation may also first promote the arguments
        example_value = op(*fake_sub_args).to(dtype=output_dtype)

        # Store the invocation as a call
        return wrap_fx_proxy(
            tx=tx,
            proxy=tx.output.create_proxy(
                "call_function",
                self.value,
                args=tuple(p_args),
                kwargs={},
            ),
            example_value=example_value,
        )


class StrictModeHigherOrderVariable(TorchHigherOrderOperatorVariable):
    @raise_hard_error_if_graph_break(
        reason="strict_mode HOO doesn't work unless it is captured completely with torch.compile."
    )
    def call_function(
        self,
        tx: "InstructionTranslator",
        args: "list[VariableTracker]",
        kwargs: "dict[str, VariableTracker]",
    ) -> "VariableTracker":
        unpacked_sequence = args[1].unpack_var_sequence(tx)
        # TODO (tmanlaibaatar) support pytree here
        for arg in unpacked_sequence:
            if isinstance(arg, (ListVariable, TupleVariable, ConstDictVariable)):
                unimplemented("strict_mode HOO only works for flat inputs for now")

        if kwargs:
            unimplemented(
                f"strict_mode HOO received unexpected kwargs: {list(kwargs.keys())}"
            )

        (
            (ret_val, ret_treespec),
            ret_graph,
            ret_lifted_freevars,
        ) = speculate_subgraph(
            tx,
            args[0],
            unpacked_sequence,
            {},
            "strict_mode",
            source_target=self.value,
            should_flatten_outputs=True,
        )

        strict_mode_nn_modules = dict(tx.output.nn_modules)

        strict_mode_name = tx.output.install_subgraph(
            "strict_mode_body",
            torch.fx.GraphModule(strict_mode_nn_modules, ret_graph),
        )

        strict_mode_node = make_attr(tx, strict_mode_name)
        p_args = (
            strict_mode_node,
            tuple(arg for arg in ret_lifted_freevars.keys()),
        )

        flat_example_value = pytree.tree_map_only(
            torch.fx.Proxy,
            lambda a: a.node.meta["example_value"],
            ret_val.as_proxy(),
        )

        return _call_function_and_unflatten_output(
            tx,
            torch.ops.higher_order.strict_mode,
            p_args,
            {},
            flat_example_value,
            ret_treespec,
        )


class CheckpointHigherOrderVariable(WrapHigherOrderVariable):
    def call_function(
        self,
        tx: "InstructionTranslator",
        args: list[VariableTracker],
        kwargs: dict[str, VariableTracker],
    ) -> VariableTracker:
        from torch._higher_order_ops.wrap import TagActivationCheckpoint
        from torch.utils.checkpoint import noop_context_fn

        from .builder import wrap_fx_proxy

        context_fn = None
        if "context_fn" in kwargs and kwargs["context_fn"] != noop_context_fn:
            ctx = kwargs.pop("context_fn")
            if isinstance(ctx, torch._dynamo.variables.UserFunctionVariable):
                context_fn = ctx.fn
            elif isinstance(
                ctx, torch._dynamo.variables.functions.FunctoolsPartialVariable
            ):
                context_fn = ctx.as_python_constant()
            else:
                raise NotImplementedError(
                    f"checkpoint not implemented for {type(ctx)} context_fn"
                )

        checkpoint_kwargs, gmod_kwargs = TagActivationCheckpoint.divide_kwargs(kwargs)

        # Here we use checkpoint_kwargs (and not gmod kwargs). gmod_kwargs are
        # already flattened above and managed inside the fx graph.
        (
            p_args,
            _,
            example_value,
            _body_r,
            treespec,
            checkpointed_gmod,
            _,
        ) = self.create_wrapped_node(
            tx,
            args[0],
            args[1:],
            gmod_kwargs,
            "torch.utils.checkpoint.checkpoint",
            under_activation_checkpoint=True,
        )
        if context_fn is not None:
            checkpointed_gmod.meta["_checkpoint_context_fn"] = context_fn

        _, checkpoint_kwargs = proxy_args_kwargs([], checkpoint_kwargs)

        # Store the invocation as a call
        variable = wrap_fx_proxy(
            tx=tx,
            proxy=tx.output.create_proxy(
                "call_function",
                self.value,
                args=tuple(p_args),
                kwargs=checkpoint_kwargs,
            ),
            example_value=example_value,
        )

        if treespec is None:
            return variable

        # Transform variable back into a list (previously made into a tuple by
        # speculate_subgraph function) so as to respect the pytree API typing.
        variable = BuiltinVariable(list).call_function(tx, [variable], {})

        return _make_inlined(tx, pytree.tree_unflatten)(variable, treespec)


class ExportTracepointHigherOrderVariable(TorchHigherOrderOperatorVariable):
    def call_function(
        self,
        tx: "InstructionTranslator",
        args: "list[VariableTracker]",
        kwargs: "dict[str, VariableTracker]",
    ) -> "VariableTracker":
        from .builder import wrap_fx_proxy

        p_args = tuple(arg.as_proxy() for arg in args)
        p_kwargs = {key: arg.as_proxy() for key, arg in kwargs.items()}
        return wrap_fx_proxy(
            tx=tx,
            proxy=tx.output.create_proxy(
                "call_function",
                self.value,
                args=p_args,
                kwargs=p_kwargs,
            ),
            example_value=None,
        )


class RunWithRNGStateHigherOrderVariable(TorchHigherOrderOperatorVariable):
    def call_function(
        self,
        tx: "InstructionTranslator",
        args: "list[VariableTracker]",
        kwargs: "dict[str, VariableTracker]",
    ) -> "VariableTracker":
        from .builder import wrap_fx_proxy

        p_args = tuple(arg.as_proxy() for arg in args)
        p_kwargs = {key: arg.as_proxy() for key, arg in kwargs.items()}
        return wrap_fx_proxy(
            tx=tx,
            proxy=tx.output.create_proxy(
                "call_function",
                self.value,
                args=p_args,
                kwargs=p_kwargs,
            ),
            example_value=None,
        )


class AutoFunctionalizeHigherOrderVariable(TorchHigherOrderOperatorVariable):
    def call_function(
        self, tx, args: "list[VariableTracker]", kwargs: "dict[str, VariableTracker]"
    ) -> "VariableTracker":
        from .builder import wrap_fx_proxy

        p_args = tuple(arg.as_proxy() for arg in args)
        p_kwargs = {key: arg.as_proxy() for key, arg in kwargs.items()}
        return wrap_fx_proxy(
            tx=tx,
            proxy=tx.output.create_proxy(
                "call_function",
                self.value,
                args=p_args,
                kwargs=p_kwargs,
            ),
            example_value=None,
        )


class FlexAttentionBackwardHighOrderVariable(TorchHigherOrderOperatorVariable):
    def proxy_submod(self, tx, arg):
        assert isinstance(arg.source, DictGetItemSource)
        submod_name = tx.output.install_subgraph(arg.source.index, arg.value)
        p_submod = make_attr(tx, submod_name)
        set_example_value(p_submod.node, arg.value)
        return p_submod

    def to_proxy(self, tx, arg):
        if isinstance(arg, UnspecializedNNModuleVariable):
            return self.proxy_submod(tx, arg)
        elif isinstance(arg, (ListVariable, TupleVariable)):
            return arg.python_type()(
                self.to_proxy(tx, nested_arg) for nested_arg in arg.items
            )
        else:
            return arg.as_proxy()

    def call_function(
        self, tx, args: "list[VariableTracker]", kwargs: "dict[str, VariableTracker]"
    ) -> "VariableTracker":
        from .builder import wrap_fx_proxy

        try:
            p_args = tuple(self.to_proxy(tx, arg) for arg in args)
            p_kwargs = {key: self.to_proxy(tx, arg) for key, arg in kwargs.items()}
        except (NotImplementedError, Unsupported) as err:
            raise Unsupported(
                "Missing Dynamo support for FlexAttentionBackward HOP argument. Please file an issue."
            ) from err
        return wrap_fx_proxy(
            tx=tx,
            proxy=tx.output.create_proxy(
                "call_function",
                self.value,
                args=p_args,
                kwargs=p_kwargs,
            ),
            example_value=None,
        )


class TraceWrappedHigherOrderOperatorVariable(TorchHigherOrderOperatorVariable):
    """
    Handles torch._dynamo._trace_wrapped_higher_order_op.inner_trace
    by unwrapping the higher order op and inlining through it.  This op
    is created by dynamo to survive through AotAutograd, then unwrapped
    here in the call to dynamo from compiled autograd.
    """

    def call_function(
        self,
        tx: "InstructionTranslator",
        args: "list[VariableTracker]",
        kwargs: "dict[str, VariableTracker]",
    ) -> "VariableTracker":
        kwargs = dict(kwargs)
        fn = kwargs.pop("fn")
        return fn.call_function(tx, args, kwargs)


class FlexAttentionHigherOrderVariable(TorchHigherOrderOperatorVariable):
    @staticmethod
    def normalize_to_args(args, kwargs):
        # input signature is (query, key, value, score_mod, block_mask, *other_buffers),
        # block_mask is a tuple, and we don't want to flatten it.
        # only flatten kwargs into lists
        flat_kwargs = pytree.tree_flatten(kwargs)[0]

        # Combine the flattened lists
        all_args = args + flat_kwargs
        return all_args

    def create_wrapped_node(
        self,
        tx: "InstructionTranslator",
        query: "VariableTracker",
        fn: "VariableTracker",
        fn_name: str,
    ):
        from .._trace_wrapped_higher_order_op import TransformGetItemToIndex

        tx: InstructionTranslator = tx

        def create_scalar():
            return query.call_method(
                tx,
                "new_empty",
                (VariableTracker.build(tx, []),),
                {
                    "dtype": VariableTracker.build(tx, torch.int32),
                },
            )

        with discard_graph_changes(tx):
            bhmn = [create_scalar() for _ in range(4)]
            if fn_name == "score_mod":
                scores_require_grad: bool = query.requires_grad
                score = query.call_method(
                    tx,
                    "new_empty",
                    (VariableTracker.build(tx, []),),
                    {"requires_grad": VariableTracker.build(tx, scores_require_grad)},
                )
                new_args = [score, *bhmn]
            else:
                assert fn_name == "mask_fn", "Illegal function name: " + fn_name
                new_args = [*bhmn]

        with TransformGetItemToIndex():
            (
                (_body_output, _body_treespec),
                body_graph,
                body_lifted_freevars,
            ) = speculate_subgraph(
                tx,
                fn,
                new_args,
                {},  # expect only args no kwargs for now
                description=fn_name,
                source_target=self.value,
                set_subgraph_inputs="flatten_manual",
            )

        body_name = tx.output.install_subgraph(
            fn_name,
            torch.fx.GraphModule(tx.output.nn_modules, body_graph),
        )

        body_node = make_attr(tx, body_name)

        # It is possible that the score-mod function captures some free variables that are not
        # passed in as arguments. In this case, we need to lift them, which is handled by speculate_subgraph.
        # We then need to create proxies for this + the inputs.

        lifted_args = tuple(arg for arg in body_lifted_freevars.keys())

        proxy_args = (body_node, lifted_args)

        return proxy_args

    def call_function(
        self,
        tx: "InstructionTranslator",
        args: "list[VariableTracker]",
        kwargs: "dict[str, VariableTracker]",
    ) -> "VariableTracker":
        from torch._higher_order_ops.flex_attention import flex_attention_fake_impl

        from .builder import wrap_fx_proxy

        (
            query,
            key,
            value,
            score_mod,
            block_mask,
            scale,
            kernel_options,
        ) = self.normalize_to_args(args, kwargs)

        score_mod_node, score_mod_lifted_args = self.create_wrapped_node(
            tx, query, score_mod, "score_mod"
        )
        mask_fn = block_mask.items[-1]
        if isinstance(mask_fn, ConstantVariable):
            mask_fn = UserFunctionVariable(torch.nn.attention._flex_attention._no_mask)
        mask_fn_node, mask_fn_lifted_args = self.create_wrapped_node(
            tx, query, mask_fn, "mask_fn"
        )

        proxied_args = [
            query,
            key,
            value,
            TupleVariable(block_mask.items[:-1], source=block_mask.source),
            scale,
            kernel_options,
        ]

        # Store the invocation as a call
        # Norm_kwargs contains the score_function and we dont want to proxy this because
        # Proxying user defined functions is not supported.
        inp_args, _ = proxy_args_kwargs(proxied_args, {})

        query_meta = query.as_proxy().node.meta["example_value"]
        value_meta = value.as_proxy().node.meta["example_value"]
        with torch._guards.TracingContext.try_get().fake_mode:
            out_meta, lse_meta = flex_attention_fake_impl(query_meta, value_meta)
        example_value = (out_meta, lse_meta)

        # Compose the ordered HOO args:
        # - inp_args: [query, key, value, block_mask, scale, kernel_options]
        # - subgraph node: [score_mod, mask_fn_node]
        # - lifted args from tracing subgraph: [score_mod_other_buffers, mask_fn_other_buffers]
        _, _, _, inp_arg_block_mask, inp_arg_scale, inp_arg_kernel_options = inp_args
        block_mask = tuple(inp_arg_block_mask + (mask_fn_node,))
        return wrap_fx_proxy(
            tx=tx,
            proxy=tx.output.create_proxy(
                "call_function",
                self.value,
                args=inp_args[:3]
                + (
                    score_mod_node,
                    block_mask,
                    inp_arg_scale,
                    inp_arg_kernel_options,
                    score_mod_lifted_args,
                    mask_fn_lifted_args,
                ),
                kwargs={},
            ),
            example_value=example_value,
        )


class AutogradFunctionApplyVariable(VariableTracker):
    def __init__(self, fwd_graph, bwd_graph, parent_source, **kwargs) -> None:
        super().__init__(**kwargs)
        self.fwd_graph = fwd_graph
        self.bwd_graph = bwd_graph
        self.parent_source = parent_source

    def call_function(
        self,
        tx: "InstructionTranslator",
        args: "list[VariableTracker]",
        kwargs: "dict[str, VariableTracker]",
    ) -> "VariableTracker":
        from . import (
            AutogradFunctionContextVariable,
            UserDefinedClassVariable,
            UserFunctionVariable,
            UserMethodVariable,
        )
        from .builder import wrap_fx_proxy

        """
        Consider the following:
        class MySin(torch.autograd.Function):
            @staticmethod
            def forward(ctx, x):
                ctx.save_for_backward(x)
                return x.sin()
            @staticmethod
            def backward(ctx, grad):
                x, = ctx.saved_tensors
                return grad * x.cos()
        We want the resulting graphs to look like:
        def fwd(ctx, x):
            # (output, saved tensors / attrs)
            return (x.sin(), [x])
        # bwd(ctx, grad0, grad1, ..., gradn, *saved_tensors_or_attrs)
        def bwd(ctx, grad, x):
            return grad * x.cos()
        To accomplish this, we're going to:
        1. Construct a ctx object
        2. (fwd_out, _), fwd_graph, fwd_freevars = speculate_subgraph on MySin.forward (manually_set_inputs=True)
        3. (bwd_out, _), bwd_graph, bwd_freevars = speculate_subgraph on MySin.backward, while manually setting
        the ctx and grad inputs.
        4. Manually rewriting the fwd graph's output to be (output, stuff_that_gets_used in bwd_graph)
        Getting from 3 to 4 is pretty elegant: stuff_that_gets_used in bwd graph is
        just the bwd_freevars returned from speculate_subgraph, assuming MySin.backward
        doesn't capture any arguments.
        All these steps work if MySin.backward doesn't capture any values. This is a
        limitation in general that we should check for.
        """

        prev_side_effects = tx.output.side_effects.clone()
        fwd_tracer = torch._dynamo.output_graph.SubgraphTracer(
            tx.output,
            parent=tx.output.current_tracer,
            source_target="autograd.Function",
        )

        ctx = AutogradFunctionContextVariable.create(tx, args, kwargs)
        if isinstance(self.fwd_graph, types.FunctionType):
            fwd_fn = UserFunctionVariable(self.fwd_graph)
            fwd_args = [ctx, *args]
        elif isinstance(self.fwd_graph, types.MethodType):
            fwd_fn = UserMethodVariable(
                self.fwd_graph.__func__,
                UserDefinedClassVariable(self.fwd_graph.__class__),
            )
            fwd_args = [fwd_fn.obj, ctx, *args]
        else:
            unimplemented("non-function or method")

        # Speculate subgraph on the fwd
        (fwd_out, _), fwd_graph, fwd_freevars = speculate_subgraph(
            tx,
            fwd_fn,
            fwd_args,
            kwargs,
            "autograd.Function",
            enable_grad=False,
            set_subgraph_inputs="semi_automatic",
            restore_side_effects=False,
            tracer=fwd_tracer,
        )

        if ctx in tx.output.side_effects.store_attr_mutations:
            if (
                "_materialize_non_diff_grads"
                in tx.output.side_effects.store_attr_mutations[ctx]
            ):
                unimplemented("NYI")

        bwd_tracer = torch._dynamo.output_graph.SubgraphTracer(
            tx.output,
            parent=fwd_tracer,
            source_target="autograd.Function",
        )

        # Speculate subgraph on the backward. We make the
        # bwd tracer a child of the fwd tracer, because backward may rely on
        # tensors/attrs created in the fwd tracer.

        if isinstance(fwd_out, variables.BaseListVariable):
            bwd_args = [ctx, *fwd_out.items]
        else:
            bwd_args = [ctx, fwd_out]

        bwd_src = AttrSource(self.parent_source, member="backward")
        if isinstance(self.bwd_graph, types.FunctionType):
            bwd_fn = UserFunctionVariable(self.bwd_graph, source=bwd_src)
        elif isinstance(self.bwd_graph, types.MethodType):
            bwd_fn = UserMethodVariable(
                self.bwd_graph.__func__,
                UserDefinedClassVariable(self.bwd_graph.__class__),
                source=bwd_src,
            )
            bwd_args = [bwd_fn.obj, *bwd_args]
        else:
            unimplemented("non-function or method")

        def is_strict_for(v: VariableTracker):
            if isinstance(v, variables.TensorVariable):
                # we can be more lax for stuff from forward
                return v.proxy.tracer is not fwd_tracer
            return True

        with (
            tx.output.subtracer(fwd_fn, fwd_tracer),
            tx.strict_translation_mode(is_strict_for),
        ):
            try:
                (bwd_out, _), bwd_graph, bwd_freevars = speculate_subgraph(
                    tx,
                    bwd_fn,
                    bwd_args,
                    kwargs,
                    "autograd.Function",
                    enable_grad=False,
                    set_subgraph_inputs="manual",
                    restore_side_effects=False,
                    tracer=bwd_tracer,
                )
            except torch._dynamo.exc.Unsupported as e:
                if isinstance(
                    e, torch._dynamo.exc.UnknownPropertiesDuringBackwardTrace
                ):
                    from unittest import mock

                    bwd_tracer = torch._dynamo.output_graph.SubgraphTracer(
                        tx.output,
                        parent=fwd_tracer,
                        source_target="autograd.Function",
                    )
                    from .._trace_wrapped_higher_order_op import (
                        autograd_function_backward_rewritten,
                    )

                    if isinstance(self.bwd_graph, types.FunctionType):
                        bwd_fn = UserFunctionVariable(
                            autograd_function_backward_rewritten(self.bwd_graph)
                        )
                    elif isinstance(self.bwd_graph, types.MethodType):
                        bwd_fn = UserMethodVariable(
                            autograd_function_backward_rewritten(
                                self.bwd_graph.__func__
                            ),
                            UserDefinedClassVariable(self.bwd_graph.__class__),
                        )
                    else:
                        unimplemented("non-function or method")

                    with mock.patch(
                        "torch._dynamo.config._autograd_backward_strict_mode_conditional_banned_ops",
                        [],
                    ):
                        (bwd_out, _), bwd_graph, bwd_freevars = speculate_subgraph(
                            tx,
                            bwd_fn,
                            bwd_args,
                            kwargs,
                            "autograd.Function",
                            enable_grad=False,
                            set_subgraph_inputs="manual",
                            restore_side_effects=False,
                            tracer=bwd_tracer,
                        )
                else:
                    raise e

        # TODO: assert that bwd_graph didn't capture values that were
        # not created inside fwd_graph.

        # TODO(oulgen): Ideally, we would not do a linear search for output
        # node but as things currently are there could be nodes after the
        # output node
        # This is bug prone as if there's code after the output node, then
        # graph.output will append the output at the very end
        # This might be a behavior difference

        # If users call ctx.mark_non_differentiable, we should capture these output tensors who
        # are marked as non-differentiable and pass them to ApplyTemplate
        # at torch._functorch.autograd_function.AutogradFunctionApply for reconstruction.
        non_differentiable_idx = []
        if ctx.non_differentiable is not None:
            non_differentiable_set = set(ctx.non_differentiable)
            assert isinstance(fwd_out, variables.BaseListVariable)
            for i, x in enumerate(fwd_out.items):
                if (
                    isinstance(x, variables.TensorVariable)
                    and x.as_proxy() in non_differentiable_set
                ):
                    non_differentiable_idx.append(i)

        # Rewrite the output of fwd_graph to (output, stuff_necessary_for_bwd)
        for node in fwd_graph.find_nodes(op="output"):
            fwd_graph.erase_node(node)
            break

        # Because we lift the bwd_freevars as inputs of the bwd_graph,
        # we have to manually add the bwd_freevars as output of fwd_graph.
        # However, the bwd_freevars got from speculate_subgraph use the Proxies in the bwd_graph,
        # we need to convert them to Proxies in the fwd_graph and then generate new fwd_graph output.
        fwd_proxy_of_bwd_freevars = []
        for k in bwd_freevars.keys():
            if k in fwd_freevars:
                fwd_proxy_of_bwd_freevars.append(fwd_freevars[k])
            else:
                fwd_proxy_of_bwd_freevars.append(k)

        def unwrap_proxy(x):
            if isinstance(x, torch.fx.Proxy):
                return x.node
            else:
                assert variables.ConstantVariable.is_literal(x), (
                    f"Only constant is allowed. Got {x}"
                )
                return x

        new_fwd_graph_outputs = (fwd_out.as_proxy(), fwd_proxy_of_bwd_freevars)
        new_fwd_graph_outputs = pytree.tree_map(unwrap_proxy, new_fwd_graph_outputs)
        fwd_graph.output(new_fwd_graph_outputs)
        fwd_graph.lint()

        # Store fwd_body
        fwd_nn_modules = tx.output.tracing_context.module_context.copy_graphstate()
        fwd_name = tx.output.install_subgraph(
            "fwd_body",
            torch.fx.GraphModule(fwd_nn_modules.nn_modules, fwd_graph),
        )

        fwd_node = make_attr(tx, fwd_name)

        # The type of original args can be arbitrary, but we only support basic type in FX graph.
        # So the speculated subgraph input includes original tensor args and the lifted freevars.
        # We need to filter out the original tensor args and concat them with the lifted freevars
        # to generate the proxy args for the FX call_function node.
        filtered_args = []
        # A boolean list to mark if the type of corresponding argument is tensor.
        # This is used to determine if a FX node's argument should be an argument of
        # ApplyTemplate.forward and if we should skip the output from ApplyTemplate.backward
        # at torch._functorch.autograd_function.AutogradFunctionApply.
        args_tensor_mask = [False] * len(args)
        for i, arg in enumerate(args):
            if isinstance(arg, (variables.TensorVariable, variables.SymNodeVariable)):
                filtered_args.append(arg)
                args_tensor_mask[i] = True

        # Rewrite the output of bwd_graph to remove the grad output for the non-Tensor args.
        new_bwd_graph_outputs = None
        for node in bwd_graph.find_nodes(op="output"):
            bwd_graph.erase_node(node)
            break

        # The same as the above fwd proxies, we need to use the bwd proxies in the bwd_graph
        # if some of the output is from fwd_freevars.
        bwd_out_proxy = bwd_out.as_proxy()
        bwd_proxy_of_fwd_freevars = []
        if isinstance(bwd_out_proxy, (tuple, list)):
            for k in bwd_out_proxy:
                if k in bwd_freevars:
                    bwd_proxy_of_fwd_freevars.append(bwd_freevars[k])
                else:
                    bwd_proxy_of_fwd_freevars.append(k)
        else:
            if bwd_out_proxy in bwd_freevars:
                bwd_proxy_of_fwd_freevars = bwd_freevars[bwd_out_proxy]
            else:
                bwd_proxy_of_fwd_freevars = bwd_out_proxy

        # Remove bwd output for non-Tensor args.
        output_proxy = bwd_proxy_of_fwd_freevars
        if isinstance(output_proxy, (tuple, list)):
            new_bwd_graph_outputs = ()
            for x, mask in zip(output_proxy, args_tensor_mask):
                if mask:
                    new_bwd_graph_outputs = new_bwd_graph_outputs + (x,)
                else:
                    assert x is None, f"Grad of non-Tensor arg {x} is not None."
        else:
            new_bwd_graph_outputs = output_proxy

        # Update the bwd graph output.
        new_bwd_graph_outputs = pytree.tree_map(
            lambda x: None if x is None else x.node, new_bwd_graph_outputs
        )
        bwd_graph.output(new_bwd_graph_outputs)
        bwd_graph.lint()

        # Store bwd_body
        bwd_nn_modules = tx.output.tracing_context.module_context.copy_graphstate()
        bwd_name = tx.output.install_subgraph(
            "bwd_body",
            torch.fx.GraphModule(bwd_nn_modules.nn_modules, bwd_graph),
        )

        bwd_node = make_attr(tx, bwd_name)

        tx.output.side_effects = prev_side_effects

        p_args = (
            fwd_node,
            bwd_node,
            *([arg.as_proxy() for arg in filtered_args] + list(fwd_freevars.keys())),
        )
        kwargs = {
            "args_tensor_mask": args_tensor_mask,
            "non_differentiable_idx": non_differentiable_idx,
        }

        # Store the invocation as a call
        from torch._functorch.autograd_function import autograd_function_apply

        # We use speculate_subgraph to get the fwd graph, but it's alway under no grad mode like what eager mode does.
        # The fwd outputs (tensor's example_value) need to be inferred from fake tensor prop to get the correct attributes
        # (e.g, tensor.requires_grad), which would be used by downstream Dynamo tracing.
        # Since there can be other ops like Triton kernels, which depends on python dispatcher, we have to enable it.
        with enable_python_dispatcher():
            with tx.output.fake_mode:
                fake_args = (
                    tx.output.nn_modules[fwd_node.node.name],
                    tx.output.nn_modules[bwd_node.node.name],
                    *(
                        [
                            _get_fake_value(arg)
                            for arg in filtered_args + list(fwd_freevars.keys())
                        ]
                    ),
                )
                example_value = autograd_function_apply(*fake_args, **kwargs)

        return wrap_fx_proxy(
            tx=tx,
            proxy=tx.output.create_proxy(
                "call_function",
                autograd_function_apply,
                args=p_args,
                kwargs=kwargs,
            ),
            example_value=example_value,
        )


def _get_fake_value(x):
    if isinstance(x, variables.VariableTracker):
        return x.as_proxy().node.meta["example_value"]
    elif isinstance(x, torch.fx.Proxy):
        return x.node.meta["example_value"]
    else:
        return x


def maybe_positional_arg_names(func):
    result = []
    if not hasattr(func, "get_function"):
        return None
    try:
        fn = func.get_function()
    except (Unsupported, NotImplementedError):
        return None
    try:
        sig = inspect.signature(fn)
    except ValueError:
        return None
    for name, param in sig.parameters.items():
        if param.kind is inspect.Parameter.VAR_POSITIONAL:
            return None
        if (
            param.kind is inspect.Parameter.POSITIONAL_ONLY
            or param.kind is inspect.Parameter.POSITIONAL_OR_KEYWORD
        ):
            if name == "self":
                # FX graphs can't have a placeholder named self
                result.append("self_")
            else:
                result.append(name)
    return result


class BaseHOPVariable(WrapHigherOrderVariable):
    supports_input_mutation = False
    supports_aliasing = False

    def python_type(self):
        return type(self.value)

    def call_function(
        self,
        tx: "InstructionTranslator",
        args: "list[VariableTracker]",
        kwargs: "dict[str, VariableTracker]",
    ) -> "VariableTracker":
        (
            p_args,
            p_kwargs,
            example_value,
            body_r,
            treespec,
            body_gmod,
            body_name,
        ) = self.create_wrapped_node(
            tx, args[0], args[1:], {}, self.value._name, subgraph_name="subgraph"
        )
        assert len(p_kwargs) == 0

        flat_example_value = pytree.tree_map_only(
            torch.fx.Proxy,
            lambda a: a.node.meta["example_value"],
            body_r.as_proxy(),
        )
        p_kwargs = {key: value.as_proxy() for key, value in kwargs.items()}
        return _call_function_and_unflatten_output(
            tx, self.value, p_args, p_kwargs, flat_example_value, treespec
        )


class InvokeSubgraphHigherOrderVariable(WrapHigherOrderVariable):
    supports_input_mutation = False
    supports_aliasing = False

    def install_subgraph_in_output_graph(
        self, tx, fn_vt, fn_args_vt, kwargs, body_gmod, attr_name
    ):
        # Check if the subgraph from speculate_subgraph (body_gmod) and the fake
        # inputs have already been seen before. If yes, the subgraph is already
        # installed in the output graph and we can just access the subgraph
        # using the saved attr name.

        if not isinstance(fn_vt, (UnspecializedNNModuleVariable, UserFunctionVariable)):
            unimplemented_v2(
                gb_type=f"Encountered non user function variable during invoke_subgraph HOP tracing : {fn_vt}",
                context="",
                explanation="invoke_subgraph does not support non user function variable",
                hints=graph_break_hints.SUPPORTABLE,
            )

        invoke_subgraph_cache = (
            tx.output.tracing_context.hop_dispatch_set_cache.get_cache(
                torch._higher_order_ops.invoke_subgraph
            )
        )

        if isinstance(fn_vt, UserFunctionVariable):
            fn_id = id(fn_vt.get_function())
        else:
            assert isinstance(fn_vt, UnspecializedNNModuleVariable)
            fn_id = id(fn_vt.value.forward.__func__)
        previously_installed_submodules = []
        if invoke_subgraph_cache:
            previously_installed_submodules = (
                invoke_subgraph_cache.get_dynamo_installed_submodules(fn_id)
            )
            current_mod = body_gmod
            # NB - reverse is more likely to cause a hit sooner because first
            # graph can have requires_grad=False for a few inputs
            for submodule_name in reversed(previously_installed_submodules):
                assert submodule_name in tx.output.nn_modules
                previous_mod = tx.output.nn_modules[submodule_name]
                if are_same_graph_modules(previous_mod, current_mod, tx.fake_mode):
                    return submodule_name

        body_name = super().install_subgraph_in_output_graph(
            tx, fn_vt, fn_args_vt, kwargs, body_gmod, "subgraph"
        )
        if invoke_subgraph_cache:
            invoke_subgraph_cache.add_dynamo_installed_submodule(fn_id, body_name)

        return body_name

    def call_function(
        self,
        tx: "InstructionTranslator",
        args: "list[VariableTracker]",
        kwargs: "dict[str, VariableTracker]",
    ) -> "VariableTracker":
        # This flattens the kwargs into lifted args
        (
            p_args,
            p_kwargs,
            example_value,
            body_r,
            treespec,
            body_gmod,
            body_name,
        ) = self.create_wrapped_node(tx, args[0], args[1:], kwargs, "invoke_subgraph")

        if len(p_kwargs) > 0:
            unimplemented("kwargs should have been flattened into lifted args")

        flat_example_value = pytree.tree_map_only(
            torch.fx.Proxy,
            lambda a: a.node.meta["example_value"],
            body_r.as_proxy(),
        )

        p_args = (
            p_args[0],
            body_name,
            *p_args[1:],
        )
        return _call_function_and_unflatten_output(
            tx,
            torch._higher_order_ops.invoke_subgraph,
            tuple(p_args),
            p_kwargs,
            flat_example_value,
            treespec,
        )<|MERGE_RESOLUTION|>--- conflicted
+++ resolved
@@ -1616,23 +1616,6 @@
             ):
                 raise RuntimeError("Combine_fn might be aliasing the input!")  # noqa: F541
 
-<<<<<<< HEAD
-        if combine_result.python_type() != list:
-            unimplemented(
-                f"Expected combine_fn to return a list if tensor but got {combine_result.python_type()}",
-            )
-
-        xs_proxy = xs.as_proxy()
-        additional_inputs_proxy = additional_inputs.as_proxy() + combine_freevars_proxy
-        check_meta_consistency_vt(
-            [_make_inlined(tx, first_slice_copy)(t) for t in xs.items],
-            combine_result.unpack_var_sequence(tx),
-            "initial_xs",
-            "combine_fn_output",
-        )
-
-=======
->>>>>>> 3707c0df
         combine_fn_name = tx.output.install_subgraph(
             "associative_scan_combine_fn", combine_gm
         )
