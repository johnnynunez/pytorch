--- conflicted
+++ resolved
@@ -413,19 +413,12 @@
     def save_package(self, package: _CompilePackage, path: str) -> None:
         # saves a package to a given path
         backend_content = {}
-<<<<<<< HEAD
-        for code in package._codes.values():
-            for backend_id in code.backend_ids:
-                serialized_backend = PrecompileContext.serialize_artifact_by_key(backend_id)
-                if serialized_backend is None:
-                    raise RuntimeError(f"Backend {backend_id} is not found in the given backends")
-                backend_content[backend_id] = serialized_backend
-        cache_entry = _DynamoCacheEntry(codes=list(package._codes.values()))
-=======
         cache_entry = package.cache_entry()
         for backend_id in cache_entry.backend_ids:
-            backend_content[backend_id] = PrecompileContext.serialize_artifact_by_key(backend_id)
->>>>>>> 1749510d
+            serialized_backend = PrecompileContext.serialize_artifact_by_key(backend_id)
+            if serialized_backend is None:
+                raise RuntimeError(f"Backend {backend_id} is not found in the given backends")
+            backend_content[backend_id] = serialized_backend
         try:
             with open(os.path.join(path, "dynamo"), "wb") as dynamo_path:
                 pickle.dump(cache_entry, dynamo_path)
@@ -435,21 +428,6 @@
             raise RuntimeError(f"Failed to save package to {path}: {e}")
 
     def load_package(self, fn, path: str) -> tuple[_CompilePackage, dict[_BackendId, Any]]:
-<<<<<<< HEAD
-        with torch._dynamo.utils.dynamo_timed("dynamo"):
-            # loads a package from a given path and installs proper backends to it
-            try:
-                with open(os.path.join(path, "dynamo"), "rb") as dynamo_path:
-                    cache_entry = pickle.load(dynamo_path)
-                with open(os.path.join(path, "backends"), "rb") as backend_path:
-                    backend_content = pickle.load(backend_path)
-            except Exception as e:
-                raise RuntimeError(f"Failed to load package from path {path}: {e}")
-            for backend_id, backend in backend_content.items():
-                backend_content[backend_id] = backend.after_deserialization()
-            package = _CompilePackage(fn, cache_entry)
-            return package, backend_content
-=======
         # loads a package from a given path and returns it plus a list of deserialized backends
         try:
             with open(os.path.join(path, "dynamo"), "rb") as dynamo_path:
@@ -461,5 +439,4 @@
         for backend_id, backend in backend_content.items():
             backend_content[backend_id] = backend.after_deserialization()
         package = _CompilePackage(fn, cache_entry)
-        return package, backend_content
->>>>>>> 1749510d
+        return package, backend_content