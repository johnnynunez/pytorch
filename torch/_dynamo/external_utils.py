--- conflicted
+++ resolved
@@ -25,10 +25,10 @@
 import functools
 import warnings
 from typing import Any, Callable, Optional, TYPE_CHECKING, TypeVar, Union
-from typing_extensions import deprecated, ParamSpec
 
 import torch
 import torch.utils._pytree as pytree
+from typing_extensions import deprecated, ParamSpec
 
 
 try:
@@ -220,28 +220,6 @@
     return x
 
 
-<<<<<<< HEAD
-def wrap_inline_with_set_fullgraph(
-    fn: Callable[_P, _R], fullgraph: bool
-) -> Callable[_P, _R]:
-    # NB: need multiple definitions in order to prevent `fullgraph` from
-    # being a freevar of wrapper
-    if fullgraph:
-
-        @functools.wraps(fn)
-        def wrapper(*args: _P.args, **kwargs: _P.kwargs) -> _R:
-            with torch._dynamo.set_fullgraph(True):
-                return fn(*args, **kwargs)
-
-    else:
-
-        @functools.wraps(fn)
-        def wrapper(*args: _P.args, **kwargs: _P.kwargs) -> _R:
-            with torch._dynamo.set_fullgraph(False):
-                return fn(*args, **kwargs)
-
-    return wrapper
-=======
 def call_accumulate_grad(
     variable: torch.Tensor, grad: torch.Tensor, has_post_hooks: bool
 ) -> None:
@@ -249,4 +227,25 @@
         [grad], variable, variable.grad, has_post_hooks
     )
     variable.grad = updated_grad[0]
->>>>>>> 3661ad1c
+
+
+def wrap_inline_with_set_fullgraph(
+    fn: Callable[_P, _R], fullgraph: bool
+) -> Callable[_P, _R]:
+    # NB: need multiple definitions in order to prevent `fullgraph` from
+    # being a freevar of wrapper
+    if fullgraph:
+
+        @functools.wraps(fn)
+        def wrapper(*args: _P.args, **kwargs: _P.kwargs) -> _R:
+            with torch._dynamo.set_fullgraph(True):
+                return fn(*args, **kwargs)
+
+    else:
+
+        @functools.wraps(fn)
+        def wrapper(*args: _P.args, **kwargs: _P.kwargs) -> _R:
+            with torch._dynamo.set_fullgraph(False):
+                return fn(*args, **kwargs)
+
+    return wrapper