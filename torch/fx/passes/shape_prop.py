# mypy: ignore-errors

import traceback
from typing import Any, NamedTuple, Optional

import torch
import torch.fx
from torch._dispatch.python import enable_python_dispatcher
from torch._guards import detect_fake_mode
from torch._prims_common import definitely_contiguous_for_memory_format
from torch._subclasses.meta_utils import is_sparse_any
from torch.fx._compatibility import compatibility
from torch.fx.node import map_aggregate, Node


__all__ = ["TensorMetadata", "ShapeProp"]


@compatibility(is_backward_compatible=True)
class TensorMetadata(NamedTuple):
    # TensorMetadata is a structure containing pertinent information
    # about a tensor within a PyTorch program.

    # General Tensor metadata
    shape: torch.Size
    dtype: torch.dtype
    requires_grad: bool
    stride: tuple[int, ...]
    memory_format: Optional[torch.memory_format]

    # Quantization metadata
    is_quantized: bool
    qparams: dict[str, Any]


# When include_contiguity is True, we will set contiguity when its always true for the tensor.
# Some tensors can represent both contiguous and non-contiguous tensors. e.g: (u0, u1) with (u2, u3).
# In such situation contiguity is not set. We could also make it a tri-state i.e: (definitely_contiguous,
# contiguous, and unknown).
def _extract_tensor_metadata(
    result: torch.Tensor, include_contiguity=True
) -> TensorMetadata:
    """
    Extract a TensorMetadata NamedTuple describing `result`.
    """
    from torch.fx.experimental.symbolic_shapes import GuardOnDataDependentSymNode

    shape = result.shape
    dtype = result.dtype
    requires_grad = result.requires_grad
    stride = result.stride() if not is_sparse_any(result) else ()

    memory_format = None

    if include_contiguity and not is_sparse_any(result):
        memory_formats = {
            torch.contiguous_format,
            torch.channels_last,
            torch.channels_last_3d,
        }
        for query_format in memory_formats:
<<<<<<< HEAD
            try:
                if result.is_contiguous(memory_format=query_format):
                    memory_format = query_format
                    break
            except GuardOnDataDependentSymNode:
                continue
=======
            if definitely_contiguous_for_memory_format(
                result, memory_format=query_format
            ):
                memory_format = query_format
                break
>>>>>>> fde8f6a8

    is_quantized = result.is_quantized
    qparams: dict[str, Any] = {}
    if is_quantized:
        qscheme = result.qscheme()
        qparams["qscheme"] = qscheme
        if qscheme in {torch.per_tensor_affine, torch.per_tensor_symmetric}:
            qparams["scale"] = result.q_scale()  # type: ignore[assignment]
            qparams["zero_point"] = result.q_zero_point()  # type: ignore[assignment]
        elif qscheme in {
            torch.per_channel_affine,
            torch.per_channel_affine_float_qparams,
            torch.per_channel_symmetric,
        }:
            # In this branch, scale and zero_point are expected to be tensors,
            # we store the values as immutable_list in TensorMetadata for
            # easier serialization downstream
            qparams["scale"] = result.q_per_channel_scales().tolist()  # type: ignore[assignment]
            qparams["zero_point"] = result.q_per_channel_zero_points().tolist()  # type: ignore[assignment]
            qparams["axis"] = result.q_per_channel_axis()  # type: ignore[assignment]

    return TensorMetadata(
        shape, dtype, requires_grad, stride, memory_format, is_quantized, qparams
    )


@compatibility(is_backward_compatible=True)
class ShapeProp(torch.fx.Interpreter):
    """
    Execute an FX graph Node-by-Node and
    record the shape and type of the result
    into the corresponding node.

    Example:
         In this example, we record the shape
         and data type of a module given
         an example input ``torch.randn(50, D_in)``.
         We print the name, shape and dtype of each node.

        class TwoLayerNet(torch.nn.Module):
            def __init__(self, D_in, H, D_out):
                super().__init__()
                self.linear1 = torch.nn.Linear(D_in, H)
                self.linear2 = torch.nn.Linear(H, D_out)
            def forward(self, x):
                h_relu = self.linear1(x).clamp(min=0)
                y_pred = self.linear2(h_relu)
                return y_pred
        N, D_in, H, D_out = 64, 1000, 100, 10
        x = torch.randn(N, D_in)
        y = torch.randn(N, D_out)
        model = TwoLayerNet(D_in, H, D_out)
        gm = torch.fx.symbolic_trace(model)
        sample_input = torch.randn(50, D_in)
        ShapeProp(gm).propagate(sample_input)

        for node in gm.graph.nodes:
            print(node.name, node.meta['tensor_meta'].dtype,
                node.meta['tensor_meta'].shape)

        The output of this code is:

        x torch.float32 torch.Size([50, 1000])
        linear1 torch.float32 torch.Size([50, 100])
        clamp_1 torch.float32 torch.Size([50, 100])
        linear2 torch.float32 torch.Size([50, 10])
        output torch.float32 torch.Size([50, 10])

    Args:
         module (GraphModule): The module to be executed
         fake_mode (FakeTensorMode): A fake mode for copying the gm

    """

    def __init__(self, gm, fake_mode=None):
        super().__init__(gm)
        if fake_mode is None:
            fake_mode = detect_fake_mode()
        if fake_mode is not None:
            from torch._dynamo.utils import deepcopy_to_fake_tensor

            # Note:
            # We need fake execution cause the inputs are fake, however, we cannot fakify the module
            # - because we need to write to the tensor_meta of the real module. So we fakify to
            # produce a result (L131 below), to extract tensor meta, and then keep going.
            #
            # If we were to fakify, we would write to the wrong node, and then downstream fusion
            # would be missing the tensor_meta.
            #
            # See torch/_inductor/overrides.py for where this is called upstream of fusion.
            self.fake_module = deepcopy_to_fake_tensor(self.module, fake_mode)
            self.fake_mode = fake_mode
        else:
            self.fake_module = None
            self.fake_mode = None

        self.real_module = self.module

    def run_node(self, n: Node) -> Any:
        from torch.fx.experimental.symbolic_shapes import (
            compute_unbacked_bindings,
            rebind_unbacked,
        )

        try:
            if self.fake_module is not None:
                # Hacky swap. Alternatively, we could do this with overriding
                # call_module and get_attr.
                self.module = self.fake_module
            try:
                if self.fake_mode is not None:
                    with self.fake_mode, enable_python_dispatcher():
                        result = super().run_node(n)
                        rebind_unbacked(self.fake_mode.shape_env, n, result)
                else:
                    result = super().run_node(n)
            finally:
                self.module = self.real_module
        except Exception as e:
            traceback.print_exc()
            raise RuntimeError(
                f"ShapeProp error for: node={n.format_node()} with meta={n.meta}"
            ) from e

        found_tensor = False

        def extract_tensor_meta(obj):
            if isinstance(obj, torch.Tensor):
                nonlocal found_tensor
                found_tensor = True
                return _extract_tensor_metadata(obj)
            else:
                return obj

        meta = map_aggregate(result, extract_tensor_meta)
        if found_tensor:
            n.meta["tensor_meta"] = meta

        if self.fake_mode:
            if (shape_env := self.fake_mode.shape_env) and (
                symbol_to_path := compute_unbacked_bindings(shape_env, result)
            ):
                n.meta["unbacked_bindings"] = symbol_to_path

        n.meta["type"] = type(result)
        return result

    def propagate(self, *args):
        """
        Run `module` via interpretation and return the result and
        record the shape and type of each node.

        Args:
            *args (Tensor): the sample input.

        Returns:
            Any: The value returned from executing the Module
        """
        if self.fake_mode is not None:
            fake_args = [
                self.fake_mode.from_tensor(t) if isinstance(t, torch.Tensor) else t
                for t in args
            ]
        else:
            fake_args = args
        return super().run(*fake_args)<|MERGE_RESOLUTION|>--- conflicted
+++ resolved
@@ -43,8 +43,6 @@
     """
     Extract a TensorMetadata NamedTuple describing `result`.
     """
-    from torch.fx.experimental.symbolic_shapes import GuardOnDataDependentSymNode
-
     shape = result.shape
     dtype = result.dtype
     requires_grad = result.requires_grad
@@ -59,20 +57,11 @@
             torch.channels_last_3d,
         }
         for query_format in memory_formats:
-<<<<<<< HEAD
-            try:
-                if result.is_contiguous(memory_format=query_format):
-                    memory_format = query_format
-                    break
-            except GuardOnDataDependentSymNode:
-                continue
-=======
             if definitely_contiguous_for_memory_format(
                 result, memory_format=query_format
             ):
                 memory_format = query_format
                 break
->>>>>>> fde8f6a8
 
     is_quantized = result.is_quantized
     qparams: dict[str, Any] = {}
