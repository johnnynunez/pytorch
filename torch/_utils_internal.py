# mypy: allow-untyped-defs
import functools
import logging
import os
import sys
import tempfile
from typing import Any, Callable, Optional, TypeVar
from typing_extensions import ParamSpec

import torch
from torch._strobelight.compile_time_profiler import StrobelightCompileTimeProfiler


_T = TypeVar("_T")
_P = ParamSpec("_P")

log = logging.getLogger(__name__)

if os.environ.get("TORCH_COMPILE_STROBELIGHT", False):
    import shutil

    if not shutil.which("strobeclient"):
        log.info(
            "TORCH_COMPILE_STROBELIGHT is true, but seems like you are not on a FB machine."
        )
    else:
        log.info("Strobelight profiler is enabled via environment variable")
        StrobelightCompileTimeProfiler.enable()

# this arbitrary-looking assortment of functionality is provided here
# to have a central place for overrideable behavior. The motivating
# use is the FB build environment, where this source file is replaced
# by an equivalent.

if torch._running_with_deploy():
    # __file__ is meaningless in the context of frozen torch used in torch deploy.
    # setting empty torch_parent should allow below functions to operate without crashing,
    # but it's unclear if there is a valid use case for them in the context of deploy.
    torch_parent = ""
else:
    if os.path.basename(os.path.dirname(__file__)) == "shared":
        torch_parent = os.path.dirname(os.path.dirname(os.path.dirname(__file__)))
    else:
        torch_parent = os.path.dirname(os.path.dirname(__file__))


def get_file_path(*path_components: str) -> str:
    return os.path.join(torch_parent, *path_components)


def get_file_path_2(*path_components: str) -> str:
    return os.path.join(*path_components)


def get_writable_path(path: str) -> str:
    if os.access(path, os.W_OK):
        return path
    return tempfile.mkdtemp(suffix=os.path.basename(path))


def prepare_multiprocessing_environment(path: str) -> None:
    pass


def resolve_library_path(path: str) -> str:
    return os.path.realpath(path)


def throw_abstract_impl_not_imported_error(opname, module, context):
    if module in sys.modules:
        raise NotImplementedError(
            f"{opname}: We could not find the fake impl for this operator. "
        )
    else:
        raise NotImplementedError(
            f"{opname}: We could not find the fake impl for this operator. "
            f"The operator specified that you may need to import the '{module}' "
            f"Python module to load the fake impl. {context}"
        )


# NB!  This treats "skip" kwarg specially!!
def compile_time_strobelight_meta(
    phase_name: str,
) -> Callable[[Callable[_P, _T]], Callable[_P, _T]]:
    def compile_time_strobelight_meta_inner(
        function: Callable[_P, _T],
    ) -> Callable[_P, _T]:
        @functools.wraps(function)
        def wrapper_function(*args: _P.args, **kwargs: _P.kwargs) -> _T:
            if "skip" in kwargs and isinstance(skip := kwargs["skip"], int):
                kwargs["skip"] = skip + 1

            # This is not needed but we have it here to avoid having profile_compile_time
            # in stack traces when profiling is not enabled.
            if not StrobelightCompileTimeProfiler.enabled:
                return function(*args, **kwargs)

            return StrobelightCompileTimeProfiler.profile_compile_time(
                function, phase_name, *args, **kwargs
            )

        return wrapper_function

    return compile_time_strobelight_meta_inner


# Meta only, see
# https://www.internalfb.com/intern/wiki/ML_Workflow_Observability/User_Guides/Adding_instrumentation_to_your_code/
#
# This will cause an event to get logged to Scuba via the signposts API.  You
# can view samples on the API at https://fburl.com/scuba/workflow_signpost/zh9wmpqs
# we log to subsystem "torch", and the category and name you provide here.
# Each of the arguments translate into a Scuba column.  We're still figuring
# out local conventions in PyTorch, but category should be something like
# "dynamo" or "inductor", and name should be a specific string describing what
# kind of event happened.
#
# Killswitch is at
# https://www.internalfb.com/intern/justknobs/?name=pytorch%2Fsignpost#event
def signpost_event(category: str, name: str, parameters: dict[str, Any]):
    log.info("%s %s: %r", category, name, parameters)


def log_compilation_event(metrics):
    log.info("%s", metrics)


def upload_graph(graph):
    pass


def set_pytorch_distributed_envs_from_justknobs():
    pass


def log_export_usage(**kwargs):
    pass


def log_trace_structured_event(*args, **kwargs) -> None:
    pass


def log_cache_bypass(*args, **kwargs) -> None:
    pass


def log_torchscript_usage(api: str, **kwargs):
    _ = api
    return


def check_if_torch_exportable():
    return False


def export_training_ir_rollout_check() -> bool:
    return True


def full_aoti_runtime_assert() -> bool:
    return True


def log_torch_jit_trace_exportability(
    api: str,
    type_of_export: str,
    export_outcome: str,
    result: str,
):
    _, _, _, _ = api, type_of_export, export_outcome, result
    return


def justknobs_check(name: str, default: bool = True) -> bool:
    """
    This function can be used to killswitch functionality in FB prod,
    where you can toggle this value to False in JK without having to
    do a code push.  In OSS, we always have everything turned on all
    the time, because downstream users can simply choose to not update
    PyTorch.  (If more fine-grained enable/disable is needed, we could
    potentially have a map we lookup name in to toggle behavior.  But
    the point is that it's all tied to source code in OSS, since there's
    no live server to query.)

    This is the bare minimum functionality I needed to do some killswitches.
    We have a more detailed plan at
    https://docs.google.com/document/d/1Ukerh9_42SeGh89J-tGtecpHBPwGlkQ043pddkKb3PU/edit
    In particular, in some circumstances it may be necessary to read in
    a knob once at process start, and then use it consistently for the
    rest of the process.  Future functionality will codify these patterns
    into a better high level API.

    WARNING: Do NOT call this function at module import time, JK is not
    fork safe and you will break anyone who forks the process and then
    hits JK again.
    """
    return default


def justknobs_getval_int(name: str) -> int:
    """
    Read warning on justknobs_check
    """
    return 0


def is_fb_unit_test() -> bool:
    return False


<<<<<<< HEAD
@functools.cache
def max_clock_rate_mhz():
=======
@functools.lru_cache(None)
def max_clock_rate():
>>>>>>> 406806f3
    if not torch.version.hip:
        from triton.testing import nvsmi

        return nvsmi(["clocks.max.sm"])[0]
    else:
        # Manually set max-clock speeds on ROCm until equivalent nvmsi
        # functionality in triton.testing or via pyamdsmi enablement. Required
        # for test_snode_runtime unit tests.
        gcn_arch = str(torch.cuda.get_device_properties(0).gcnArchName.split(":", 1)[0])
        if "gfx94" in gcn_arch:
            return 1700
        elif "gfx90a" in gcn_arch:
            return 1700
        elif "gfx908" in gcn_arch:
            return 1502
        elif "gfx12" in gcn_arch:
            return 1700
        elif "gfx11" in gcn_arch:
            return 1700
        elif "gfx103" in gcn_arch:
            return 1967
        elif "gfx101" in gcn_arch:
            return 1144
        elif "gfx95" in gcn_arch:
            return 1700  # TODO: placeholder, get actual value
        else:
            return 1100


def get_mast_job_name_version() -> Optional[tuple[str, int]]:
    return None


TEST_MASTER_ADDR = "127.0.0.1"
TEST_MASTER_PORT = 29500
# USE_GLOBAL_DEPS controls whether __init__.py tries to load
# libtorch_global_deps, see Note [Global dependencies]
USE_GLOBAL_DEPS = True
# USE_RTLD_GLOBAL_WITH_LIBTORCH controls whether __init__.py tries to load
# _C.so with RTLD_GLOBAL during the call to dlopen.
USE_RTLD_GLOBAL_WITH_LIBTORCH = False
# If an op was defined in C++ and extended from Python using the
# torch.library.register_fake, returns if we require that there be a
# m.set_python_module("mylib.ops") call from C++ that associates
# the C++ op with a python module.
REQUIRES_SET_PYTHON_MODULE = False


def maybe_upload_prof_stats_to_manifold(profile_path: str) -> Optional[str]:
    print("Uploading profile stats (fb-only otherwise no-op)")
    return None


def log_chromium_event_internal(
    event: dict[str, Any],
    stack: list[str],
    logger_uuid: str,
    start_time_ns: int,
):
    return None


def record_chromium_event_internal(
    event: dict[str, Any],
):
    return None


def profiler_allow_cudagraph_cupti_lazy_reinit_cuda12():
    return True<|MERGE_RESOLUTION|>--- conflicted
+++ resolved
@@ -210,13 +210,8 @@
     return False
 
 
-<<<<<<< HEAD
 @functools.cache
-def max_clock_rate_mhz():
-=======
-@functools.lru_cache(None)
 def max_clock_rate():
->>>>>>> 406806f3
     if not torch.version.hip:
         from triton.testing import nvsmi
 
