--- conflicted
+++ resolved
@@ -16,12 +16,8 @@
     MappingKey,
     SequenceKey,
     SUPPORTED_NODES,
-<<<<<<< HEAD
     tree_iter,
-=======
-    tree_flatten,
     tree_map,
->>>>>>> 8d3759e7
     tree_map_with_path,
     tree_structure,
     TreeSpec,
