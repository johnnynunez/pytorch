--- conflicted
+++ resolved
@@ -93,28 +93,6 @@
             except ImportError:
                 pass
 
-<<<<<<< HEAD
-    return False
-
-
-@functools.lru_cache(None)
-def has_triton_stable_tma_api() -> bool:
-    if has_triton_package():
-        import torch
-
-        if (
-            torch.cuda.is_available()
-            and torch.cuda.get_device_capability() >= (9, 0)
-            and not torch.version.hip
-        ):
-            try:
-                from triton.language import make_tensor_descriptor  # noqa: F401
-
-                return True
-            except ImportError:
-                pass
-=======
->>>>>>> c3ecabf0
     return False
 
 
