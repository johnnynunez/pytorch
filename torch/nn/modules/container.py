--- conflicted
+++ resolved
@@ -109,12 +109,8 @@
     def __init__(self, *args: Module) -> None: ...
 
     @overload
-<<<<<<< HEAD
-    def __init__(self, arg: "OrderedDict[str, Module]") -> None: ...
-=======
     def __init__(self, arg: OrderedDict[str, Module]) -> None:
         ...
->>>>>>> 020da744
 
     def __init__(self, *args):
         super().__init__()
@@ -369,12 +365,8 @@
         return str(idx)
 
     @overload
-<<<<<<< HEAD
-    def __getitem__(self, idx: slice) -> "ModuleList": ...
-=======
     def __getitem__(self, idx: slice) -> ModuleList:
         ...
->>>>>>> 020da744
 
     @overload
     def __getitem__(self, idx: int) -> Module: ...
