--- conflicted
+++ resolved
@@ -370,22 +370,14 @@
 def skipIfNoONEDNNBF16(fn):
     reason = 'Quantized operations require BF16 support.'
     if isinstance(fn, type):
-<<<<<<< HEAD
-        if not torch.ops.onednn._is_mkldnn_bf16_supported():
-=======
-        if not torch.ops.mkldnn._is_onednn_bf16_supported():
->>>>>>> d47cf775
+        if not torch.ops.onednn._is_onednn_bf16_supported():
             fn.__unittest_skip__ = True
             fn.__unittest_skip_why__ = reason
         return fn
 
     @functools.wraps(fn)
     def wrapper(*args, **kwargs):
-<<<<<<< HEAD
-        if not torch.ops.onednn._is_mkldnn_bf16_supported():
-=======
-        if not torch.ops.mkldnn._is_onednn_bf16_supported():
->>>>>>> d47cf775
+        if not torch.ops.onednn._is_onednn_bf16_supported():
             raise unittest.SkipTest(reason)
         else:
             fn(*args, **kwargs)
