# mypy: allow-untyped-defs
import dataclasses
import io
import json
import os
import queue
import struct
from typing import Any, Optional
<<<<<<< HEAD

import fsspec  # type: ignore[import-untyped]
=======
>>>>>>> 110ae0f4

from torch.distributed.checkpoint._fsspec_filesystem import FsspecReader, FsspecWriter
from torch.distributed.checkpoint._hf_planner import _HuggingFaceLoadPlanner
from torch.distributed.checkpoint.filesystem import SerializationFormat
from torch.distributed.checkpoint.metadata import (
    BytesStorageMetadata,
    Metadata,
    STORAGE_TYPES,
    StorageMeta,
)
from torch.distributed.checkpoint.planner import (
    LoadPlan,
    LoadPlanner,
    ReadItem,
    SavePlan,
    SavePlanner,
    WriteItem,
)
from torch.distributed.checkpoint.storage import WriteResult
from torch.futures import Future


__all__ = ["_HuggingFaceStorageWriter", "_HuggingFaceStorageReader"]

_metadata_fn: str = "model.safetensors.index.json"

FILE_NAME = "model-{cpt_idx}-of-{num_files}"
SHARDED_FILE_NAME = "shard-{shard_idx}-model-{cpt_idx}-of-{num_files}"
SUFFIX = ".safetensors"


class _HuggingFaceStorageWriter(FsspecWriter):
    """
    A writer that writes to a huggingface repository in the huggingface format.
    Uses Fsspec back-end to communicate with back-end storage.
    Fsspec registration of the storage solution is required.
    """

    def __init__(
        self,
        path: str,
        fqn_to_index_mapping: Optional[dict[str, int]] = None,
        token: Optional[str] = None,
        save_sharded: bool = False,
    ) -> None:
        """
        Initialize the huggingface writer pointing to path.

        Args:
<<<<<<< HEAD
            path: hf directory where the checkpoint will be written to. Should begin with hf://.
            fqn_to_index_mapping: A mapping from tensor FQN to the index of the file that the tensor should be written to.
                              Indices are from 1 to N, where N is the number of files. If not provided,
                              the tensors will be written to a single file.
=======
            path: hf directory where the checkpoint will be read from.
                  Needs to have .safetensors files, but can be from any fsspec supported storage,
                  including localFS and hf://.
            fqn_to_index_mapping: A mapping from tensor FQN to the index of the file that the tensor should be written to.
                              Indices are from 1 to N, where N is the number of files. If not provided,
                              the tensors will be written to a single file. If none, then all the tensors on the
                              same rank will be written to the same file.
>>>>>>> 110ae0f4
            token: The token to use to authenticate with huggingface hub.
            save_sharded: If True, save the checkpoint as a sharded checkpoint where every rank saves its own shard.
                        Default is False which assumes full tensors are being saved.

        """

        if token is not None:
            super().__init__(
                path=path,
                token=token,
                serialization_format=SerializationFormat.SAFETENSORS,
            )
        else:
            super().__init__(
                path=path,
                serialization_format=SerializationFormat.SAFETENSORS,
            )
        self._fqn_to_index_mapping: Optional[dict[str, int]] = fqn_to_index_mapping
        self._save_sharded = save_sharded

    def prepare_global_plan(self, plans: list[SavePlan]) -> list[SavePlan]:
        new_plans = []
        for i, plan in enumerate(plans, start=1):
<<<<<<< HEAD
            storage_data = {}
            if self._fqn_to_index_mapping is not None:
                storage_data["fqn_to_file_mapping"] = self._fqn_to_index_mapping
=======
            storage_data: dict[str, Any] = {}
            if self._fqn_to_index_mapping is not None:
                storage_data["fqn_to_index_mapping"] = self._fqn_to_index_mapping
>>>>>>> 110ae0f4
            if self._save_sharded:
                storage_data["shard_index"] = i

            new_plans.append(dataclasses.replace(plan, storage_data=storage_data))

        return new_plans

    def write_data(
        self,
        plan: SavePlan,
        planner: SavePlanner,
    ) -> Future[list[WriteResult]]:
        if len(plan.items) == 0:
            fut: Future = Future()
            fut.set_result([])
            return fut

        # storage_plan is a map from key to file index
        storage_data: dict[str, Any] = plan.storage_data
        storage_plan: Optional[dict[str, int]] = None
        shard_index: Optional[int] = None
<<<<<<< HEAD
        if "fqn_to_file_mapping" in storage_data:
            storage_plan = storage_data["fqn_to_file_mapping"]
=======
        if "fqn_to_index_mapping" in storage_data:
            storage_plan = storage_data["fqn_to_index_mapping"]
>>>>>>> 110ae0f4
        if "shard_index" in storage_data:
            shard_index = storage_data["shard_index"]

        buckets = self._split_by_storage_plan(storage_plan, plan.items)
        highest_index = max(storage_plan.values()) if storage_plan is not None else 1

        file_queue: queue.Queue = queue.Queue()
        for file_index, write_items in buckets.items():
            file_name = self._gen_file_name(file_index, highest_index, shard_index)
            file_queue.put(
                (self.fs.concat_path(self.path, file_name), file_name, write_items)
            )

        return super()._write_data(planner, file_queue)

    def finish(self, metadata: Metadata, results: list[list[WriteResult]]) -> None:
        if self._save_sharded:
            return

        metadata_to_write = {}
        storage_md = {}
        total_size = 0
        for wr_list in results:
            storage_md.update(
                {wr.index.fqn: wr.storage_data.relative_path for wr in wr_list}
            )
            total_size += sum([wr.storage_data.length for wr in wr_list])
        metadata_to_write["metadata"] = {"total_size": total_size}
        metadata_to_write["weight_map"] = storage_md

        metadata_path = self.fs.concat_path(self.path, f"{_metadata_fn}")
        with self.fs.create_stream(metadata_path, "w") as metadata_file:
            json.dump(metadata_to_write, metadata_file, indent=2)

    def _split_by_storage_plan(
        self, storage_plan: Optional[dict[str, int]], items: list[WriteItem]
    ) -> dict[int, list[WriteItem]]:
        # storage_plan is a map from key to index
        if storage_plan is None:
            return {1: items}

        buckets = {}
        for item in items:
            key = item.index.fqn
            idx = storage_plan[key]
            if idx not in buckets:
                buckets[idx] = [item]
            else:
                buckets[idx].append(item)

        return buckets

<<<<<<< HEAD
    def _gen_file_name(self, index: int, largest_index: int, shard_index: Optional[int]) -> str:
        if shard_index is not None:
            return SHARDED_FILE_NAME.format(
                shard_idx=f"{shard_index}".zfill(5), cpt_idx=f"{index}".zfill(5), num_files=f"{largest_index}".zfill(5)
            ) + SUFFIX
        else:
            return (
                FILE_NAME.format(
                cpt_idx=f"{index}".zfill(5), num_files=f"{largest_index}".zfill(5)
=======
    def _gen_file_name(
        self, index: int, largest_index: int, shard_index: Optional[int]
    ) -> str:
        if shard_index is not None:
            return (
                SHARDED_FILE_NAME.format(
                    shard_idx=f"{shard_index}".zfill(5),
                    cpt_idx=f"{index}".zfill(5),
                    num_files=f"{largest_index}".zfill(5),
                )
                + SUFFIX
            )
        else:
            return (
                FILE_NAME.format(
                    cpt_idx=f"{index}".zfill(5), num_files=f"{largest_index}".zfill(5)
>>>>>>> 110ae0f4
                )
                + SUFFIX
            )

    @property
    def metadata_path(self) -> str:
        return _metadata_fn


class _HuggingFaceStorageReader(FsspecReader):
    """
    A reader that reads from a huggingface repository in the huggingface format.
    Uses in Fsspec back-end to communicate with storage.
    Fsspec registration of the storage solution is required.
    """

    def __init__(self, path: str, token: Optional[str] = None) -> None:
        """
        Initialize the huggingface reader pointing to path.

        Args:
            path: hf directory where the checkpoint will be read from.
            Needs to have .safetensors file, but can be from any fsspec supported storage,
            including localFS and hf://.
            token: The token to use to authenticate with huggingface hub.
        """
        if token is not None:
            super().__init__(path=path, token=token)
        else:
            super().__init__(path=path)

        self.storage_data: dict[str, str] = {}

    def read_data(self, plan: LoadPlan, planner: LoadPlanner) -> Future[None]:
        from safetensors.torch import load  # type: ignore[import-not-found]

        per_file: dict[str, list[ReadItem]] = {}

        for read_item in plan.items:
            file_name = self.storage_data[read_item.storage_index.fqn]
            per_file.setdefault(file_name, []).append(read_item)

        for file_name, reqs in per_file.items():
            new_path = self.fs.concat_path(self.path, file_name)
            with self.fs.create_stream(new_path, "rb") as stream:
                loaded_tensors = load(stream.read())
                for req in reqs:
                    tensor = loaded_tensors[req.dest_index.fqn]

                    target_tensor = planner.resolve_tensor(req)
                    if (
                        isinstance(planner, _HuggingFaceLoadPlanner)
                        and planner.allow_tensor_resize
                    ):
                        target_tensor.resize_(tensor.size())
                    else:
                        assert target_tensor.size() == tensor.size(), (
                            f"Tensor size mismatch for {req.dest_index.fqn}: {target_tensor.size()} != {tensor.size()}"
                        )
                    target_tensor = target_tensor.detach()
                    target_tensor.copy_(tensor)
                    planner.commit_tensor(req, target_tensor)

        fut: Future = Future()
        fut.set_result(None)
        return fut

    def read_metadata(self) -> Metadata:
        metadata_path = self.fs.concat_path(self.path, _metadata_fn)

        state_dict_metadata: dict[str, STORAGE_TYPES] = {}
        storage_data: dict[str, str] = {}

        if not self.fs.exists(metadata_path):
            # if metadata file doesn't exist, create it from the safetensors file
            safetensors_files = []
            for file in self.fs.ls(self.path):
                if file.endswith(SUFFIX):
                    safetensors_files.append(file)

            if len(safetensors_files) != 1:
                raise ValueError(
                    f"Need exactly one safetensors file to load without metadata, found {len(safetensors_files)} files"
                )
            storage_data = {}
            with self.fs.create_stream(safetensors_files[0], "rb") as f:
                keys = _get_safetensors_file_keys(f)

            for key in keys:
                state_dict_metadata[key] = BytesStorageMetadata()
                storage_data[key] = os.path.basename(safetensors_files[0])
        else:
            with self.fs.create_stream(metadata_path, "r") as metadata_file:
                metadata = json.load(metadata_file)

            for key in metadata["weight_map"].keys():
                state_dict_metadata[key] = BytesStorageMetadata()
            storage_data = metadata["weight_map"]

        metadata = Metadata(
            state_dict_metadata=state_dict_metadata,
            storage_data=storage_data,
        )

        if getattr(metadata, "storage_meta", None) is None:
            metadata.storage_meta = StorageMeta()
        metadata.storage_meta.load_id = self.load_id

        return metadata


def _get_safetensors_file_keys(file_bytes: io.IOBase) -> list[str]:
    # this uses the same logic that's done in HF code base
    # https://github.com/2404589803/huggingface_hub/blob/main/src/huggingface_hub/hf_api.py#L5308
    # and follows their documentation on how their files are serialized
    # https://huggingface.co/docs/safetensors/index#format

    header_len_bytes = file_bytes.read(8)
    header_len = struct.unpack("<Q", header_len_bytes)[0]
    header_json = file_bytes.read(header_len)
    metadata = json.loads(header_json)
    return list(metadata.keys())<|MERGE_RESOLUTION|>--- conflicted
+++ resolved
@@ -6,11 +6,6 @@
 import queue
 import struct
 from typing import Any, Optional
-<<<<<<< HEAD
-
-import fsspec  # type: ignore[import-untyped]
-=======
->>>>>>> 110ae0f4
 
 from torch.distributed.checkpoint._fsspec_filesystem import FsspecReader, FsspecWriter
 from torch.distributed.checkpoint._hf_planner import _HuggingFaceLoadPlanner
@@ -60,12 +55,6 @@
         Initialize the huggingface writer pointing to path.
 
         Args:
-<<<<<<< HEAD
-            path: hf directory where the checkpoint will be written to. Should begin with hf://.
-            fqn_to_index_mapping: A mapping from tensor FQN to the index of the file that the tensor should be written to.
-                              Indices are from 1 to N, where N is the number of files. If not provided,
-                              the tensors will be written to a single file.
-=======
             path: hf directory where the checkpoint will be read from.
                   Needs to have .safetensors files, but can be from any fsspec supported storage,
                   including localFS and hf://.
@@ -73,7 +62,6 @@
                               Indices are from 1 to N, where N is the number of files. If not provided,
                               the tensors will be written to a single file. If none, then all the tensors on the
                               same rank will be written to the same file.
->>>>>>> 110ae0f4
             token: The token to use to authenticate with huggingface hub.
             save_sharded: If True, save the checkpoint as a sharded checkpoint where every rank saves its own shard.
                         Default is False which assumes full tensors are being saved.
@@ -97,15 +85,9 @@
     def prepare_global_plan(self, plans: list[SavePlan]) -> list[SavePlan]:
         new_plans = []
         for i, plan in enumerate(plans, start=1):
-<<<<<<< HEAD
-            storage_data = {}
-            if self._fqn_to_index_mapping is not None:
-                storage_data["fqn_to_file_mapping"] = self._fqn_to_index_mapping
-=======
             storage_data: dict[str, Any] = {}
             if self._fqn_to_index_mapping is not None:
                 storage_data["fqn_to_index_mapping"] = self._fqn_to_index_mapping
->>>>>>> 110ae0f4
             if self._save_sharded:
                 storage_data["shard_index"] = i
 
@@ -127,13 +109,8 @@
         storage_data: dict[str, Any] = plan.storage_data
         storage_plan: Optional[dict[str, int]] = None
         shard_index: Optional[int] = None
-<<<<<<< HEAD
-        if "fqn_to_file_mapping" in storage_data:
-            storage_plan = storage_data["fqn_to_file_mapping"]
-=======
         if "fqn_to_index_mapping" in storage_data:
             storage_plan = storage_data["fqn_to_index_mapping"]
->>>>>>> 110ae0f4
         if "shard_index" in storage_data:
             shard_index = storage_data["shard_index"]
 
@@ -186,17 +163,6 @@
 
         return buckets
 
-<<<<<<< HEAD
-    def _gen_file_name(self, index: int, largest_index: int, shard_index: Optional[int]) -> str:
-        if shard_index is not None:
-            return SHARDED_FILE_NAME.format(
-                shard_idx=f"{shard_index}".zfill(5), cpt_idx=f"{index}".zfill(5), num_files=f"{largest_index}".zfill(5)
-            ) + SUFFIX
-        else:
-            return (
-                FILE_NAME.format(
-                cpt_idx=f"{index}".zfill(5), num_files=f"{largest_index}".zfill(5)
-=======
     def _gen_file_name(
         self, index: int, largest_index: int, shard_index: Optional[int]
     ) -> str:
@@ -213,7 +179,6 @@
             return (
                 FILE_NAME.format(
                     cpt_idx=f"{index}".zfill(5), num_files=f"{largest_index}".zfill(5)
->>>>>>> 110ae0f4
                 )
                 + SUFFIX
             )
