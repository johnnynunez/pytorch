# mypy: allow-untyped-defs
import dataclasses
import io
import json
import queue
import struct
import torch
from torch.distributed._shard._utils import narrow_tensor_by_index
from typing import Any, Optional

from torch.distributed.checkpoint._fsspec_filesystem import FsspecReader, FsspecWriter
from torch.distributed.checkpoint._hf_planner import _HuggingFaceLoadPlanner
from torch.distributed.checkpoint.filesystem import _StorageInfo, SerializationFormat
from torch.distributed.checkpoint.metadata import (
    ChunkStorageMetadata,
    Metadata,
    MetadataIndex,
    STORAGE_TYPES,
    StorageMeta,
    TensorProperties,
    TensorStorageMetadata,
)
from torch.distributed.checkpoint.planner import (
    LoadPlan,
    LoadPlanner,
    ReadItem,
    SavePlan,
    SavePlanner,
    WriteItem,
)
from torch.distributed.checkpoint.storage import WriteResult
from torch.futures import Future


__all__ = ["_HuggingFaceStorageWriter", "_HuggingFaceStorageReader"]

_metadata_fn: str = "model.safetensors.index.json"

FILE_NAME = "model-{cpt_idx}-of-{num_files}"
SHARDED_FILE_NAME = "shard-{shard_idx}-model-{cpt_idx}-of-{num_files}"
SUFFIX = ".safetensors"

# metadata keys
CUSTOM_METADATA_KEY = "DCP_SHARDING_INFO"
DEFAULT_EXTRA_METADATA_KEY = "__metadata__"
SAVED_OFFSETS_KEY = "saved_offsets"
SHAPE_KEY = "shape"
DATA_KEY = "data"
DTYPE_KEY = "dtype"
DATA_OFFSETS_KEY = "data_offsets"

DTYPE_MAP = {
    "F16": torch.float16,
    "F32": torch.float32,
    "F64": torch.float64,
    "I8": torch.int8,
    "U8": torch.uint8,
    "I16": torch.int16,
    "I32": torch.int32,
    "I64": torch.int64,
    "BF16": torch.bfloat16,
}


class _HuggingFaceStorageWriter(FsspecWriter):
    """
    A writer that writes to a huggingface repository in the huggingface format.
    Uses Fsspec back-end to communicate with back-end storage.
    Fsspec registration of the storage solution is required.
    """

    def __init__(
        self,
        path: str,
        fqn_to_index_mapping: Optional[dict[str, int]] = None,
        token: Optional[str] = None,
        save_sharded: bool = False,
    ) -> None:
        """
        Initialize the huggingface writer pointing to path.

        Args:
            path: hf directory where the checkpoint will be read from.
                  Needs to have .safetensors files, but can be from any fsspec supported storage,
                  including localFS and hf://.
            fqn_to_index_mapping: A mapping from tensor FQN to the index of the file that the tensor should be written to.
                              Indices are from 1 to N, where N is the number of files. If not provided,
                              the tensors will be written to a single file. If none, then all the tensors on the
                              same rank will be written to the same file.
            token: The token to use to authenticate with huggingface hub.
            save_sharded: If True, save the checkpoint as a sharded checkpoint where every rank saves its own shard.
                        Default is False which assumes full tensors are being saved.

        """

        if token is not None:
            super().__init__(
                path=path,
                token=token,
                serialization_format=SerializationFormat.SAFETENSORS,
            )
        else:
            super().__init__(
                path=path,
                serialization_format=SerializationFormat.SAFETENSORS,
            )
        self._fqn_to_index_mapping: Optional[dict[str, int]] = fqn_to_index_mapping
        self._save_sharded = save_sharded

    def prepare_global_plan(self, plans: list[SavePlan]) -> list[SavePlan]:
        new_plans = []
        for i, plan in enumerate(plans, start=1):
            storage_data: dict[str, Any] = {}
            if self._fqn_to_index_mapping is not None:
                storage_data["fqn_to_index_mapping"] = self._fqn_to_index_mapping
            if self._save_sharded:
                storage_data["shard_index"] = i

            new_plans.append(dataclasses.replace(plan, storage_data=storage_data))

        return new_plans

    def write_data(
        self,
        plan: SavePlan,
        planner: SavePlanner,
    ) -> Future[list[WriteResult]]:
        if len(plan.items) == 0:
            fut: Future = Future()
            fut.set_result([])
            return fut

        # storage_plan is a map from key to file index
        storage_data: dict[str, Any] = plan.storage_data
        storage_plan: Optional[dict[str, int]] = None
        shard_index: Optional[int] = None
        if "fqn_to_index_mapping" in storage_data:
            storage_plan = storage_data["fqn_to_index_mapping"]
        if "shard_index" in storage_data:
            shard_index = storage_data["shard_index"]

        buckets = self._split_by_storage_plan(storage_plan, plan.items)
        highest_index = max(storage_plan.values()) if storage_plan is not None else 1

        file_queue: queue.Queue = queue.Queue()
        for file_index, write_items in buckets.items():
            file_name = self._gen_file_name(file_index, highest_index, shard_index)
            file_queue.put(
                (self.fs.concat_path(self.path, file_name), file_name, write_items)
            )

        return super()._write_data(planner, file_queue)

    def finish(self, metadata: Metadata, results: list[list[WriteResult]]) -> None:
        if self._save_sharded:
            return

        metadata_to_write = {}
        storage_md = {}
        total_size = 0
        for wr_list in results:
            storage_md.update(
                {wr.index.fqn: wr.storage_data.relative_path for wr in wr_list}
            )
            total_size += sum([wr.storage_data.length for wr in wr_list])
        metadata_to_write["metadata"] = {"total_size": total_size}
        metadata_to_write["weight_map"] = storage_md

        metadata_path = self.fs.concat_path(self.path, f"{_metadata_fn}")
        with self.fs.create_stream(metadata_path, "w") as metadata_file:
            json.dump(metadata_to_write, metadata_file, indent=2)

    def _split_by_storage_plan(
        self, storage_plan: Optional[dict[str, int]], items: list[WriteItem]
    ) -> dict[int, list[WriteItem]]:
        # storage_plan is a map from key to index
        if storage_plan is None:
            return {1: items}

        buckets = {}
        for item in items:
            key = item.index.fqn
            idx = storage_plan[key]
            if idx not in buckets:
                buckets[idx] = [item]
            else:
                buckets[idx].append(item)

        return buckets

    def _gen_file_name(
        self, index: int, largest_index: int, shard_index: Optional[int]
    ) -> str:
        if shard_index is not None:
            return (
                SHARDED_FILE_NAME.format(
                    shard_idx=f"{shard_index}".zfill(5),
                    cpt_idx=f"{index}".zfill(5),
                    num_files=f"{largest_index}".zfill(5),
                )
                + SUFFIX
            )
        else:
            return (
                FILE_NAME.format(
                    cpt_idx=f"{index}".zfill(5), num_files=f"{largest_index}".zfill(5)
                )
                + SUFFIX
            )

    @property
    def metadata_path(self) -> str:
        return _metadata_fn


class _HuggingFaceStorageReader(FsspecReader):
    """
    A reader that reads from a huggingface repository in the huggingface format.
    Uses in Fsspec back-end to communicate with storage.
    Fsspec registration of the storage solution is required.
    """

    def __init__(self, path: str, token: Optional[str] = None) -> None:
        """
        Initialize the huggingface reader pointing to path.

        Args:
            path: hf directory where the checkpoint will be read from.
            Needs to have .safetensors file, but can be from any fsspec supported storage,
            including localFS and hf://.
            token: The token to use to authenticate with huggingface hub.
        """
        if token is not None:
            super().__init__(path=path, token=token)
        else:
            super().__init__(path=path)

    def read_data(self, plan: LoadPlan, planner: LoadPlanner) -> Future[None]:
        from safetensors import deserialize  # type: ignore[import-not-found]

        per_file: dict[str, list[ReadItem]] = {}

        for read_item in plan.items:
            item_md: _StorageInfo = self.storage_data[read_item.storage_index]
            file_name = item_md.relative_path
            per_file.setdefault(file_name, []).append(read_item)

        for file_name, reqs in per_file.items():
            with self.fs.create_stream(file_name, "rb") as stream:
                # TODO: make this more efficient by doing offset reads instead of a
                # full deserialization of the file
                deserialized: list[tuple(str, dict[str, Any])] = deserialize(
                    stream.read()
                )
                deserialized_dict: dict[str, dict[str, Any]] = {
                    tensor_info[0]: tensor_info[1] for tensor_info in deserialized
                }

                for req in reqs:
<<<<<<< HEAD
                    tensor_bytes = deserialized_dict[req.dest_index.fqn][DATA_KEY]
                    tensor = torch.frombuffer(tensor_bytes, dtype=planner.metadata.state_dict_metadata[req.dest_index.fqn].properties.dtype)
                    # TODO: update this to req.lengths once I get rid of allow_tensor_resize, shouldn't need to look at the deserialized
                    # dict for metadat as we've already done that in read_metadata file
                    tensor = tensor.reshape(deserialized_dict[req.dest_index.fqn][SHAPE_KEY])
=======
                    tensor_bytes = deserialized_dict[req.dest_index.fqn]["data"]
                    assert planner.metadata is not None
                    tensor = torch.frombuffer(
                        tensor_bytes,
                        dtype=planner.metadata.state_dict_metadata[
                            req.dest_index.fqn
                        ].properties.dtype,
                    )
                    # TODO: update this to req.lengths once I get rid of allow_tensor_resize, shouldn't need to look at the deserialized
                    # dict for metadata as we've already done that in read_metadata file
                    tensor = tensor.reshape(
                        deserialized_dict[req.dest_index.fqn]["shape"]
                    )
>>>>>>> 0a9ffa65

                    if (
                        isinstance(planner, _HuggingFaceLoadPlanner)
                        and planner.allow_tensor_resize
                    ):
                        # this is to support the case when users are calling load on
                        # an empty state dict without specifying the correct size of the tensors
                        # in the state dict. Resizing is a hacky way to support this use case.
                        # But will migrate users to _load_state_dict_from_keys method and deprecate this.
                        target_tensor = planner.resolve_tensor(req)
                        target_tensor.resize_(tensor.size())
                        target_tensor = target_tensor.detach()
                    else:
                        tensor = narrow_tensor_by_index(
                            tensor, req.storage_offsets, req.lengths
                        )
                        target_tensor = planner.resolve_tensor(req).detach()

                        assert target_tensor.size() == tensor.size(), (
                            f"req {req.storage_index} mismatch sizes {target_tensor.size()} vs {tensor.size()}"
                        )

                    target_tensor.copy_(tensor)
                    planner.commit_tensor(req, target_tensor)

        fut: Future = Future()
        fut.set_result(None)
        return fut

    def read_metadata(self) -> Metadata:
        state_dict_metadata: dict[str, STORAGE_TYPES] = {}
        storage_data: dict[MetadataIndex, _StorageInfo] = {}

        safetensors_files = []
        for file in self.fs.ls(self.path):
            if file.endswith(SUFFIX):
                safetensors_files.append(file)

        for safetensor_file in safetensors_files:
            with self.fs.create_stream(safetensor_file, "rb") as f:
<<<<<<< HEAD
                safetensors_metadata = _get_safetensors_file_metadata(f)
                custom_metadata = safetensors_metadata.get(DEFAULT_EXTRA_METADATA_KEY)

                dcp_sharding_info = None
                if custom_metadata and custom_metadata.get(CUSTOM_METADATA_KEY):
                    dcp_sharding_info = json.loads(custom_metadata.get(CUSTOM_METADATA_KEY))

                for key, val in safetensors_metadata.items():
=======
                metadata = _get_safetensors_file_metadata(f)

                for key, val in metadata.items():
                    state_dict_metadata[key] = TensorStorageMetadata(
                        properties=TensorProperties(dtype=_get_dtype(val[DTYPE_KEY])),
                        size=torch.Size(val[SHAPE_KEY]),
                        chunks=[
                            ChunkStorageMetadata(
                                offsets=torch.Size([0] * len(val[SHAPE_KEY])),
                                sizes=torch.Size(val[SHAPE_KEY]),
                            )
                        ],
                    )

                for key, val in metadata.items():
>>>>>>> 0a9ffa65
                    if key == DEFAULT_EXTRA_METADATA_KEY:
                        continue

                    # construct state_dict_metadata
                    if dcp_sharding_info is not None:
                        offset = dcp_sharding_info[key][SAVED_OFFSETS_KEY]
                    else:
                        offset = [0] * len(val[SHAPE_KEY])

                    if key not in state_dict_metadata:
                        state_dict_metadata[key] = TensorStorageMetadata(
                                properties=TensorProperties(dtype=_get_dtype(val[DTYPE_KEY])),
                                size=torch.Size([saved + offset for saved, offset in zip(val[SHAPE_KEY], offset)]),
                                chunks=[ChunkStorageMetadata(offsets=torch.Size(offset), sizes=torch.Size(val[SHAPE_KEY]))],
                            )
                    else:
                        state_dict_metadata[key].chunks.append(ChunkStorageMetadata(torch.Size(offset), sizes=torch.Size(val[SHAPE_KEY])))
                        size = list(state_dict_metadata[key].size)
                        for i in range(len(size)):
                            size[i] = max(size[i], val[SHAPE_KEY][i] + offset[i])
                        state_dict_metadata[key].size = torch.Size(size)

                    # construct storage data
                    if dcp_sharding_info is not None:
                        metadata_index = MetadataIndex(fqn=key, offset=dcp_sharding_info[key][SAVED_OFFSETS_KEY])
                    else:
                        metadata_index = MetadataIndex(fqn=key, offset=[0] * len(val[SHAPE_KEY]))
                    storage_data[metadata_index] = _StorageInfo(
                        safetensor_file,
                        val[DATA_OFFSETS_KEY][0],
                        val[DATA_OFFSETS_KEY][1] - val[DATA_OFFSETS_KEY][0],
                    )
        
        metadata = Metadata(
            state_dict_metadata=state_dict_metadata,
            storage_data=storage_data,
        )

        if getattr(metadata, "storage_meta", None) is None:
            metadata.storage_meta = StorageMeta()
        metadata.storage_meta.load_id = self.load_id

        return metadata


def _get_safetensors_file_metadata(file_bytes: io.IOBase) -> Any:
    # this uses the same logic that's done in HF code base
    # https://github.com/2404589803/huggingface_hub/blob/main/src/huggingface_hub/hf_api.py#L5308
    # and follows their documentation on how their files are serialized
    # https://huggingface.co/docs/safetensors/index#format

    header_len_bytes = file_bytes.read(8)
    header_len = struct.unpack("<Q", header_len_bytes)[0]
    header_json = file_bytes.read(header_len)
    metadata = json.loads(header_json)
    return metadata


def _get_dtype(dtype_str: str) -> torch.dtype:
    try:
        dtype = DTYPE_MAP[dtype_str]
    except KeyError:
        dtype = torch.get_default_dtype

    return dtype<|MERGE_RESOLUTION|>--- conflicted
+++ resolved
@@ -257,13 +257,6 @@
                 }
 
                 for req in reqs:
-<<<<<<< HEAD
-                    tensor_bytes = deserialized_dict[req.dest_index.fqn][DATA_KEY]
-                    tensor = torch.frombuffer(tensor_bytes, dtype=planner.metadata.state_dict_metadata[req.dest_index.fqn].properties.dtype)
-                    # TODO: update this to req.lengths once I get rid of allow_tensor_resize, shouldn't need to look at the deserialized
-                    # dict for metadat as we've already done that in read_metadata file
-                    tensor = tensor.reshape(deserialized_dict[req.dest_index.fqn][SHAPE_KEY])
-=======
                     tensor_bytes = deserialized_dict[req.dest_index.fqn]["data"]
                     assert planner.metadata is not None
                     tensor = torch.frombuffer(
@@ -277,7 +270,6 @@
                     tensor = tensor.reshape(
                         deserialized_dict[req.dest_index.fqn]["shape"]
                     )
->>>>>>> 0a9ffa65
 
                     if (
                         isinstance(planner, _HuggingFaceLoadPlanner)
@@ -318,16 +310,6 @@
 
         for safetensor_file in safetensors_files:
             with self.fs.create_stream(safetensor_file, "rb") as f:
-<<<<<<< HEAD
-                safetensors_metadata = _get_safetensors_file_metadata(f)
-                custom_metadata = safetensors_metadata.get(DEFAULT_EXTRA_METADATA_KEY)
-
-                dcp_sharding_info = None
-                if custom_metadata and custom_metadata.get(CUSTOM_METADATA_KEY):
-                    dcp_sharding_info = json.loads(custom_metadata.get(CUSTOM_METADATA_KEY))
-
-                for key, val in safetensors_metadata.items():
-=======
                 metadata = _get_safetensors_file_metadata(f)
 
                 for key, val in metadata.items():
@@ -342,8 +324,11 @@
                         ],
                     )
 
-                for key, val in metadata.items():
->>>>>>> 0a9ffa65
+                dcp_sharding_info = None
+                if custom_metadata and custom_metadata.get(CUSTOM_METADATA_KEY):
+                    dcp_sharding_info = json.loads(custom_metadata.get(CUSTOM_METADATA_KEY))
+
+                for key, val in safetensors_metadata.items():
                     if key == DEFAULT_EXTRA_METADATA_KEY:
                         continue
 
