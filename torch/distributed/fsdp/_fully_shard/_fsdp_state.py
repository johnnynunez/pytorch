# mypy: allow-untyped-decorators
# mypy: allow-untyped-defs
import functools
import logging
from collections.abc import Sequence
from typing import Any, Callable, Optional, TYPE_CHECKING

import torch
import torch.nn as nn
from torch._logging import warning_once
from torch.autograd import Variable
from torch.autograd.graph import _MultiHandle
from torch.distributed._composable_state import (
    _get_module_state,
    _insert_module_state,
    _State,
)
from torch.distributed.device_mesh import _get_device_handle
from torch.distributed.utils import _apply_to_tensors, _to_kwargs
from torch.utils._pytree import tree_flatten

from ._fsdp_api import MixedPrecisionPolicy
from ._fsdp_common import (
    _cast_fp_tensor,
    compiled_autograd_enabled,
    detect_compiled_autograd,
    TrainingState,
)
from ._fsdp_param_group import FSDPCommContext, FSDPParamGroup


if TYPE_CHECKING:
    from ._fsdp_param import FSDPParam


logger = logging.getLogger("torch.distributed.fsdp.fully_shard")


class FSDPStateContext:
    """This has state shared across FSDP states."""

    def __init__(self) -> None:
        # All FSDP states in the root state's module tree
        self.all_states: list[FSDPState] = []
        # Iteration's forward root runs the once-per-forward logic; this root
        # may not be the overall root set by lazy initialization in cases where
        # only a submodule runs forward (e.g. encoder-only for eval)
        self.iter_forward_root: Optional[FSDPState] = None
        # Final callback should only be queued once per backward
        self.post_backward_final_callback_queued: bool = False
        # Whether to finalize backward in this backward's final callback
        self.is_last_backward: bool = True
        # Optional user-provided event recorded after optimizer for the
        # all-gather streams to wait on in the root pre-forward
        self.post_optim_event: Optional[torch.Event] = None


def disable_if_config_true(func):
    @functools.wraps(func)
    def fsdp_hook_wrapper(*args, **kwargs):
        if torch._dynamo.config.skip_fsdp_hooks:
            return torch._dynamo.disable(
                func,
                recursive=True,
                reason="skipping FSDP hooks since torch._dynamo.config.skip_fsdp_hooks is set",
            )(*args, **kwargs)
        else:
            return func(*args, **kwargs)

    return fsdp_hook_wrapper


class FSDPState(_State):
    def __init__(self) -> None:
        super().__init__()
        self._fsdp_param_group: Optional[FSDPParamGroup] = None
        self._is_root: Optional[bool] = None  # root set during lazy init
        self._state_ctx = FSDPStateContext()
        self._comm_ctx = FSDPCommContext()
        self._training_state: TrainingState = TrainingState.IDLE
        self._states_to_forward_prefetch: list[FSDPState] = []
        self._states_to_backward_prefetch: list[FSDPState] = []
        self._modules_to_run_forward: set[nn.Module] = set()
        # ``False`` when user set reshard_after_forward
        # through ``fully_shard`` or ``set_reshard_after_forward``
        self._auto_reshard_after_forward: Optional[bool] = True

    # Define a separate init since `__init__` is called in the contract
    def init(
        self,
        modules: tuple[nn.Module, ...],
        device: torch.device,
        mp_policy: MixedPrecisionPolicy,
<<<<<<< HEAD
        mempool: Optional[torch.cuda.MemPool] = None,
=======
        auto_reshard_after_forward: bool,
>>>>>>> f9cf92b5
    ) -> None:
        for module in modules:
            _insert_module_state(module, self)
        self._modules = modules
        self._device = device
        self._device_handle = _get_device_handle(device.type)
        self._mp_policy = mp_policy
<<<<<<< HEAD
        self._mempool = mempool
=======
        self._auto_reshard_after_forward = auto_reshard_after_forward
>>>>>>> f9cf92b5
        if len(modules) == 1:
            self._pre_forward_hook_handle = modules[0].register_forward_pre_hook(
                self._pre_forward, prepend=True, with_kwargs=True
            )
            self._post_forward_hook_handle = modules[0].register_forward_hook(
                self._post_forward, prepend=False
            )
        else:
            hook_handle = _register_group_forward_hooks(
                modules,
                self._pre_forward,
                self._post_forward,
                self._modules_to_run_forward,
            )
            self._pre_forward_hook_handle = hook_handle
            self._post_forward_hook_handle = hook_handle

    def _root_pre_forward(
        self, module: nn.Module, args: tuple[Any, ...], kwargs: dict[str, Any]
    ) -> tuple[tuple[Any, ...], dict[str, Any]]:
        self._lazy_init()
        if self._state_ctx.iter_forward_root is not None:
            return args, kwargs
        if not compiled_autograd_enabled():
            logger.debug("FSDP::root_pre_forward")
        self._state_ctx.iter_forward_root = self
        with torch.profiler.record_function("FSDP::root_pre_forward"):
            # Wait for optimizer before implicitly prefetched all-gathers
            if (event := self._state_ctx.post_optim_event) is not None:
                self._comm_ctx.all_gather_copy_in_stream.wait_event(event)
                self._comm_ctx.all_gather_stream.wait_event(event)
                self._state_ctx.post_optim_event = None
            else:
                current_stream = self._device_handle.current_stream()
                self._comm_ctx.all_gather_copy_in_stream.wait_stream(current_stream)
                self._comm_ctx.all_gather_stream.wait_stream(current_stream)
            if self._device.type in [
                "cuda",
                "hpu",
                "xpu",
                "mtia",
                torch._C._get_privateuse1_backend_name(),
            ]:
                with torch.profiler.record_function("FSDP::inputs_to_device"):
                    args_tuple, kwargs_tuple = _to_kwargs(
                        args, kwargs, self._device, False
                    )  # same as DDP
                args, kwargs = args_tuple[0], kwargs_tuple[0]
        return args, kwargs

    def _lazy_init(self) -> None:
        """
        Lazy initialization represents when all modules' parallelisms have
        finalized (e.g. FSDP has been applied to all desired modules). This
        means that we can determine which state is the root, and we do so by
        the 1st state to run forward.
        """
        if self._is_root is not None:
            return  # no-op: already initialized
        self._is_root = True
        if len(self._modules) > 1:
            raise RuntimeError(
                f"FSDP requires a single root module but got {self._modules}"
            )
        detect_compiled_autograd()
        root_module = self._modules[0]
        visited_states: set[FSDPState] = set()
        for module_name, module in root_module.named_modules():
            if (state := _get_module_fsdp_state(module)) is None:
                continue
            if module is not root_module:
                if state not in visited_states and state._is_root is not None:
                    raise RuntimeError(
                        "FSDP state has already been lazily initialized for "
                        f"{module_name}\nFSDP requires running forward through "
                        "the root module first"
                    )
                state._is_root = False
            self._state_ctx.all_states.append(state)
            visited_states.add(state)
        if self._fsdp_param_group and self._auto_reshard_after_forward:
            # For the root, do not reshard after forward since for training,
            # the parameters would be freed and all-gathered immediately
            self._fsdp_param_group.post_forward_mesh_info = None
        self._init_fqns()
        self._init_shared_state()
        # Run parameter group lazy inits after initializing FQNs for improved
        # error messages
        for state in self._state_ctx.all_states:
            if state._fsdp_param_group:
                state._fsdp_param_group.lazy_init()

    def _init_shared_state(self) -> None:
        self._comm_ctx.lazy_init(self._device, self._mempool)
        for state in self._state_ctx.all_states:
            state._state_ctx = self._state_ctx
            state._comm_ctx = self._comm_ctx
            if fsdp_param_group := state._fsdp_param_group:
                fsdp_param_group.comm_ctx = self._comm_ctx

    def _init_fqns(self) -> None:
        """Sets module and parameter FQN attributes for debugging."""
        assert self._is_root
        root_module = self._modules[0]
        param_to_fsdp_param: dict[nn.Parameter, FSDPParam] = {}
        module_to_fsdp_param_group: dict[nn.Module, FSDPParamGroup] = {}
        for state in self._state_ctx.all_states:
            if fsdp_param_group := state._fsdp_param_group:
                for fsdp_param in fsdp_param_group.fsdp_params:
                    param_to_fsdp_param[fsdp_param.sharded_param] = fsdp_param
                for module in fsdp_param_group.modules:
                    module_to_fsdp_param_group[module] = fsdp_param_group
        for param_name, param in root_module.named_parameters():
            if param in param_to_fsdp_param:
                param_to_fsdp_param[param]._param_fqn = param_name
        for module_name, module in root_module.named_modules():
            if module in module_to_fsdp_param_group:
                module_fqn = module_to_fsdp_param_group[module]._module_fqn
                if module_fqn is None:
                    module_to_fsdp_param_group[module]._module_fqn = module_name
                else:
                    assert isinstance(module_fqn, str), f"{module_fqn}"
                    module_fqn += f", {module_name}"
                    module_to_fsdp_param_group[module]._module_fqn = module_fqn

    @disable_if_config_true
    def _pre_forward(
        self, module: nn.Module, args: tuple[Any, ...], kwargs: dict[str, Any]
    ) -> tuple[tuple[Any, ...], dict[str, Any]]:
        # When composing with module-hook-based activation checkpointing, the
        # the pre-backward hook is responsible for the unshard
        if self._training_state == TrainingState.PRE_BACKWARD:
            return args, kwargs
        self._training_state = TrainingState.FORWARD
        args, kwargs = self._root_pre_forward(module, args, kwargs)
        if self._mp_policy.cast_forward_inputs and self._mp_policy.param_dtype:
            with torch.profiler.record_function("FSDP::cast_forward_inputs"):
                cast_fn = functools.partial(
                    _cast_fp_tensor, self._mp_policy.param_dtype
                )
                args, kwargs = (
                    _apply_to_tensors(cast_fn, args),
                    _apply_to_tensors(cast_fn, kwargs),
                )
        if self._fsdp_param_group:
            args, kwargs = self._fsdp_param_group.pre_forward(module, args, kwargs)
        for fsdp_state in self._states_to_forward_prefetch:
            if (target_param_group := fsdp_state._fsdp_param_group) is not None:
                FSDPParamGroup._prefetch_unshard(target_param_group, "forward")
        return args, kwargs

    @disable_if_config_true
    def _post_forward(self, module: nn.Module, input: Any, output: Any) -> Any:
        # When composing with module-hook-based activation checkpointing, the
        # post-backward hook is responsible for the reshard
        if self._training_state == TrainingState.PRE_BACKWARD:
            return output
        if self._fsdp_param_group:
            output = self._fsdp_param_group.post_forward(module, input, output)
        output = self._register_pre_backward_hook(output)
        self._training_state = TrainingState.IDLE
        if self._state_ctx.iter_forward_root is self:
            if all_gather_state := self._comm_ctx.all_gather_state:
                # Free the last all-gather result if needed; refer to
                # [Note: Overlapping all-gather copy-in and all-gather]
                self._comm_ctx.all_gather_copy_in_stream.wait_event(
                    all_gather_state.event
                )
                self._comm_ctx.all_gather_stream.wait_event(all_gather_state.event)
                self._comm_ctx.all_gather_state = None  # free the all-gather result
            self._state_ctx.iter_forward_root = None
        if self._mp_policy.output_dtype is not None:
            with torch.profiler.record_function("FSDP::cast_forward_outputs"):
                output = _apply_to_tensors(
                    functools.partial(_cast_fp_tensor, self._mp_policy.output_dtype),
                    output,
                )
        return output

    def _pre_backward(self, grad: torch.Tensor) -> torch.Tensor:
        self._training_state = TrainingState.PRE_BACKWARD
        self._register_root_post_backward_final_callback()
        if self._fsdp_param_group:
            default_prefetch = len(self._states_to_backward_prefetch) == 0
            self._fsdp_param_group.pre_backward(default_prefetch)
        for fsdp_state in self._states_to_backward_prefetch:
            if (target_param_group := fsdp_state._fsdp_param_group) is not None:
                FSDPParamGroup._prefetch_unshard(target_param_group, "backward")
        return grad

    def _root_post_backward_final_callback(self) -> None:
        if not compiled_autograd_enabled():
            logger.debug("FSDP::root_post_backward")
        with torch.profiler.record_function("FSDP::root_post_backward_callback"):
            for state in self._state_ctx.all_states:
                fsdp_param_group = state._fsdp_param_group
                if (
                    fsdp_param_group
                    and fsdp_param_group._training_state != TrainingState.POST_BACKWARD
                ):
                    # Run post-backward in case forward inputs did not require
                    # gradient so the autograd backward did not run
                    fsdp_param_group.post_backward()
                state._training_state = TrainingState.IDLE
                if fsdp_param_group:
                    fsdp_param_group._training_state = TrainingState.IDLE
                if self._state_ctx.is_last_backward:
                    state._finalize_backward()
            if self._state_ctx.is_last_backward:
                self._comm_ctx.post_forward_order.clear()
                if self._comm_ctx.reduce_scatter_state is not None:
                    self._device_handle.current_stream().wait_event(
                        self._comm_ctx.reduce_scatter_state.event
                    )
                    self._comm_ctx.reduce_scatter_state = None
            self._state_ctx.post_backward_final_callback_queued = False

    def _finalize_backward(self) -> None:
        if self._modules_to_run_forward:
            msg = (
                f"{len(self._modules_to_run_forward)} of the {len(self._modules)} "
                f"modules passed to fully_shard did not run forward before backward, "
                "which is error-prone since FSDP post-forward/pre-backward logic "
                "will not run for these modules. We recommend passing only modules "
                "that run forward together. Modules that did not run forward: "
                f"{list(self._modules_to_run_forward)}"
            )
            warning_once(logger, msg, stacklevel=2)
            # Clear since we want the next forward to run
            self._modules_to_run_forward.clear()
        if self._fsdp_param_group:
            self._fsdp_param_group.finalize_backward()

    def _register_pre_backward_hook(self, output: Any) -> Any:
        if not torch.is_grad_enabled():
            return output
        flat_outputs, _ = tree_flatten(output)
        for t in flat_outputs:
            if torch.is_tensor(t) and t.requires_grad:
                t.register_hook(self._pre_backward)
        return output

    def _register_root_post_backward_final_callback(self):
        if self._state_ctx.post_backward_final_callback_queued:
            return
        self._state_ctx.post_backward_final_callback_queued = True
        Variable._execution_engine.queue_callback(
            self._root_post_backward_final_callback
        )


def _get_module_fsdp_state(module: nn.Module) -> Optional[FSDPState]:
    state = _get_module_state(module)
    if isinstance(state, FSDPState):
        return state
    return None


def _register_group_forward_hooks(
    modules: Sequence[nn.Module],
    pre_hook: Callable,
    post_hook: Callable,
    modules_to_run: set[nn.Module],
):
    """
    Registers group forward pre and post-hooks. The pre-hook runs upon the
    first module pre-forward, and the post-hook runs upon the last. If at least
    one module does not run forward, then the post-hook does not run.
    """
    modules_set = set(modules)

    @disable_if_config_true
    @functools.wraps(pre_hook)
    def wrapped_pre_hook(*args: Any, **kwargs: Any):
        if len(modules_to_run) == 0:  # first to run
            modules_to_run.update(modules_set)
            return pre_hook(*args, **kwargs)

    @disable_if_config_true
    def get_wrapped_post_hook(module: nn.Module):
        @functools.wraps(post_hook)
        def wrapped_post_hook(*args: Any, **kwargs: Any):
            modules_to_run.discard(module)
            if len(modules_to_run) == 0:
                return post_hook(*args, **kwargs)

        return wrapped_post_hook

    pre_handles = [
        module.register_forward_pre_hook(
            wrapped_pre_hook, prepend=True, with_kwargs=True
        )
        for module in modules
    ]
    post_handles = [
        module.register_forward_hook(
            get_wrapped_post_hook(module), prepend=False, always_call=True
        )
        for module in modules
    ]
    return _MultiHandle(tuple(pre_handles + post_handles))<|MERGE_RESOLUTION|>--- conflicted
+++ resolved
@@ -91,11 +91,7 @@
         modules: tuple[nn.Module, ...],
         device: torch.device,
         mp_policy: MixedPrecisionPolicy,
-<<<<<<< HEAD
-        mempool: Optional[torch.cuda.MemPool] = None,
-=======
         auto_reshard_after_forward: bool,
->>>>>>> f9cf92b5
     ) -> None:
         for module in modules:
             _insert_module_state(module, self)
@@ -103,11 +99,7 @@
         self._device = device
         self._device_handle = _get_device_handle(device.type)
         self._mp_policy = mp_policy
-<<<<<<< HEAD
-        self._mempool = mempool
-=======
         self._auto_reshard_after_forward = auto_reshard_after_forward
->>>>>>> f9cf92b5
         if len(modules) == 1:
             self._pre_forward_hook_handle = modules[0].register_forward_pre_hook(
                 self._pre_forward, prepend=True, with_kwargs=True
@@ -201,7 +193,7 @@
                 state._fsdp_param_group.lazy_init()
 
     def _init_shared_state(self) -> None:
-        self._comm_ctx.lazy_init(self._device, self._mempool)
+        self._comm_ctx.lazy_init(self._device)
         for state in self._state_ctx.all_states:
             state._state_ctx = self._state_ctx
             state._comm_ctx = self._comm_ctx
