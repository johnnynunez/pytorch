# mypy: allow-untyped-defs


import contextlib
from contextlib import nullcontext
from dataclasses import dataclass, field
from typing import Optional, Union

import torch
import torch.utils._pytree as pytree
from torch._C import DispatchKey
from torch._dispatch.python import suspend_functionalization
from torch._higher_order_ops.utils import (
    _from_fun,
    _maybe_reenter_make_fx,
    _set_compilation_env,
    clone_outputs_aliasing_inputs,
    FunctionalizeCtxWrapper,
    get_dummy_aot_autograd_config,
    HopInstance,
    prepare_fw_with_masks,
    reenter_make_fx,
    register_fake,
    save_tensors_and_symints_for_backward,
    saved_tensors_and_symints,
)
from torch._ops import HigherOrderOperator
from torch._subclasses.functional_tensor import disable_functional_mode
from torch.fx.experimental.proxy_tensor import (
    _temp_remove_metadata_torch_function_mode,
    _temp_remove_pre_dispatch_torch_function_mode,
    disable_proxy_modes_tracing,
    ProxyTorchDispatchMode,
    track_tensor_tree,
)
from torch.fx.graph_module import GraphModule
from torch.fx.passes.runtime_assert import insert_deferred_runtime_asserts


invoke_subgraph_counter = 0


# During the tracing of the joint graph, we construct this information. This is
# used to filter out grad_outs/tangents in the `backward` method of
# InvokeSubgraphAutogradOp.
@dataclass
class OutputMetadata:
    num_fw_outs: Optional[int] = None
    indexes_with_none: set[int] = field(default_factory=set)
    indexes_with_no_grad: set[int] = field(default_factory=set)


class InvokeSubgraphHOP(HigherOrderOperator):
    def __init__(self) -> None:
        super().__init__("invoke_subgraph")
        # This is used by the fake tensor cache key validator to extract the
        # subgraph and iterate over the nodes to find if all nodes are fake
        # tensor cacheable.
        self.subgraph_indexes = [
            0,
        ]

    # identifier is setup by upper part of the stack. This helps us in
    # identifying two invoke_subgraph calls have same subgraph.
    def __call__(
        self,
        subgraph: Union[GraphModule, FunctionalizeCtxWrapper],
        identifier: Optional[str],
        *operands,
    ):
        assert identifier is None or isinstance(
            identifier, str
        ), "identifier must be a None or a string"

        assert all(
            isinstance(o, (torch.Tensor, int, torch.SymInt)) for o in operands
        ), f"invoke_subgraph operands must be a list of tensors/ints/SymInts {operands}"

        return super().__call__(subgraph, identifier, *operands)

    def gen_schema(self, subgraph, identifier, *operands):
        from torch._higher_order_ops.schema import HopSchemaGenerator
        from torch._higher_order_ops.utils import (
            check_input_alias_and_mutation_return_outputs,
            materialize_as_graph,
        )

        gm: torch.fx.GraphModule = (
            subgraph
            if isinstance(subgraph, torch.fx.GraphModule)
            else materialize_as_graph(subgraph, operands)
        )

        schema_gen = HopSchemaGenerator(self)
        schema_gen.add_arg("subgraph", gm)
        schema_gen.add_arg("identifier", identifier)
<<<<<<< HEAD
        example_inputs = [
            n.meta["val"] if "val" in n.meta else n.meta["example_value"]
            for n in gm.graph.find_nodes(op="placeholder")
        ]
=======
>>>>>>> 7dc766d9
        (
            _,
            _,
            _,
            mutated_inputs,
            outputs,
<<<<<<< HEAD
        ) = check_input_alias_and_mutation_return_outputs(gm, example_inputs)
=======
        ) = check_input_alias_and_mutation_return_outputs(gm, operands)
>>>>>>> 7dc766d9
        for idx, arg in enumerate(operands):
            schema_gen.add_arg(f"arg{idx}", arg, is_mutated=idx in mutated_inputs)
        for out in outputs:
            schema_gen.add_output(out)
        # schema_gen.add_schema_tree_spec(subgraph, identifier, *operands)

        return schema_gen.gen_schema()


invoke_subgraph = InvokeSubgraphHOP()


def invoke_subgraph_placeholder(func, *args, **kwargs):
    if torch.compiler.is_dynamo_compiling():
        # This is just a placeholder for Dynamo to replace with invoke_subgraph
        raise RuntimeError("invoke_subgraph should not be called directly in Dynamo")

    if torch.compiler.is_compiling():
        # For non-strict export tracing, we still want to go through Dynamo
        from torch._dynamo.backends.debugging import (
            make_eager_backend_with_torch_function_mode,
        )

        def _invoke_subgraph_placeholder_wrapper(func, args):
            return invoke_subgraph_placeholder(func, *args)

        with _set_compilation_env(), torch._dynamo.utils.disable_cache_limit(), _temp_remove_pre_dispatch_torch_function_mode():
            with _temp_remove_metadata_torch_function_mode() as metadata_mode:
                if metadata_mode:
                    backend = make_eager_backend_with_torch_function_mode(metadata_mode)
                else:
                    backend = "eager"

                return torch.compile(
                    _invoke_subgraph_placeholder_wrapper,
                    backend=backend,
                    fullgraph=True,
                )(func, args)

    return func(*args, **kwargs)


def mark_compile_region(fn=None):
    """
    This wrapper instructs torch.compile to compile the wrapped region once and
    reuse the compiled artifact, instead of the usual way of aggressively
    inlining the function.

    Under the hood, it tells TorchDynamo to use InvokeSubgraph HOP for the
    region. For PyTorch eager, this is a no-op.
    """

    def wrap(func):
        def inner(*args, **kwargs):
            return invoke_subgraph_placeholder(func, *args, **kwargs)

        return inner

    if fn:
        return wrap(fn)
    else:
        return wrap


def get_invoke_subgraph_cache():
    cache = None
    if tracing_ctx := torch._guards.TracingContext.try_get():
        cache = tracing_ctx.hop_dispatch_set_cache.get_cache(invoke_subgraph)
    return cache


# TODO (@anijain2305) - Delete this function when base_hop uses invoke_subgraph infra
def trace_joint_graph(fn, fw_inputs, fw_outputs):
    """
    Naively trace out a joint graph. This simplifies the reconstruction of joint
    graph in the min-cut partitioner later on.
    """
    from torch._functorch.aot_autograd import create_joint

    dummy_aot_config = get_dummy_aot_autograd_config()

    # This joint_fn is inserted as the backward graph as is. This simplifies the
    # min-cut partitioner work later on.
    #   Input signature - (*primals, *tangents)
    #   Output signature - (*grads, *fw_outs)
    # The output signature is deliberately kept grads first and fw_outs second.
    # Having grads first makes the min-cut partitioner HOP graph stitching
    # easier.
    def joint_fn(*primals_and_tangents):
        primals = primals_and_tangents[: len(fw_inputs)]
        tangents = primals_and_tangents[len(fw_inputs) :]

        fw_outs, grads = create_joint(
            prepare_fw_with_masks(fn), aot_config=dummy_aot_config
        )(primals, tangents)

        maybe_clone = clone_outputs_aliasing_inputs(primals_and_tangents)

        # return signature is deliberately kept (*grads, *fw_outs). This
        # simplifies partitioning work later on.
        return pytree.tree_map(maybe_clone, tuple(grads + list(fw_outs)))

    primals = list(fw_inputs)
    # This assumes that the tangent strides match fw_outputs strides. Check the
    # InvokeSubgraphAutogradOp backward op for the contiguous call.
    tangents = [_from_fun(out) for out in fw_outputs]

    joint_operands = primals + tangents

    return _maybe_reenter_make_fx(joint_fn)(*joint_operands)


# TODO (@anijain2305) - Delete this function when base_hop uses invoke_subgraph infra
def create_fw_bw_graph(subgraph, operands, grad_outputs=None):
    with suspend_functionalization(), disable_functional_mode():
        with disable_proxy_modes_tracing():
            # args are functional tensors, generate some example tensors
            fw_inputs = pytree.tree_map(_from_fun, operands)

            from torch._guards import detect_fake_mode

            fake_mode = detect_fake_mode(fw_inputs)
            context = (
                nullcontext()
                if fake_mode is None or fake_mode.shape_env is None
                else fake_mode.shape_env.ignore_fresh_unbacked_symbols()
            )

            with context:
                fw_outs = pytree.tree_map(_from_fun, subgraph(*fw_inputs))

            num_fw_outs = len(fw_outs)

            # Collect the indexes of none in the output to check that the grad
            # is None at the corresponding index in the backward. This check is
            # performed in the autograd.Function - InvokeSubgraphAutogradOp.
            # Also collect the indexes of no_grad in the output to filter out
            # the grad_outs in the `backward` method.
            output_metadata = OutputMetadata()

            output_metadata.num_fw_outs = num_fw_outs
            for idx, fw_out in enumerate(fw_outs):
                if fw_out is None:
                    output_metadata.indexes_with_none.add(idx)
                elif not fw_out.requires_grad:
                    output_metadata.indexes_with_no_grad.add(idx)

            if grad_outputs is None:
                # Infer grad_outputs to be the same properties as the fw_outputs
                # if they're not passed in
                # Although fw_outs are equivalent to grad_outputs for tracing
                # purposes, we have to carefully handle the None and fw_out that do
                # not have require_grad. At those indexes, we will have None in the
                # backward graph.
                grad_outputs = fw_outs
                grad_outputs = [grad for grad in grad_outputs if grad is not None]
                grad_outputs = [grad for grad in grad_outputs if grad.requires_grad]

                # Force grad_out to be contiguous. This is because at runtime,
                # grad_out could have different strides than fw_outs. So, we
                # force the grad_outs to be contiguous for both tracing and
                # runtime.
                grad_outputs = [grad.contiguous() for grad in grad_outputs]

            if any(
                not isinstance(out, torch.Tensor)
                for out in grad_outputs
                if out is not None
            ):
                raise RuntimeError(
                    "Expect outputs of invoke_subgraph to only contains tensors or None. "
                    f"Got types {[type(out) for out in grad_outputs]}."
                )

            # Trace the forward subgraph
            fw_graph = _maybe_reenter_make_fx(subgraph)(*fw_inputs)

            # Trace the joint graph and assign it to the bwd graph
            bw_graph = trace_joint_graph(
                subgraph,
                fw_inputs,
                grad_outputs,
            )
            return fw_graph, bw_graph, output_metadata


def get_output_metadata(subgraph, *operands):
    with suspend_functionalization(), disable_functional_mode():
        with disable_proxy_modes_tracing():
            # args are functional tensors, generate some example tensors
            fw_inputs = pytree.tree_map(_from_fun, operands)

            from torch._guards import detect_fake_mode

            fake_mode = detect_fake_mode(fw_inputs)
            context = (
                nullcontext()
                if fake_mode is None or fake_mode.shape_env is None
                else fake_mode.shape_env.ignore_fresh_unbacked_symbols()
            )

            with context:
                fw_outs = pytree.tree_map(_from_fun, subgraph(*fw_inputs))

            num_fw_outs = len(fw_outs)

            # Collect the indexes of none in the output to check that the grad
            # is None at the corresponding index in the backward. This check is
            # performed in the autograd.Function - InvokeSubgraphAutogradOp.
            # Also collect the indexes of no_grad in the output to filter out
            # the grad_outs in the `backward` method.
            output_metadata = OutputMetadata()

            output_metadata.num_fw_outs = num_fw_outs
            for idx, fw_out in enumerate(fw_outs):
                if fw_out is None:
                    output_metadata.indexes_with_none.add(idx)
                elif not fw_out.requires_grad:
                    output_metadata.indexes_with_no_grad.add(idx)
            return output_metadata


def trace_joint_graph_as_bwd(
    subgraph, num_primals, joint_operands, include_key_set, exclude_key_set
):
    """
    Naively trace out a joint graph. This simplifies the reconstruction of joint
    graph in the min-cut partitioner later on.
    """
    from torch._functorch.aot_autograd import create_joint

    dummy_aot_config = get_dummy_aot_autograd_config()

    if isinstance(subgraph, torch.fx.GraphModule):

        def graph_with_interpreter(*args):
            # Running graph with interpreter is needed for propagating the stack_trace
            with torch.fx.traceback.preserve_node_meta():
                return torch.fx.Interpreter(subgraph).run(*args)

        fn = graph_with_interpreter
    else:
        fn = subgraph

    # This joint_fn is inserted as the backward graph as is. This simplifies the
    # min-cut partitioner work later on.
    #   Input signature - (*primals, *tangents)
    #   Output signature - (*grads, *fw_outs)
    # The output signature is deliberately kept grads first and fw_outs second.
    # Having grads first makes the min-cut partitioner HOP graph stitching
    # easier.
    def joint_fn(*primals_and_tangents):
        primals = primals_and_tangents[:num_primals]
        tangents = primals_and_tangents[num_primals:]

        fw_outs, grads = create_joint(
            prepare_fw_with_masks(fn), aot_config=dummy_aot_config
        )(primals, tangents)

        maybe_clone = clone_outputs_aliasing_inputs(primals_and_tangents)

        # return signature is deliberately kept (*grads, *fw_outs). This
        # simplifies partitioning work later on.
        return pytree.tree_map(maybe_clone, tuple(grads + list(fw_outs)))

    with suspend_functionalization(), disable_functional_mode():
        with disable_proxy_modes_tracing():
            joint_operands = [_from_fun(arg) for arg in joint_operands]
            with contextlib.ExitStack() as stack:
                stack.enter_context(
                    torch._C._ForceDispatchKeyGuard(include_key_set, exclude_key_set),
                )
                with torch.enable_grad():
                    return _maybe_reenter_make_fx(joint_fn)(*joint_operands)


class InvokeSubgraphAutogradOp(torch.autograd.Function):
    """
    Saves the subgraph, i.e. original callable, in the forward method. And then
    traces out a joint graph in the backward. This delaying of tracing in
    backward, also called as lazy backward, ensures that the assumptions about
    the grad_out strides and tensor-subclass-ness are already accounted for.
    """

    @staticmethod
    def forward(
        ctx,
        subgraph,
        identifier,
        output_metadata,
        *operands,
    ):
        # We want to delay the backward graph construction until the backward.
        # So in forward, we just run the fw callable as is. And save all the
        # information necessary to construct the backward graph in the ctx.
        ctx._subgraph = subgraph
        ctx._identifier = identifier
        ctx._output_metadata = output_metadata
        # We snapshot the dispatch keys in forward for materializing the
        # the bw_graph in backward.
        ctx._fw_include_key_set = torch._C._dispatch_tls_local_include_set()
        ctx._fw_exclude_key_set = torch._C._dispatch_tls_local_exclude_set()

        save_tensors_and_symints_for_backward(ctx, operands)

        with torch._C._AutoDispatchBelowAutograd():
            out = invoke_subgraph(
                subgraph,
                f"fw_{identifier}",
                *operands,
            )

        # Check that None is at expected indexes.
        for idx, o in enumerate(out):
            if o is None:
                assert idx in output_metadata.indexes_with_none

        return out

    @staticmethod
    def backward(
        ctx,
        *grad_outs,
    ):
        from torch._dynamo.utils import dynamo_timed

        subgraph = ctx._subgraph
        identifier = ctx._identifier
        output_metadata = ctx._output_metadata
        primals = saved_tensors_and_symints(ctx)

        # Filter out grads that are None or do not require_grad. This was
        # the assumption we made during the tracing of joint_graph.
        filtered_grad_outs = []
        for idx, o in enumerate(grad_outs):
            if o is None:
                assert idx in output_metadata.indexes_with_none
            elif idx in output_metadata.indexes_with_no_grad:
                # Deliberately skip over the grad_outs which we know should be
                # None because the corresponding fwd_out does not require_grad.
                pass
            else:
                filtered_grad_outs.append(o)
        filtered_grad_outs = tuple(filtered_grad_outs)

        # Important note - Even though the forward graph can be same for
        # different invoke_subgraphs, the backward graph can be different
        # because the tangent strides can be different. So, here we cache on
        # tangent_metadata in addition to identifier
        from torch._guards import detect_fake_mode
        from torch._subclasses._fake_tensor_utils import _CacheKeyState
        from torch._subclasses.fake_tensor import extract_tensor_metadata

        fake_mode = detect_fake_mode(primals + filtered_grad_outs)
        state = _CacheKeyState(fake_mode.shape_env)

        tangent_metadata: list[object] = []
        for tangent in filtered_grad_outs:
            metadata = extract_tensor_metadata(tangent)
            metadata._flatten_into(tangent_metadata, fake_mode, state)
        tangent_metadata = tuple(tangent_metadata)

        # bw_graph is a joint graph with signature (*primals_and_tangents) and
        # returns (*grads_and_fw_outs). To get the grads, we use the num_fw_outs
        # to extract the grads.
        primals_and_tangents = primals + filtered_grad_outs

        # Check if we have already traced the bwd subgraph.
        bw_graph = None
        suffix = None
        invoke_subgraph_cache = get_invoke_subgraph_cache()
        cache_hit = False
        if invoke_subgraph_cache:
            bw_graph, suffix = invoke_subgraph_cache.get_lazy_bwd_entry(
                identifier, tangent_metadata
            )
            cache_hit = bw_graph is not None

        if bw_graph is None:
            assert suffix is None
            with dynamo_timed(
                "invoke_subgraph_trace_joint_graph", log_pt2_compile_event=True
            ):
                bw_graph = trace_joint_graph_as_bwd(
                    subgraph,
                    len(primals),
                    primals_and_tangents,
                    ctx._fw_include_key_set,
                    ctx._fw_exclude_key_set,
                )

        if invoke_subgraph_cache and not cache_hit:
            suffix = invoke_subgraph_cache.add_lazy_bwd_entry(
                identifier, tangent_metadata, bw_graph
            )

        grads = invoke_subgraph(
            bw_graph, f"bw_{identifier}_{suffix}", *primals_and_tangents
        )[: -output_metadata.num_fw_outs]
        return None, None, None, *grads


@invoke_subgraph.py_autograd_impl
def _(subgraph, identifier, *operands):
    # Check if we have already traced the subgraph.
    invoke_subgraph_cache = get_invoke_subgraph_cache()
    if invoke_subgraph_cache:
        if saved_autograd_fn := invoke_subgraph_cache.get_autograd_key_entry(
            identifier
        ):
            return saved_autograd_fn(*operands)

    output_metadata = get_output_metadata(subgraph, *operands)

    def autograd_fn_callable(*args):
        return InvokeSubgraphAutogradOp.apply(
            subgraph, identifier, output_metadata, *args
        )

    # Save the autograd_fn_callable in the dispatch set cache.
    if invoke_subgraph_cache:
        invoke_subgraph_cache.add_autograd_key_entry(identifier, autograd_fn_callable)

    return autograd_fn_callable(*operands)


@invoke_subgraph.py_impl(DispatchKey.CompositeExplicitAutograd)
def _(subgraph, identifier, *operands):
    from torch.utils._python_dispatch import _get_current_dispatch_mode

    mode = _get_current_dispatch_mode()
    assert mode is None, "Mode should never be enabled for CPU/CUDA key"
    return subgraph(*operands)


@invoke_subgraph.py_functionalize_impl
def _(ctx, subgraph, identifier, *operands):
    from torch._higher_order_ops.auto_functionalize import (
        can_auto_functionalize,
        do_auto_functionalize_v2,
    )

    unwrapped_operands = ctx.unwrap_tensors(operands)
    hop_instance = HopInstance.create(invoke_subgraph, subgraph, identifier, *operands)
    if can_auto_functionalize(hop_instance):
        # NOTE: [auto_functionalize x invoke_subgraph caching]
        # We call auto_functionalized_v2 to support input mutation of invoke_subgraph.
        # See NOTE [Support input mutation of hops] for the overall design.
        #
        # invoke_subgraph is special because of its identifier based caching machanism.
        # In invoke_subgraph's functionalization key implementation, we create a new
        # identifer because the subgraph is replaced by FunctionWithNoFreeVars in a
        # functional + epilogue form.
        assert isinstance(identifier, str), identifier
        return do_auto_functionalize_v2(
            ctx.mode,
            hop_instance,
            (subgraph, "auto_functionalized_" + identifier, *operands),
            {},
        )

    with ctx.redispatch_to_next():
        # NB: There is an assumption that subgraph does not mutate inputs and
        # there is no aliasing. Its Dynamo responsibility to prevent formation
        # of invoke_subgraph ops if input aliasing/mutation is detected.
        functionalized_subgraph = FunctionalizeCtxWrapper(ctx, subgraph)
        out = invoke_subgraph(functionalized_subgraph, identifier, *unwrapped_operands)
    return ctx.wrap_tensors(out)


# Register the hop fake fn. This will be called in the fake_tensor _dispatch_impl.
@register_fake(invoke_subgraph)
def _(subgraph, identifier, *operands):
    from torch._dynamo.utils import dynamo_timed

    with dynamo_timed("invoke_subgraph_fake_tensor", log_pt2_compile_event=True):
        return subgraph(*operands)


@invoke_subgraph.py_impl(ProxyTorchDispatchMode)
def _(proxy_mode: ProxyTorchDispatchMode, subgraph, identifier, *operands):
    # Check if we have already traced the subgraph.
    graph = None
    invoke_subgraph_cache = get_invoke_subgraph_cache()
    if invoke_subgraph_cache:
        graph = invoke_subgraph_cache.get_proxy_dispatch_entry(identifier)

    if graph is None:
        from torch._dynamo.utils import dynamo_timed

        with dynamo_timed("invoke_subgraph_proxy_tensor", log_pt2_compile_event=True):
            graph = reenter_make_fx(subgraph)(*operands)

        from torch._guards import detect_fake_mode

        fake_mode = detect_fake_mode(operands)
        insert_deferred_runtime_asserts(
            graph,
            fake_mode.shape_env,
            "invoke_subgraph_proxy_torch_dispatch_mode",
            export=True,
        )
        graph.recompile()

        assert isinstance(proxy_mode.tracer, torch.fx.Tracer)
        if invoke_subgraph_cache:
            invoke_subgraph_cache.add_proxy_dispatch_entry(identifier, graph)

    node_args = (graph, identifier, *operands)

    def _unwrap_proxy(arg):
        if isinstance(arg, torch.fx.GraphModule):
            # NOTE: [invoke_subgraph proxy_mode x auto_functionalize]
            # Previously, we assumed that `invoke_subgraph` would always be traced with the same tracer.
            # This allowed us to cache modules by their identifiers, assuming they were already registered.
            #
            # However, this assumption no longer holds when we auto-functionalize `invoke_subgraph`.
            # auto_functionalize functionalizes the subgraph and wrap it with `FunctionWithNoFreeVars`.
            # In the proxy mode implementation of `auto_functionalized_v2`, we need to materialize `FunctionWithNoFreeVars`
            # input as a graph module. To do this, we re-trace the `invoke_subgraph` hop, which starts a new sub-tracer
            # (see NOTE [materialize callable inputs as graph]). # When the new sub-tracer traces the `invoke_subgraph`
            # with a previously cached identifier, the corresponding graph module might not
            # exist as a submodule in the new tracer's root. Therefore, we register it as a submodule below.
            #
            # The alternative is to give a new identifer when we re-trace the invoke_subgraph but this will increase
            # the compilatoin time, which defeats the purpose of caching.
            registered_before = False
            for (
                _,
                submod,
            ) in proxy_mode.tracer.root.named_modules():  # type: ignore[union-attr]
                if arg is submod:
                    registered_before = True

            if not registered_before:
                qualname = proxy_mode.tracer.get_fresh_qualname("repeated_subgraph")  # type: ignore[union-attr]
                proxy_mode.tracer.root.register_module(qualname, arg)  # type: ignore[union-attr]
        return proxy_mode.tracer.unwrap_proxy(arg)  # type: ignore[union-attr]

    proxy_args = pytree.tree_map(_unwrap_proxy, node_args)  # type: ignore[union-attr]
    out_proxy = proxy_mode.tracer.create_proxy(
        "call_function", invoke_subgraph, proxy_args, {}
    )

    example_out = invoke_subgraph(graph, identifier, *operands)
    return track_tensor_tree(
        example_out, out_proxy, constant=None, tracer=proxy_mode.tracer
    )<|MERGE_RESOLUTION|>--- conflicted
+++ resolved
@@ -94,29 +94,17 @@
         schema_gen = HopSchemaGenerator(self)
         schema_gen.add_arg("subgraph", gm)
         schema_gen.add_arg("identifier", identifier)
-<<<<<<< HEAD
-        example_inputs = [
-            n.meta["val"] if "val" in n.meta else n.meta["example_value"]
-            for n in gm.graph.find_nodes(op="placeholder")
-        ]
-=======
->>>>>>> 7dc766d9
         (
             _,
             _,
             _,
             mutated_inputs,
             outputs,
-<<<<<<< HEAD
-        ) = check_input_alias_and_mutation_return_outputs(gm, example_inputs)
-=======
         ) = check_input_alias_and_mutation_return_outputs(gm, operands)
->>>>>>> 7dc766d9
         for idx, arg in enumerate(operands):
             schema_gen.add_arg(f"arg{idx}", arg, is_mutated=idx in mutated_inputs)
         for out in outputs:
             schema_gen.add_output(out)
-        # schema_gen.add_schema_tree_spec(subgraph, identifier, *operands)
 
         return schema_gen.gen_schema()
 
