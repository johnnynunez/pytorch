--- conflicted
+++ resolved
@@ -12,11 +12,6 @@
 from torch._higher_order_ops.utils import (
     _maybe_compile_and_run_fn,
     _maybe_run_with_interpreter,
-<<<<<<< HEAD
-    _set_compilation_env,
-=======
-    autograd_not_implemented,
->>>>>>> dd7d231e
     check_meta_consistency,
     first_slice_copy,
     reenter_make_fx,
@@ -178,20 +173,9 @@
         cumsum = associative_scan(add, x, dim)
 
     """
-<<<<<<< HEAD
-
     # TODO: Support lifted arguments in inductor for associative_scan
     # TODO: Support autograd for cases with lifted arguments for combine_mode=pointwise
 
-    if not callable(combine_fn):
-        raise ValueError("Combine_fn must be a callable, but got {combine_fn}")
-    if not isinstance(dim, int):
-        raise ValueError("Dim must be an int, but got " + str(type(dim)))
-    if combine_mode not in ["pointwise", "generic"]:
-        raise ValueError(
-            "Combine_mode must either 'pointwise' or 'generic', but got {combine_mode}"
-        )
-=======
     # The reason we flatten xs before calling into dynamo is that
     # we want to create a consistent input ordering for combine_fn
     # and we also want to the input ordering matches the output ordering.
@@ -213,7 +197,6 @@
             raise ValueError(
                 "For combine_mode='pointwise', all input tensors need to be on CUDA"
             )
->>>>>>> dd7d231e
 
         # Checks for xs
         if len(lxs) == 0:
@@ -243,9 +226,6 @@
 
     if reverse:
         leaves_xs = [torch.flip(elem, [0]) for elem in leaves_xs]
-
-    # TODO: Support Autograd
-    # TODO: Unify handling of pytrees for control flow ops, such as cond, while_loop, etc.
 
     if combine_mode == "generic":
         # The generic_associative_scan implementation calls the combine_fn with a `batch` along the scan dimension
@@ -754,8 +734,8 @@
 
         # Extract the inputs to the forward path and outputs from the forward path
         flat_args = saved_tensors_and_symints(ctx)
-        xs, outs, additional_inputs = split_into_chunks(
-            flat_args, [num_xs, num_xs, num_additional_inputs]
+        xs, additional_inputs, outs = split_into_chunks(
+            flat_args, [num_xs, num_additional_inputs, num_xs]
         )
         ndim = outs[0].ndim
 
@@ -873,10 +853,15 @@
         return *[None] * 3, *g_xs, *[None] * num_additional_inputs
 
 
-@associative_scan_op.py_impl(DispatchKey.Autograd)
+@associative_scan_op.py_autograd_impl
 def associative_scan_autograd(combine_fn, xs, additional_inputs):
     num_xs = len(xs)
     num_additional_inputs = len(additional_inputs)
+
+    if num_additional_inputs > 0:
+        raise RuntimeError(
+            "Associative_scan does currently not support gradients for lifted parameters!"
+        )
 
     flat_out = AssociativeScanAutogradOp.apply(
         combine_fn,
