# mypy: allow-untyped-decorators
# mypy: allow-untyped-defs
import contextlib
import logging
import warnings
from typing import Any, Callable, Optional, Union

import torch
import torch._subclasses.functional_tensor
import torch.utils._pytree as pytree
from torch._C import DispatchKey
from torch._C._functorch import (
    _add_batch_dim,
    get_unwrapped,
    is_batchedtensor,
    maybe_get_bdim,
)
from torch._functorch.utils import exposed_in
from torch._higher_order_ops.utils import (
    _maybe_run_with_interpreter,
    _set_compilation_env,
    materialize_as_graph,
    reenter_make_fx,
    save_tensors_and_symints_for_backward,
    saved_tensors_and_symints,
    unique_graph_id,
    validate_subgraph_args_types,
)
from torch._ops import HigherOrderOperator
from torch._subclasses.fake_tensor import FakeTensor, FakeTensorMode
from torch.fx.experimental.proxy_tensor import (
    _temp_remove_metadata_torch_function_mode,
    _temp_remove_pre_dispatch_torch_function_mode,
    ProxyTorchDispatchMode,
    track_tensor_tree,
)
from torch.utils._python_dispatch import _get_current_dispatch_mode


log = logging.getLogger(__name__)

"""
We're going to define a `cond_op` operation.
In order to do this, we need implementations for each of the dispatch keys.
"""


class CondOp(HigherOrderOperator):
    def __init__(self):
        super().__init__("cond")

    def __call__(self, pred, true_fn, false_fn, operands):
        validate_subgraph_args_types(operands)
        return super().__call__(pred, true_fn, false_fn, operands)


cond_op = CondOp()


@exposed_in("torch")
def cond(
    pred: Union[bool, int, float, torch.Tensor],
    true_fn: Callable,
    false_fn: Callable,
    operands: Union[tuple, list] = (),
) -> Any:
    r"""
    Conditionally applies `true_fn` or `false_fn`.

    .. warning::
        `torch.cond` is a prototype feature in PyTorch. It has limited support for input and output types and
        doesn't support training currently. Please look forward to a more stable implementation in a future version of PyTorch.
        Read more about feature classification at: https://pytorch.org/blog/pytorch-feature-classification-changes/#prototype

    `cond` is structured control flow operator. That is, it is like a Python if-statement,
    but has restrictions on `true_fn`, `false_fn`, and `operands` that enable it to be
    capturable using torch.compile and torch.export.

    Assuming the constraints on `cond`'s arguments are met, `cond` is equivalent to the following::

        def cond(pred, true_branch, false_branch, operands):
            if pred:
                return true_branch(*operands)
            else:
                return false_branch(*operands)

    Args:
        pred (Union[bool, torch.Tensor]): A boolean expression or a tensor with one element,
          indicating which branch function to apply.

        true_fn (Callable): A callable function (a -> b) that is within the
          scope that is being traced.

        false_fn (Callable): A callable function (a -> b) that is within the
          scope that is being traced. The true branch and false branch must
          have consistent input and outputs, meaning the inputs have to be
          the same, and the outputs have to be the same type and shape. Int
          output is also allowed. We'll make the output dynamic by turning it
          into a symint.

        operands (Tuple of possibly nested dict/list/tuple of torch.Tensor): A tuple of inputs to the
          true/false functions. It can be empty if true_fn/false_fn doesn't require input. Defaults to ().

    Example::

        def true_fn(x: torch.Tensor):
            return x.cos()
        def false_fn(x: torch.Tensor):
            return x.sin()
        return cond(x.shape[0] > 4, true_fn, false_fn, (x,))

    Restrictions:
        - The conditional statement (aka `pred`) must meet one of the following constraints:

          - It's a `torch.Tensor` with only one element, and torch.bool dtype

          - It's a boolean expression, e.g. `x.shape[0] > 10` or `x.dim() > 1 and x.shape[1] > 10`

        - The branch function (aka `true_fn`/`false_fn`) must meet all of the following constraints:

          - The function signature must match with operands.

          - The function must return a tensor with the same metadata, e.g. shape,
            dtype, etc.

          - The function cannot have in-place mutations on inputs or global variables.
            (Note: in-place tensor operations such as `add_` for intermediate results
            are allowed in a branch)

    """
    if torch.compiler.is_dynamo_compiling():
        return cond_op(pred, true_fn, false_fn, operands)

    from torch._dynamo.backends.debugging import (
        make_eager_backend_with_torch_function_mode,
    )

    if isinstance(pred, (bool, int, float)):
        # This is the non-strict export case. Strict export and torch.compile are
        # handled above in dynamo.
        if torch.compiler.is_compiling():
            warnings.warn(
                "Pred is a Python constant. When used with torch.cond, it specializes on one of the branches."
                " If you want torch.cond to preserve two branches, please make the predicate a boolean tensor or a SymBool.",
                UserWarning,
            )
        # This is the eager case. We can just run the true or false branch.
        if pred:
            return true_fn(*operands)
        else:
            return false_fn(*operands)

    def _validate_input(pred, true_fn, false_fn, operands):
        if not isinstance(pred, (bool, torch.Tensor, torch.SymBool)):
            raise RuntimeError(f"Expected pred to be bool or tensor, but got {pred}.")

        if isinstance(pred, torch.Tensor) and pred.numel() != 1:
            raise RuntimeError(
                f"Expected pred to be bool or single-element tensor, but got {pred}."
            )

        if not callable(true_fn) or not callable(false_fn):
            raise RuntimeError("Expect both branches to be callable.")

        if not isinstance(operands, (tuple, list)) or pytree.tree_any(
            lambda t: not isinstance(t, torch.Tensor), operands
        ):
            raise RuntimeError(
                "Expect operands to be a tuple of possibly nested dict/list/tuple that only "
                f"consists of tensor leaves, but got {operands}."
            )

    _validate_input(pred, true_fn, false_fn, operands)

    if not torch._dynamo.is_dynamo_supported():
        raise RuntimeError("torch.cond requires dynamo support.")

    # Dynamo is expecting a callable with "__code__" attribute.
    # We cannot directly pass cond_op to it. So we wrap it in a dummy function.
    def _cond_op_wrapper(*args, **kwargs):
        return cond_op(*args, **kwargs)

    with _set_compilation_env(), torch._dynamo.utils.disable_cache_limit(), _temp_remove_pre_dispatch_torch_function_mode():
        with _temp_remove_metadata_torch_function_mode() as metadata_mode:
            if metadata_mode:
                backend = make_eager_backend_with_torch_function_mode(metadata_mode)
            else:
                backend = "eager"
            return torch.compile(_cond_op_wrapper, backend=backend, fullgraph=True)(
                pred, true_fn, false_fn, operands
            )


<<<<<<< HEAD
def materialize_as_graph(
    fn: Callable,
    args: tuple[Any],
    include_key_set: Optional[torch._C.DispatchKeySet] = None,
    exclude_key_set: Optional[torch._C.DispatchKeySet] = None,
    force_enable_grad=False,
) -> torch.fx.GraphModule:
    if include_key_set is None:
        include_key_set = torch._C._dispatch_tls_local_include_set()
    if exclude_key_set is None:
        exclude_key_set = torch._C._dispatch_tls_local_exclude_set()

    @torch._dynamo.disable(recursive=True, reason=None)
    def _materialize_as_graph_inner():
        with suspend_functionalization(), disable_functional_mode():
            with disable_proxy_modes_tracing():
                unfunc_t = [_from_fun(arg) for arg in args]
            with contextlib.ExitStack() as stack:
                stack.enter_context(
                    torch._C._ForceDispatchKeyGuard(include_key_set, exclude_key_set),
                )
                if force_enable_grad:
                    stack.enter_context(torch.enable_grad())
                return _maybe_reenter_make_fx(fn)(*unfunc_t)

    gm = _materialize_as_graph_inner()
    assert gm is not None
    return gm


=======
>>>>>>> 2164ca66
def create_bw_fn(fn: Callable, args: tuple[Any]) -> Callable:
    """
    For a fn that accepts flat inputs and returns flat outputs:
        fw_out = fn(*args),
    this function returns:
        grad_args = bw_fn(*args_and_grad_output)
    with the following invariants:
      1. args + fw_out has an 1-1 correspondence to args_and_grad_output
      2. grad_args has an 1-1 corresponsence to args
      3. for tensor arg whose requires_grad is False, its corresponding grad in
         grad_args will be a zero tensor with the same shape.
    """

    from torch._functorch.aot_autograd import AOTConfig, create_joint
    from torch._higher_order_ops.utils import prepare_fw_with_masks_all_requires_grad

    dummy_aot_config = AOTConfig(
        fw_compiler=None,  # type: ignore[arg-type]
        bw_compiler=None,  # type: ignore[arg-type]
        partition_fn=None,  # type: ignore[arg-type]
        decompositions={},
        num_params_buffers=0,
        aot_id=0,
        keep_inference_input_mutations=False,
    )
    n_primals = len(args)

    bw_fn = create_joint(
        prepare_fw_with_masks_all_requires_grad(fn), aot_config=dummy_aot_config
    )

    def flat_fn(*args_and_grad_outs):
        primals = args_and_grad_outs[:n_primals]
        tangents = args_and_grad_outs[n_primals:]
        grad_args = bw_fn(primals, tangents)[1]
        assert len(args) == len(grad_args)
        return [
            (
                torch.zeros_like(arg)
                if isinstance(arg, torch.Tensor) and grad is None
                else grad
            )
            for grad, arg in zip(grad_args, primals)
        ]

    return flat_fn


def trace_cond(proxy_mode, func_overload, pred, true_fn, false_fn, operands):
    assert isinstance(
        operands, (list, tuple)
    ), f"Cond operands must be a list or tuple of tensors and SymInts {operands}"

    true_graph = reenter_make_fx(true_fn)(*operands)
    false_graph = reenter_make_fx(false_fn)(*operands)

    true_outs = []
    false_outs = []
    for node in true_graph.graph.nodes:
        if node.op == "output":
            true_outs.extend(node.args)

    for node in false_graph.graph.nodes:
        if node.op == "output":
            false_outs.extend(node.args)

    flat_true_outs = pytree.arg_tree_leaves(*true_outs)
    flat_false_outs = pytree.arg_tree_leaves(*false_outs)
    if len(flat_true_outs) != len(flat_false_outs):
        raise torch._dynamo.exc.CondOpArgsMismatchError(
            f"Expected to return same number of outputs but got:"
            f"\n  true branch returns {len(flat_true_outs)} item(s)"
            f"\n  false branch returns {len(flat_false_outs)} item(s)"
        )

    i, true_name = unique_graph_id(proxy_mode, prefix="true_graph")

    false_name = f"false_graph_{i}"
    assert not hasattr(proxy_mode.tracer.root, false_name)

    proxy_mode.tracer.root.register_module(true_name, true_graph)
    proxy_mode.tracer.root.register_module(false_name, false_graph)

    args = (pred, true_graph, false_graph, operands)

    proxy_args = pytree.tree_map(proxy_mode.tracer.unwrap_proxy, args)

    out_proxy = proxy_mode.tracer.create_proxy(
        "call_function", func_overload, proxy_args, {}
    )

    out = func_overload(pred, true_graph, false_graph, operands)

    return track_tensor_tree(out, out_proxy, constant=None, tracer=proxy_mode.tracer)


@cond_op.py_impl(DispatchKey.CompositeExplicitAutograd)
def cond_op_dense(pred, true_fn, false_fn, operands):
    assert all(
        isinstance(o, (torch.Tensor, int)) for o in operands
    ), f"Dense implementation operands must be a list of tensors and ints {operands}"
    mode = _get_current_dispatch_mode()
    assert mode is None, "Mode should never be enabled for CPU/CUDA key"
    if pred:
        return true_fn(*operands)
    else:
        return false_fn(*operands)


class CondAutogradOp(torch.autograd.Function):
    @staticmethod
    def forward(
        ctx,
        pred,
        true_fn,
        false_fn,
        *operands,
    ):
        ctx._pred = pred
        ctx._true_bw_fn = create_bw_fn(
            true_fn,
            operands,
        )
        ctx._false_bw_fn = create_bw_fn(
            false_fn,
            operands,
        )
        # We snapshot the dispatch keys in forward for materializing the
        # the bw_graph in backward.
        ctx._fw_include_key_set = torch._C._dispatch_tls_local_include_set()
        ctx._fw_exclude_key_set = torch._C._dispatch_tls_local_exclude_set()
        save_tensors_and_symints_for_backward(ctx, operands)

        with torch._C._AutoDispatchBelowAutograd():
            return cond_op(pred, true_fn, false_fn, operands)

    @staticmethod
    def backward(ctx, *flat_grads):
        operands = saved_tensors_and_symints(ctx)
        args = operands + flat_grads
        # TODO: we need to materialize the bw graphs because dynamo is unable to
        # trace through the joint funcion when torch.compile torch.autograd.grad.
        true_bw_gm = materialize_as_graph(
            ctx._true_bw_fn,
            args,
            ctx._fw_include_key_set,
            ctx._fw_exclude_key_set,
            force_enable_grad=True,
        )
        false_bw_gm = materialize_as_graph(
            ctx._false_bw_fn,
            args,
            ctx._fw_include_key_set,
            ctx._fw_exclude_key_set,
            force_enable_grad=True,
        )
        grads = cond_op(
            ctx._pred,
            true_bw_gm,
            false_bw_gm,
            args,
        )
        return None, None, None, *grads


# Note:
# As long as one of the tensors in pred or operands requires grad,
# all the output would require grad with backward fn set to be the CondAutogradOp.
# This is consistent with autograd.Function's semantic.
@cond_op.py_autograd_impl
def cond_autograd(pred, true_fn, false_fn, operands):
    return CondAutogradOp.apply(
        pred,
        true_fn,
        false_fn,
        *operands,
    )


@cond_op.py_impl(ProxyTorchDispatchMode)
def inner(mode, pred, true_fn, false_fn, operands):
    return trace_cond(mode, cond_op, pred, true_fn, false_fn, operands)


@cond_op.py_impl(FakeTensorMode)
def cond_fake_tensor_mode(mode, pred, true_fn, false_fn, operands):
    # Ignore here, because if you've gotten here but you're not manually
    # tracing the inner graphs, that means that you intend to reuse the graph
    # directly.  Which means the old unbacked symbol bindings are appropriate.
    # This strategy will not work if unbacked symbols can escape.
    ignore_fresh_unbacked = contextlib.nullcontext()
    if mode.shape_env:
        ignore_fresh_unbacked = mode.shape_env.ignore_fresh_unbacked_symbols()

    with mode, ignore_fresh_unbacked:
        flat_true_outs, true_out_spec = pytree.tree_flatten(true_fn(*operands))
        flat_false_outs, false_out_spec = pytree.tree_flatten(false_fn(*operands))
        if true_out_spec != false_out_spec:
            raise RuntimeError(
                "Unmatched output spec from torch.cond branches: "
                f"true branch tree_spec {true_out_spec} vs false branch tree_spec {false_out_spec}."
            )

    merged_outs = []
    for true_out, false_out in zip(flat_true_outs, flat_false_outs):
        merged_outs.append(_merge_output(true_out, false_out, mode))
    return pytree.tree_unflatten(merged_outs, true_out_spec)


def check_tensor_meta_match(
    t1: torch.Tensor, t2: torch.Tensor, attr_names: tuple[str, ...], msg_prefix: str
) -> None:
    def _get_attr_maybe_call(t: torch.Tensor, attr_name: str) -> Any:
        attr = getattr(t, attr_name)
        if callable(attr):
            return attr()
        return attr

    for attr_name in attr_names:
        lattr = _get_attr_maybe_call(t1, attr_name)
        rattr = _get_attr_maybe_call(t2, attr_name)
        torch._check(
            lattr == rattr,
            lambda: f"{msg_prefix} expected same {attr_name} but got {lattr} and {rattr}.",
        )


def _merge_output(
    a: Optional[Union[torch.Tensor, int]],
    b: Optional[Union[torch.Tensor, int]],
    mode: FakeTensorMode,
):
    from torch.fx.experimental.symbolic_shapes import (
        has_free_unbacked_symbols,
        SymIntEqByExpr,
    )

    if a is None or b is None:
        assert a is None and b is None, (a, b)
        return None

    def min_max(s0, s1):
        def _bound(s0, lower_bound: bool):
            if isinstance(s0, int):
                return s0
            r = mode.shape_env.var_to_range.get(  # type: ignore[union-attr]
                s0.node.expr,
                torch.utils._sympy.value_ranges.ValueRanges.unknown(),
            )
            return r.lower if lower_bound else r.upper

        return min(_bound(s0, True), _bound(s1, True)), max(
            _bound(s0, False), _bound(s1, False)
        )

    if type(a) is int and type(b) is int:
        if a == b:
            return a
        assert mode.shape_env is not None
        merged_out = mode.shape_env.create_unbacked_symint()
        mode.shape_env.constrain_symbol_range(merged_out.node.expr, *min_max(a, b))
        return merged_out

    assert type(a) is FakeTensor and type(b) is FakeTensor, (a, type(a), b, type(b))

    # Note: we don't check size, stride because
    # they'll be merged with unbacked symints if they differ.
    _meta_to_check = {
        "dtype",
        "device",
        "layout",
        "dim",
        "is_quantized",
        "is_conj",
        "is_sparse",
        "storage_offset",
    }
    check_tensor_meta_match(
        a,
        b,
        tuple(_meta_to_check),
        msg_prefix="When merging two branches' output in torch.cond, ",
    )
    # NYI
    assert not a.is_quantized and not b.is_quantized
    assert not a.is_sparse and not b.is_sparse
    assert not a.is_conj() and not b.is_conj()

    """
    Step 1: create unbacked symints for sizes that are different
    along the same axis. For example:
        a.size is [s0, 4, s0, 5, 4, 5]
        b.size is [s1, 4, s2, 8, 4, 7]
        merged_size will be [u0, 4, u1, u2, 4, u3], where
        u0 has range [min(s0, s1), max(s0, s1)]
        u1 has range [min(s0, s2), max(s0, s2)]
        u2 has range [5, 8]
        u3 has range [5, 7]
    """
    merged_size: list[Union[int, torch.SymInt]] = []

    def _has_unbacked_symbols(s: Union[int, torch.SymInt]) -> bool:
        if isinstance(s, int):
            return False
        else:
            return has_free_unbacked_symbols(s.node.expr)

    for s0, s1 in zip(a.size(), b.size()):
        # If there are unbacked symbols leaked out of true_branch or false_branch
        # we need to merge them with a new unbacked symbol and track in parent graph.
        if (
            not _has_unbacked_symbols(s0)
            and not _has_unbacked_symbols(s1)
            and SymIntEqByExpr(s0) == SymIntEqByExpr(s1)
        ):
            merged_size.append(s0)
        else:
            assert mode.shape_env is not None
            new_size = mode.shape_env.create_unbacked_symint()
            mode.shape_env.constrain_symbol_range(new_size.node.expr, *min_max(s0, s1))
            merged_size.append(new_size)

    """
    This follows the logic in symbolic_shapes._compute_symbolic_stride
    Step 2: Since tensor stride is an accumulative muliplication of the sizes, which is a permutated
        (due to view ops) non-decending sequence.

        Case 1: No size is 1. In this case, strides have unique values.
            For example, suppose we have a tenosr with:
            size [3, 4, 3, 5, 4, 5],
            stride (1200, 300, 1, 12, 3, 60),
            merged_size [u0, u1, u2, u3, u4, u5].

            We visit the strides in ascending order: 1, 3, 12, 60, 300, 1200. In each step, we check whether
            the current stride is bounded or not and bound next stride by setting.
                stride_expr[next_stride] = current_stride_expr * current_size_expr
            1st round:
                current_stride is 1, current_size is 3, so next_stride is 1 * 3 = 3,
                current_stride_expr is set to 1, current_size_expr is u2, so stride_expr[3] is therefore 1 * u2 = u2
            2nd round:
                current_stride is 3, current_size is 4, so next_stride is 3 * 4 = 12,
                current_stride_expr is stride_expr[3] i.e. u2, current_size_expr is u4, so stride_expr[12] = u2 * u4
                ...

        Case 2: At least one dimension has size 1, which can produce duplicates in strides.
            In this case, theorectically, we cannot uniquely determine the expr of strides because
            the accessing stride_expr with same key in different order causes the final stride expression
            to be different.

            Suppose we have:
                size: (3, 1)
                stride: (1, 1)
                merged_size: (u0, u1)

            The stride expr could either be (u1, 1) or (1, u0) depending on whether we start with u1 or u0.
            For this reason, we try to break tie by sorting via decending index so we always get (u1, 1).

            Note that backend might optimize the strides anyway so this is usually not a problem as long
            as two branches matches. See relevant discussions in https://github.com/pytorch/pytorch/issues/142024.

        Case 3: Dim has 0 stride. 0 stride doesn't participate in the accumulative multiplication of
            sizes. So they're always treated as constant even if their corresponding size is turned into unbacked symint.

            Suppose we have:
                size: (3, 3)
                stride: (0, 1)
                merged_size: (u0, u1)

            The merged stride would be (0, 1)
    """

    def _bound_stride(
        a_ex_size: torch.Size,
        b_ex_size: torch.Size,
        a_ex_stride: tuple[int, ...],
        b_ex_stride: tuple[int, ...],
        merged_size: list[Union[int, torch.SymInt]],
    ) -> list[Union[int, torch.SymInt]]:
        from torch._inductor.ir import get_stride_order

        a_sorted_stride_idx = get_stride_order(a_ex_stride, mode.shape_env)
        b_sorted_stride_idx = get_stride_order(b_ex_stride, mode.shape_env)

        a_stride_li: list[Optional[tuple[Union[int, torch.SymInt], int]]] = [
            None
        ] * len(a_ex_stride)
        b_stride_li: list[Optional[tuple[Union[int, torch.SymInt], int]]] = [
            None
        ] * len(b_ex_stride)
        for i, idx in enumerate(a_sorted_stride_idx):
            a_stride_li[idx] = (a_ex_stride[i], -i)
        for i, idx in enumerate(b_sorted_stride_idx):
            b_stride_li[idx] = (b_ex_stride[i], -i)

        for a_pair, b_pair in zip(a_stride_li, b_stride_li):
            assert a_pair is not None and b_pair is not None
            _, a_idx = a_pair
            _, b_idx = b_pair

            if a_idx != b_idx:
                raise RuntimeError(
                    f"The sorted order of strides of the two branches' output doesn't match."
                    f"this indicates the contiguousness of the two branches are different. "
                    f"True branch has stride {a_ex_stride} but false branch has stride {b_ex_stride}."
                    f"Consider using contiguous() to make the two branches have the same contiguousness."
                )

        def _maybe_expr(s: Union[int, torch.SymInt]):
            if isinstance(s, int):
                return s
            return s.node.expr

        a_stride_expr: dict[Any, Union[int, torch.SymInt]] = {}
        b_stride_expr: dict[Any, Union[int, torch.SymInt]] = {}
        merged_strides: list[Union[int, torch.SymInt]] = [None] * len(a_ex_stride)  # type: ignore[list-item]
        for a_pair, b_pair in zip(a_stride_li, b_stride_li):
            assert a_pair is not None and b_pair is not None
            a_val, neg_i = a_pair
            b_val, _ = b_pair

            i = -neg_i
            if a_val == 0:
                assert b_val == 0, (a_val, b_val)
                merged_strides[i] = 0
                continue

            if _maybe_expr(a_val) in a_stride_expr:
                a_expr = a_stride_expr[_maybe_expr(a_val)]
                assert (
                    b_stride_expr[_maybe_expr(b_val)] == a_expr
                ), f"a_stride_expr:{a_stride_expr}, b_stride_expr:{b_stride_expr}"
                merged_strides[i] = a_expr
            else:
                if a_val == 1:
                    assert b_val == 1
                    a_stride_expr[_maybe_expr(a_val)] = 1
                    b_stride_expr[_maybe_expr(b_val)] = 1
                    merged_strides[i] = 1
                else:
                    # If we cannot find the expr of a_val in a_stride_expr, it means
                    # the strides is not a simple accumulative multiplication of sizes.
                    # In this case, we cannot determine the expr of strides from the new
                    # shapes so we error out and hint users to call contiguous().
                    raise RuntimeError(
                        f"It seems one of cond's output stride is not a simple accumulative multiplication of sizes. "
                        f"This could be because cond returns a slice of a tensor, which is not dense in memory. "
                        f"True branch has size {a_ex_size}, stride {a_ex_stride} and false branch has size {b_ex_size} "
                        f"stride {b_ex_stride}. Hint: can call t.contiguous(). "
                    )
            nxt_merged_stride_expr = merged_strides[i] * merged_size[i]
            a_stride_expr[_maybe_expr(a_val * a_ex_size[i])] = nxt_merged_stride_expr
            b_stride_expr[_maybe_expr(b_val * b_ex_size[i])] = nxt_merged_stride_expr
        return merged_strides

    merged_stride: list[Union[int, torch.SymInt]] = _bound_stride(
        a.size(), b.size(), a.stride(), b.stride(), merged_size
    )

    with mode:
        return torch.empty_strided(
            merged_size, merged_stride, dtype=a.dtype, device=a.device
        )


@cond_op.py_functionalize_impl
def cond_func(ctx, pred, true_fn, false_fn, inputs):
    from torch._higher_order_ops.utils import _check_alias_and_mutation

    unwrapped_inputs = ctx.unwrap_tensors(inputs)
    unwrapped_pred = ctx.unwrap_tensors(pred)
    with ctx.redispatch_to_next():
        functional_true = ctx.functionalize(_maybe_run_with_interpreter(true_fn))
        functional_false = ctx.functionalize(_maybe_run_with_interpreter(false_fn))
        pre_dispatch = hasattr(ctx, "mode") and ctx.mode.pre_dispatch
        for branch, branch_name in [(true_fn, "cond_true"), (false_fn, "cond_false")]:
            _check_alias_and_mutation(
                branch, unwrapped_inputs, branch_name, pre_dispatch
            )

        cond_return = cond_op(
            unwrapped_pred, functional_true, functional_false, unwrapped_inputs
        )
        return ctx.wrap_tensors(cond_return)


@cond_op.py_impl(torch._C._functorch.TransformType.Vmap)
def cond_batch_rule(interpreter, pred, true_fn, false_fn, inputs):
    assert isinstance(
        inputs, (list, tuple)
    ), "Cond inputs must be a list or tuple of tensors"
    assert all(
        isinstance(i, torch.Tensor) for i in inputs
    ), "Cond inputs must be a list of tensors"

    pred_is_batched = isinstance(pred, torch.Tensor) and is_batchedtensor(pred)
    pred_ = get_unwrapped(pred) if pred_is_batched else pred

    # unbatched tensors are not vmapped
    tensors, in_dims = zip(
        *[
            (get_unwrapped(t), maybe_get_bdim(t)) if is_batchedtensor(t) else (t, None)
            for t in inputs
        ]
    )

    if pred_is_batched:
        # prepend "pred" and vmap everything
        tensors = (pred_,) + tensors
        in_dims = (0,) + in_dims

        def fn(p, *args):
            t = true_fn(*args)
            f = false_fn(*args)
            return torch.where(p, t[0], f[0])

        with interpreter.lower():
            result = torch.vmap(fn, in_dims=in_dims)(*tensors)

    else:
        # predicate is known at this stage and it is a boolean expression or a
        # tensor with one element.
        true_fn = torch.vmap(true_fn, in_dims=in_dims)
        false_fn = torch.vmap(false_fn, in_dims=in_dims)

        with interpreter.lower():
            result = cond_op(pred, true_fn, false_fn, tensors)

    if not isinstance(result, tuple):
        result = (result,)
    lvl = interpreter.level()
    return tuple([_add_batch_dim(r, 0, lvl) for r in result])<|MERGE_RESOLUTION|>--- conflicted
+++ resolved
@@ -191,39 +191,6 @@
             )
 
 
-<<<<<<< HEAD
-def materialize_as_graph(
-    fn: Callable,
-    args: tuple[Any],
-    include_key_set: Optional[torch._C.DispatchKeySet] = None,
-    exclude_key_set: Optional[torch._C.DispatchKeySet] = None,
-    force_enable_grad=False,
-) -> torch.fx.GraphModule:
-    if include_key_set is None:
-        include_key_set = torch._C._dispatch_tls_local_include_set()
-    if exclude_key_set is None:
-        exclude_key_set = torch._C._dispatch_tls_local_exclude_set()
-
-    @torch._dynamo.disable(recursive=True, reason=None)
-    def _materialize_as_graph_inner():
-        with suspend_functionalization(), disable_functional_mode():
-            with disable_proxy_modes_tracing():
-                unfunc_t = [_from_fun(arg) for arg in args]
-            with contextlib.ExitStack() as stack:
-                stack.enter_context(
-                    torch._C._ForceDispatchKeyGuard(include_key_set, exclude_key_set),
-                )
-                if force_enable_grad:
-                    stack.enter_context(torch.enable_grad())
-                return _maybe_reenter_make_fx(fn)(*unfunc_t)
-
-    gm = _materialize_as_graph_inner()
-    assert gm is not None
-    return gm
-
-
-=======
->>>>>>> 2164ca66
 def create_bw_fn(fn: Callable, args: tuple[Any]) -> Callable:
     """
     For a fn that accepts flat inputs and returns flat outputs:
