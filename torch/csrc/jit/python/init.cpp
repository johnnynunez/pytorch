#include <pybind11/pytypes.h>
#include <torch/csrc/utils/pybind.h>
#include <torch/csrc/utils/python_arg_parser.h>
#include <torch/csrc/utils/schema_info.h>

#include <ATen/core/operator_name.h>
#include <torch/csrc/jit/api/module.h>
#include <torch/csrc/jit/backends/backend_init.h>
#include <torch/csrc/jit/codegen/cuda/interface.h>
// #include <torch/csrc/jit/codegen/cuda/python_frontend/python_bindings.h>
#include <torch/csrc/jit/codegen/fuser/interface.h>
#include <torch/csrc/jit/codegen/fuser/kernel_cache.h>
#if (!defined(FBCODE_CAFFE2) && defined(BUILD_ONEDNN_GRAPH))
#include <torch/csrc/jit/codegen/onednn/interface.h>
#endif
#include <c10/core/SymNodeImpl.h>
#include <torch/csrc/jit/frontend/ir_emitter.h>
#include <torch/csrc/jit/frontend/tracer.h>
#include <torch/csrc/jit/ir/irparser.h>
#include <torch/csrc/jit/jit_log.h>
#include <torch/csrc/jit/passes/autocast.h>
#include <torch/csrc/jit/passes/batch_mm.h>
#include <torch/csrc/jit/passes/canonicalize.h>
#include <torch/csrc/jit/passes/canonicalize_graph_fuser_ops.h>
#include <torch/csrc/jit/passes/common_subexpression_elimination.h>
#include <torch/csrc/jit/passes/constant_pooling.h>
#include <torch/csrc/jit/passes/constant_propagation.h>
#include <torch/csrc/jit/passes/create_autodiff_subgraphs.h>
#include <torch/csrc/jit/passes/create_functional_graphs.h>
#include <torch/csrc/jit/passes/dbr_quantization/remove_redundant_aliases.h>
#include <torch/csrc/jit/passes/dead_code_elimination.h>
#include <torch/csrc/jit/passes/decompose_ops.h>
#include <torch/csrc/jit/passes/device_type_analysis.h>
#include <torch/csrc/jit/passes/dtype_analysis.h>
#include <torch/csrc/jit/passes/erase_number_types.h>
#include <torch/csrc/jit/passes/fold_conv_bn.h>
#include <torch/csrc/jit/passes/freeze_module.h>
#include <torch/csrc/jit/passes/frozen_concat_linear.h>
#include <torch/csrc/jit/passes/frozen_conv_add_relu_fusion.h>
#include <torch/csrc/jit/passes/frozen_conv_folding.h>
#include <torch/csrc/jit/passes/frozen_graph_optimizations.h>
#include <torch/csrc/jit/passes/frozen_linear_folding.h>
#include <torch/csrc/jit/passes/frozen_linear_transpose.h>
#include <torch/csrc/jit/passes/frozen_ops_to_mkldnn.h>
#include <torch/csrc/jit/passes/fuse_linear.h>
#include <torch/csrc/jit/passes/fuse_relu.h>
#include <torch/csrc/jit/passes/graph_fuser.h>
#include <torch/csrc/jit/passes/inline_fork_wait.h>
#include <torch/csrc/jit/passes/inliner.h>
#include <torch/csrc/jit/passes/integer_value_refinement.h>
#include <torch/csrc/jit/passes/loop_unrolling.h>
#include <torch/csrc/jit/passes/lower_graph.h>
#include <torch/csrc/jit/passes/lower_tuples.h>
#include <torch/csrc/jit/passes/metal_rewrite.h>
#include <torch/csrc/jit/passes/mobile_optimizer_type.h>
#include <torch/csrc/jit/passes/normalize_ops.h>
#include <torch/csrc/jit/passes/peephole.h>
#include <torch/csrc/jit/passes/peephole_list_idioms.h>
#include <torch/csrc/jit/passes/quantization/dedup_module_uses.h>
#include <torch/csrc/jit/passes/quantization/finalize.h>
#include <torch/csrc/jit/passes/quantization/fusion_passes.h>
#include <torch/csrc/jit/passes/quantization/insert_observers.h>
#include <torch/csrc/jit/passes/quantization/insert_quant_dequant.h>
#include <torch/csrc/jit/passes/quantization/quantization_type.h>
#include <torch/csrc/jit/passes/refine_tuple_types.h>
#include <torch/csrc/jit/passes/remove_dropout.h>
#include <torch/csrc/jit/passes/remove_expands.h>
#include <torch/csrc/jit/passes/remove_inplace_ops.h>
#include <torch/csrc/jit/passes/remove_mutation.h>
#include <torch/csrc/jit/passes/replacement_of_old_operators.h>
#include <torch/csrc/jit/passes/restore_mutation.h>
#include <torch/csrc/jit/passes/shape_analysis.h>
#include <torch/csrc/jit/passes/specialize_autogradzero.h>
#include <torch/csrc/jit/passes/subgraph_rewrite.h>
#include <torch/csrc/jit/passes/symbolic_shape_analysis.h>
#include <torch/csrc/jit/passes/tensorexpr_fuser.h>
#include <torch/csrc/jit/passes/utils/check_alias_annotation.h>
#include <torch/csrc/jit/passes/vulkan_rewrite.h>
#include <torch/csrc/jit/passes/xnnpack_rewrite.h>
#include <torch/csrc/jit/python/pybind_utils.h>
#include <torch/csrc/jit/python/python_arg_flatten.h>
#include <torch/csrc/jit/python/python_custom_class.h>
#include <torch/csrc/jit/python/python_ir.h>
#include <torch/csrc/jit/python/python_tracer.h>
#include <torch/csrc/jit/python/python_tree_views.h>
#include <torch/csrc/jit/python/script_init.h>
#include <torch/csrc/jit/python/utf8_decoding_ignore.h>
#include <torch/csrc/jit/runtime/argument_spec.h>
#include <torch/csrc/jit/runtime/autodiff.h>
#include <torch/csrc/jit/runtime/decomposition_registry.h>
#include <torch/csrc/jit/runtime/graph_executor.h>
#include <torch/csrc/jit/runtime/jit_exception.h>
#include <torch/csrc/jit/runtime/jit_trace.h>
#include <torch/csrc/jit/runtime/operator.h>
#include <torch/csrc/jit/runtime/print_handler.h>
#include <torch/csrc/jit/runtime/static/init.h>
#include <torch/csrc/jit/runtime/symbolic_shape_registry.h>
#include <torch/csrc/jit/serialization/export.h>
#include <torch/csrc/jit/serialization/import.h>
#include <torch/csrc/jit/tensorexpr/kernel.h>
#include <torch/csrc/jit/tensorexpr/tensorexpr_init.h>
#include <torch/csrc/utils/cpp_stacktraces.h>

#include <ATen/core/NestedIntSymNodeImpl.h>
#include <c10/macros/Export.h>
#include <c10/util/irange.h>
#include <c10/util/signal_handler.h>
#include <caffe2/serialize/inline_container.h>

#include <pybind11/cast.h>
#include <pybind11/functional.h>
#include <pybind11/iostream.h>
#include <pybind11/operators.h>

#include <torch/csrc/jit/runtime/profiling_graph_executor_impl.h>
#include <memory>
#include <sstream>
#include <stdexcept>
#include <string>
#include <tuple>
#include <utility>

namespace torch::jit {

using c10::AliasInfo;
using c10::Argument;
using c10::FunctionSchema;
using c10::SchemaArgType;
using c10::SchemaArgument;
using c10::SymNode;
using caffe2::serialize::PyTorchStreamReader;
using caffe2::serialize::PyTorchStreamWriter;
using torch::utils::SchemaInfo;

namespace {

using autograd::variable_list;

bool loadPythonClasses() {
  // Leaving this code here, because it will likely be useful at some point
  // PyObject *jit_module = PyImport_ImportModule("torch.jit");
  // THPUtils_assert(jit_module, "class loader couldn't access "
  //"torch.jit module");
  // PyObject *jit_dict = PyModule_GetDict(jit_module);

  return true;
}

static bool opAllowsNumbersAsTensors(c10::Symbol symbol) {
  return symbol.is_prims() || symbol.is_nvprims() ||
      (symbol.is_aten() &&
       torch::should_allow_numbers_as_tensors(symbol.toUnqualString()));
}

c10::optional<IValue> toTypeInferredIValueOptional(py::handle input) {
  // Errors need to be caught here because toTypeInferredIValue errors out
  // on various object types, but we want it to work with all types.
  try {
    return toTypeInferredIValue(input);
  } catch (const c10::Error& e) {
    return c10::nullopt;
  }
}
} // anonymous namespace

#if !defined(USE_ROCM)
TORCH_API void runJITCPPTests();
#endif

void initJITBindings(PyObject* module) {
  auto m = py::handle(module).cast<py::module>();
  auto jit = m.def_submodule("_jit");

  // This is a static object, so we must leak the Python object
  // "release()" is used here to preserve 1 refcount on the
  // object, preventing it from ever being de-allocated by CPython.
  static py::handle exc =
      py::exception<JITException>(m, "JITException").release();

  py::register_exception_translator([](std::exception_ptr p) {
    try {
      if (p) {
        std::rethrow_exception(p);
      }
    } catch (const JITException& e) {
      // special handling of JITException, to set its python class name and msg
      py::gil_scoped_acquire acquire;
      const auto& className = e.getPythonClassName();
      const auto& originalMsg = e.getOriginalMsg();
      JITException::setCaughtOriginalMsg(originalMsg.value_or(""));
      JITException::setCaughtPythonClassName(className.value_or(""));
      // If we still had the py::exception<JITException> object, we could
      // just call it. But we must get a handle to leak it and there is no
      // way I can find to re-create it from the handle. So setting the
      // exception manually
      PyErr_SetString(exc.ptr(), e.what());
    }
  });

  m.def(
      "_get_caught_jit_exception_class_name",
      JITException::getCaughtPythonClassName);
  m.def(
      "_get_caught_jit_exception_original_msg",
      JITException::getCaughtOriginalMsg);

  py::class_<python::IODescriptor> iodescriptor(
      m,
      "IODescriptor"); // NOLINT(bugprone-unused-raii)

  m.def("_jit_init", loadPythonClasses)
      .def(
          "_jit_debug_fuser_num_cached_kernel_specs",
          torch::jit::fuser::debugNumCachedKernelSpecs)
      .def("_jit_pass_lower_all_tuples", LowerAllTuples)
      .def(
          "_new_symbolic_shape_symbol",
          []() { return c10::ShapeSymbol::newSymbol().value(); })
      .def(
          "_jit_shape_compute_graph_for_node",
          [](Node* n) -> c10::optional<std::shared_ptr<Graph>> {
            if (!n->maybeSchema()) {
              return c10::nullopt;
            }
            return shapeComputeGraphForSchema(n->schema());
          })
      .def(
          "_jit_decomposition_graph_for_node",
          [](Node* n) -> c10::optional<std::shared_ptr<Graph>> {
            if (!n->maybeSchema()) {
              return c10::nullopt;
            }
            return GetDecomposition(n->schema());
          })
      .def("_jit_pass_run_decompositions", RunDecompositions)
      // using Node* here instead of Schema because looking up the schema
      // and passing it in from Python will have a different pointer than the
      // schema that is globally used for caching
      .def(
          "_jit_register_shape_compute_graph_for_node",
          [](Node* n, std::shared_ptr<Graph>& graph) {
            if (n->maybeSchema()) {
              const FunctionSchema& schema = n->schema();
              RegisterShapeComputeGraphForSchema(schema, graph);
            } else {
              TORCH_INTERNAL_ASSERT(false, "Expected schema", n);
            }
          })
      .def(
          "_jit_register_decomposition_for_schema",
          [](const FunctionSchema& s, std::shared_ptr<Graph>& graph) {
            // because this is invoked by python, the function schema *
            // becomes different, and we need to find and reuse the
            // one that is used for caching
            auto op =
                findOperatorFor(c10::OperatorName(s.name(), s.overload_name()));
            RegisterDecomposition(op->schema(), graph);
          })
      .def("_jit_pass_propagate_shapes_on_graph", PropagateShapesOnGraph)
      .def(
          "_jit_pass_propagate_shapes_on_graph_and_build_compute",
          [](std::shared_ptr<Graph>& graph) {
            return PropagateShapesAndBuildLargeShapeComputeGraph(
                graph, *graph->nodes().begin(), *graph->nodes().end());
          })
      .def(
          "_jit_pass_propagate_shapes_on_graph_and_build_compute",
          [](std::shared_ptr<Graph>& graph, Node* beg) {
            return PropagateShapesAndBuildLargeShapeComputeGraph(
                graph, beg, *graph->nodes().end());
          })
      .def(
          "_jit_pass_propagate_shapes_on_graph_and_build_compute",
          PropagateShapesAndBuildLargeShapeComputeGraph)
      .def("_jit_pass_integer_value_refinement", RefineIntegerValues)
      .def(
          "_jit_set_symbolic_shapes_test_mode",
          &setSymbolicShapeAnalysisTestMode)
      .def(
          "_jit_symbolic_shapes_test_mode_enabled",
          &symbolicShapeAnalysisTestModeEnabled)
      .def("_jit_pass_autocast", Autocast)
      .def("_jit_set_autocast_mode", &setAutocastMode)
      .def("_jit_pass_fuse", FuseGraph)
      .def(
          "_jit_pass_replace_old_ops_with_upgraders",
          [](std::shared_ptr<Graph>& g) {
            return ReplaceOldOperatorsWithUpgraders(g);
          })
      .def(
          "_jit_pass_dce",
          [](std::shared_ptr<Graph>& g) {
            return EliminateDeadCode(g->block()); // overload resolution
          })
      .def(
          "_jit_pass_dce_allow_deleting_nodes_with_side_effects",
          [](std::shared_ptr<Graph>& g) {
            return EliminateDeadCode(
                g->block(),
                true,
                DCESideEffectPolicy::
                    ALLOW_DELETING_NODES_WITH_SIDE_EFFECTS); // overload
                                                             // resolution
          })
      .def(
          "_jit_pass_cse",
          [](std::shared_ptr<Graph>& g) {
            return EliminateCommonSubexpression(g); // overload resolution
          })
      .def(
          "_jit_pass_fuse_quantized_add_relu",
          [](std::shared_ptr<Graph>& g) {
            return FuseQuantizedAddRelu(g); // overload resolution
          })
      .def(
          "_jit_pass_insert_observers",
          [](Module& module,
             const std::string& method_name,
             const py::dict& qconfig_dict,
             bool inplace,
             int quant_type_int) {
            auto dict = py::cast<std::unordered_map<
                std::string,
                c10::optional<std::tuple<Module, Module>>>>(qconfig_dict);
            auto quant_type = static_cast<QuantType>(quant_type_int);
            return InsertObservers(
                module, method_name, dict, inplace, quant_type);
          },
          py::arg("module"),
          py::arg("method_name"),
          py::arg("qconfig_dict"),
          py::arg("inplace"),
          py::arg("quant_type_int") = 1)
      .def(
          "_jit_pass_insert_observer_method_for_ondevice_ptq",
          [](Module& module,
             const std::string& method_name,
             const py::dict& qconfig_dict,
             bool inplace,
             int quant_type_int) {
            auto dict = py::cast<std::unordered_map<
                std::string,
                c10::optional<std::tuple<Module, Module>>>>(qconfig_dict);
            auto quant_type = static_cast<QuantType>(quant_type_int);
            return InsertObserversForOnDevicePTQ(
                module, method_name, dict, inplace, quant_type);
          },
          py::arg("module"),
          py::arg("method_name"),
          py::arg("qconfig_dict"),
          py::arg("inplace"),
          py::arg("quant_type_int") = 1)
      .def(
          "_jit_pass_insert_quant_dequant",
          [](Module& module,
             const std::string& method_name,
             bool inplace,
             bool debug,
             int quant_type_int) {
            auto quant_type = static_cast<QuantType>(quant_type_int);
            return InsertQuantDeQuant(
                module, method_name, inplace, debug, quant_type);
          },
          py::arg("module"),
          py::arg("method_name"),
          py::arg("inplace"),
          py::arg("debug"),
          py::arg("quant_type_int") = 1)
      .def(
          "_jit_pass_insert_quant_dequant_for_ondevice_ptq",
          [](Module& module,
             const std::string& method_name,
             bool inplace,
             bool debug,
             int quant_type_int) {
            auto quant_type = static_cast<QuantType>(quant_type_int);
            return InsertQuantDeQuantOnDevicePTQ(
                module, method_name, inplace, debug, quant_type);
          },
          py::arg("module"),
          py::arg("method_name"),
          py::arg("inplace"),
          py::arg("debug"),
          py::arg("quant_type_int") = 1)
      .def(
          "_jit_pass_insert_prepack_unpack",
          [](std::shared_ptr<Graph>& g) { return InsertPrepackUnpack(g); })
      .def(
          "_jit_pass_insert_prepack_unpack",
          [](Module& module) { return InsertPrepackUnpack(module); })
      .def(
          "_jit_pass_quant_fusion",
          [](std::shared_ptr<Graph>& g) { return QuantFusion(g); })
      .def(
          "_jit_pass_fold_convbn",
          [](Module& module) { return FoldConvBatchNorm(module); })
      .def(
          "_jit_pass_dbr_quant_remove_redundant_aliases",
          [](Module& module) { return DBRQuantRemoveRedundantAliases(module); })
      .def(
          "_freeze_module",
          [](Module& module,
             std::vector<std::string>& preservedAttrs,
             bool freezeInterfaces,
             bool preserveParameters) {
            return freeze_module(
                module, preservedAttrs, freezeInterfaces, preserveParameters);
          },
          py::arg("module"),
          py::arg("preservedAttrs") = std::vector<std::string>(),
          py::arg("freezeInterfaces") = true,
          py::arg("preserveParameters") = false)
      .def("_jit_pass_concat_frozen_linear", &FrozenConcatLinear)
      .def("_jit_pass_fold_frozen_conv_bn", &FoldFrozenConvBatchnorm)
      .def("_jit_pass_fold_frozen_conv_add_or_sub", &FoldFrozenConvAddOrSub)
      .def("_jit_pass_fold_frozen_conv_mul_or_div", &FoldFrozenConvMulOrDiv)
      .def("_jit_pass_fold_frozen_linear_bn", &FoldFrozenLinearBatchnorm)
      .def("_jit_pass_convert_frozen_ops_to_mkldnn", &ConvertFrozenOpsToMKLDNN)
      .def("_jit_pass_fuse_frozen_conv_add_relu", &FuseFrozenConvAddRelu)
      .def("_jit_pass_transpose_frozen_linear", &FrozenLinearTranspose)
      .def("_jit_pass_optimize_frozen_graph", &OptimizeFrozenGraph)
      .def(
          "_jit_pass_optimize_for_inference",
          [](Module& module, std::vector<std::string> other_methods) {
            optimize_for_inference(module, other_methods);
          },
          py::arg("module"),
          py::arg("other_methods") = std::vector<std::string>())
      .def("_jit_pass_fuse_linear", &FuseLinear)
      .def(
          "_jit_pass_fuse_add_relu",
          [](std::shared_ptr<Graph>& graph) { FuseAddRelu(graph); })
      .def("_jit_pass_dedup_module_uses", &DedupModuleUses)
      .def("_jit_pass_replicate_dequantize", &ReplicateDeQuant)
      .def(
          "_jit_pass_swap_functional_linear",
          [](std::shared_ptr<Graph>& graph) { SwapFunctionalLinear(graph); })
      .def(
          "_jit_pass_swap_functional_linear",
          [](Module& module) { SwapFunctionalLinear(module); })
      .def(
          "_jit_pass_quant_finalize",
          [](Module& module,
             int quant_type_int,
             const std::vector<std::string>& preserved_attrs) {
            auto quant_type = static_cast<QuantType>(quant_type_int);
            return Finalize(module, quant_type, preserved_attrs);
          },
          py::arg("module"),
          py::arg("quant_type_int") = 1,
          py::arg("preserved_attrs") = std::vector<std::string>())
      .def(
          "_jit_pass_quant_finalize_for_ondevice_ptq",
          [](Module& module,
             int quant_type_int,
             const std::string& method_name) {
            auto quant_type = static_cast<QuantType>(quant_type_int);
            return FinalizeOnDevicePTQ(module, quant_type, method_name);
          },
          py::arg("module"),
          py::arg("quant_type_int") = 1,
          py::arg("preserved_attrs") = std::vector<std::string>())
      .def(
          "_jit_pass_pattern_based_rewrite",
          [](const Module& m) { return PatternBasedRewrite(m); })
      .def(
          "_jit_pass_custom_pattern_based_rewrite",
          [](const std::string& pattern,
             const std::string& fused_node_name,
             const Module& m) {
            SubgraphRewriter subgraph_rewriter;
            subgraph_rewriter.RegisterRewritePattern(pattern, fused_node_name);
            subgraph_rewriter.runOnModule(m);
          })
      .def(
          "_jit_pass_custom_pattern_based_rewrite_graph",
          [](const std::string& pattern,
             const std::string& fused_node_name,
             std::shared_ptr<Graph> g,
             const std::vector<std::pair<std::string, std::string>>&
                 value_name_pairs) {
            SubgraphRewriter subgraph_rewriter;
            subgraph_rewriter.RegisterRewritePattern(
                pattern, fused_node_name, value_name_pairs);
            subgraph_rewriter.runOnGraph(g);
          },
          py::arg("pattern"),
          py::arg("fused_node_name"),
          py::arg("g"),
          py::arg("value_name_pairs") =
              std::vector<std::pair<std::string, std::string>>())
      .def("_jit_pass_constant_pooling", ConstantPooling)
      // RemoveInplaceOps is used by CoreML so it must be removed with care.
      .def("_jit_pass_propagate_dtype", DtypePropagation)
      .def("_jit_pass_propagate_device", DeviceTypePropagation)
      .def(
          "_jit_pass_remove_inplace_ops",
          [](const std::shared_ptr<Graph>& g) { return RemoveInplaceOps(g); })
      .def(
          "_jit_pass_create_functional_graphs",
          [](std::shared_ptr<Graph>& g) { return CreateFunctionalGraphs(g); })
      .def(
          "_jit_pass_remove_mutation",
          [](std::shared_ptr<Graph>& g) {
            RemoveListMutation(g);
            return RemoveTensorMutation(g);
          })
      .def(
          "_jit_pass_functional_to_inplace_activation",
          [](std::shared_ptr<Graph>& g) {
            return FunctionalToInplaceActivation(g);
          })
      .def(
          "_jit_pass_inplace_to_functional_activation",
          [](std::shared_ptr<Graph>& g) {
            return InplaceToFunctionalActivation(g);
          })
      .def(
          "_jit_pass_inline_functional_graphs",
          [](std::shared_ptr<Graph>& g) { return InlineFunctionalGraphs(g); })
      .def(
          "_jit_pass_peephole",
          [](const std::shared_ptr<Graph>& g, bool disable_shape_peepholes) {
            return PeepholeOptimize(g, disable_shape_peepholes);
          },
          py::arg("graph"),
          py::arg("disable_shape_peepholes") = false)
      .def(
          "_jit_pass_peephole_list_idioms",
          [](const std::shared_ptr<Graph>& g, bool refine_list_len) {
            return PeepholeOptimizeListIdioms(g, refine_list_len);
          },
          py::arg("graph"),
          py::arg("refine_list_len") = false)
      .def(
          "_jit_pass_refine_integer_values",
          [](std::shared_ptr<Graph>& g) { return RefineIntegerValues(g); })
      .def(
          "_jit_pass_fuse_addmm",
          [](std::shared_ptr<Graph>& g) { return FuseAddMM(g); })
      .def(
          "_jit_pass_canonicalize",
          [](const std::shared_ptr<Graph>& g, bool keep_unique_names = true) {
            return Canonicalize(g, keep_unique_names);
          },
          py::arg("graph"),
          py::arg("keep_unique_names") = true)
      .def("_jit_pass_lint", LintGraph)
      .def(
          "_jit_pass_complete_shape_analysis",
          [](const std::shared_ptr<Graph>& graph,
             const py::tuple& inputs,
             bool with_grad) {
            ArgumentSpecCreator arg_spec_creator(*graph);
            Stack stack;
            stack.reserve(inputs.size()); // captures?
            for (auto& obj : inputs) {
              stack.push_back(toTypeInferredIValue(obj));
            }
            ArgumentSpec spec = arg_spec_creator.create(with_grad, stack);
            arg_spec_creator.specializeTypes(*graph, spec);
            // We only get partial specialization from the arg_spec_creator, but
            // we want full shape specialization. The alternative would be to
            // have a "complete type inference" function in ArguemntSpecCreator.
            auto g_inputs = graph->inputs();
            for (const auto i : c10::irange(inputs.size())) {
              if (stack[i].isTensor()) {
                g_inputs[i]->setType(stack[i].type());
              }
            }
            PropagateInputShapes(graph);
          })
      .def(
          "_jit_interpret_graph",
          [](std::shared_ptr<Graph>& graph, const py::tuple& inputs) {
            Stack stack;
            stack.reserve(inputs.size()); // captures?
            for (auto& obj : inputs) {
              stack.push_back(toTypeInferredIValue(obj));
            }
            auto g_inputs = graph->inputs();
            for (const auto i : c10::irange(inputs.size())) {
              if (stack[i].isTensor()) {
                g_inputs[i]->setType(stack[i].type());
              }
            }
            Code code(graph, "<on-demand-func>");
            InterpreterState(code).run(stack);
            return createPyObjectForStack(std::move(stack));
          },
          py::doc(
              "Interpret a JIT graph with given inputs without running any optimization passes on it"))
      .def(
          "_jit_trace_graph",
          [](std::shared_ptr<Graph>& graph, const py::tuple& inputs) {
            Stack stack;
            stack.reserve(inputs.size()); // captures?
            for (auto& obj : inputs) {
              stack.push_back(toTypeInferredIValue(obj));
            }
            auto g_inputs = graph->inputs();
            for (const auto i : c10::irange(inputs.size())) {
              if (stack[i].isTensor()) {
                g_inputs[i]->setType(stack[i].type());
              }
            }
            return TraceGraph(graph, stack);
          })
      .def(
          "_jit_trace_module",
          [](Module& model, const py::tuple& inputs) {
            auto graph = model.get_method("forward").graph();
            Stack stack;
            stack.reserve(inputs.size() + 1); // captures?
            push(stack, model._ivalue());
            for (auto& obj : inputs) {
              stack.push_back(toTypeInferredIValue(obj));
            }
            auto traced = TraceGraph(graph, stack);
            GRAPH_DUMP("Traced Graph", traced);

            // the easiest way to replace a graph in a module is
            // to remove all the nodes in the original graph
            // clone everything from the traced one
            graph->block()->clear();
            graph->block()->cloneFrom(traced->block(), nullptr);
            GRAPH_DUMP("Copied Graph", graph);
          })
      .def("_jit_pass_remove_expands", RemoveExpands)
      .def("_jit_pass_erase_number_types", EraseNumberTypes)
      .def("_jit_pass_inline_fork_wait", InlineForkWait)
      .def("_jit_pass_inline", Inline)
      .def(
          "_jit_pass_lower_graph",
          [](std::shared_ptr<Graph>& graph, const Module& self) {
            return LowerGraph(*graph, self._ivalue());
          })
      .def("_jit_pass_loop_unrolling", UnrollLoops)
      .def("_jit_pass_constant_loop_unrolling", UnrollConstantLoops)
      .def(
          "_jit_pass_constant_propagation_immutable_types",
          [](std::shared_ptr<Graph>& g) {
            return ConstantPropagationImmutableTypes(g);
          })
      .def(
          "_jit_pass_constant_propagation",
          [](std::shared_ptr<Graph>& g) { return ConstantPropagation(g); },
          py::arg("graph"))
      .def("_jit_pass_erase_shape_information", EraseShapeInformation)
      .def(
          "_jit_object_is_non_holding",
          [](Node& n) {
            return toIValue(n.output())->toObject()->is_weak_compilation_ref();
          })
      .def(
          "_jit_erase_non_input_shape_information",
          [](std::shared_ptr<Graph>& g) {
            std::vector<TypePtr> input_types;
            for (Value* v : g->inputs()) {
              if (auto tt = v->type()->cast<TensorType>()) {
                input_types.emplace_back(tt);
              } else {
                input_types.emplace_back(nullptr);
              }
            }
            EraseShapeInformation(g);
            for (size_t i = 0; i < input_types.size(); ++i) {
              if (input_types[i]) {
                g->inputs().at(i)->setType(input_types[i]);
              }
            }
          })
      .def(
          "_jit_pass_create_autodiff_subgraphs",
          [](const std::shared_ptr<Graph>& graph, py::object threshold) {
            if (threshold.is_none()) {
              CreateAutodiffSubgraphs(graph);
            } else {
              CreateAutodiffSubgraphs(graph, py::cast<int>(threshold));
            }
          },
          py::arg("graph"),
          py::arg("threshold") = py::none())
#if defined(BUILDING_TESTS) && !defined(USE_ROCM)
      .def(
          "_jit_run_cpp_tests",
          []() {
            // We have to release the GIL inside this method, because if we
            // happen to initialize the autograd engine in these tests, the
            // newly spawned worker threads will try to initialize their
            // PyThreadState*, and they need the GIL for this.
            pybind11::gil_scoped_release _no_gil;
            return runJITCPPTests();
          })
      .def("_jit_has_cpp_tests", []() { return true; })
      .def("_has_tensorexpr_cpp_tests", []() { return true; })
#else
      .def("_jit_run_cpp_tests", []() { throw std::exception(); })
      .def("_jit_has_cpp_tests", []() { return false; })
      .def("_run_tensorexpr_cpp_tests", []() { throw std::exception(); })
      .def("_has_tensorexpr_cpp_tests", []() { return false; })
#endif
      .def(
          "_jit_flatten",
          [](py::handle& obj) {
            auto res = python::flatten(obj);
            return std::make_pair(res.vars, res.desc);
          })
      .def(
          "_jit_unflatten",
          [](const autograd::variable_list& vars, python::IODescriptor& desc) {
            return py::reinterpret_steal<py::object>(
                python::unflatten(vars, desc));
          })
      .def("_jit_pass_canonicalize_graph_fuser_ops", CanonicalizeOps)
      .def("_jit_pass_decompose_ops", DecomposeOps)
      .def("_jit_pass_specialize_autogradzero", specializeAutogradZero)
      .def("_jit_override_can_fuse_on_cpu", &overrideCanFuseOnCPU)
      .def("_jit_override_can_fuse_on_gpu", &overrideCanFuseOnGPU)
      .def("_jit_can_fuse_on_cpu", &canFuseOnCPU)
      .def("_jit_can_fuse_on_gpu", &canFuseOnGPU)
      .def("_jit_can_fuse_on_cpu_legacy", &canFuseOnCPULegacy)
      .def("_jit_override_can_fuse_on_cpu_legacy", &overrideCanFuseOnCPULegacy)
      .def(
          "_jit_differentiate",
          [](Graph& g) {
            // the python binding slightly differs in semantics
            // it makes a copy of the input Graph, and works on that
            // jit::differentiate mutates the input Graph
            auto g_clone = g.copy();
            return differentiate(g_clone);
          })
      .def(
          "_jit_check_alias_annotation",
          [](const std::shared_ptr<Graph>& g,
             const py::tuple& args,
             const std::string& unqualified_op_name) {
            auto stack = toTraceableStack(args);
            checkAliasAnnotation(g, std::move(stack), unqualified_op_name);
          })
#if (!defined(FBCODE_CAFFE2) && defined(BUILD_ONEDNN_GRAPH))
      .def("_jit_set_llga_enabled", &RegisterLlgaFuseGraph::setEnabled)
      .def("_jit_llga_enabled", &RegisterLlgaFuseGraph::isEnabled)
#else
      .def("_jit_set_llga_enabled", [](bool flag) { return false; })
      .def("_jit_llga_enabled", []() { return false; })
#endif
      .def(
          "_jit_set_tracer_state_warn",
          [](bool new_warn) {
            jit::tracer::getTracerStateWarnMode() = new_warn;
          })
      .def(
          "_jit_get_tracer_state_warn",
          []() {
            bool current_tracer_warn = jit::tracer::getTracerStateWarnMode();
            return current_tracer_warn;
          })
      .def(
          "_jit_set_nvfuser_skip_node_kind",
          [](const std::string& op_name, bool flip = true) {
            TORCH_WARN(
                "nvfuser is no longer supported in torch script, use _jit_set_nvfuser_skip_node_kind is deprecated and a no-op");
          })
      .def(
          "_jit_set_nvfuser_enabled",
          [](bool) {
            TORCH_WARN(
                "nvfuser is no longer supported in torch script, use _jit_set_nvfuser_enabled is deprecated and a no-op");
          })
      .def(
          "_jit_nvfuser_can_be_enabled",
          []() {
            TORCH_WARN(
                "nvfuser is no longer supported in torch script, use _jit_nvfuser_can_be_enabled is deprecated and a no-op");
          })
      .def(
          "_jit_set_nvfuser_single_node_mode",
          [](bool) {
            TORCH_WARN(
                "nvfuser is no longer supported in torch script, use _jit_set_nvfuser_single_node_mode is deprecated and a no-op");
          })
      .def(
          "_jit_nvfuser_single_node_mode",
          []() {
            TORCH_WARN(
                "nvfuser is no longer supported in torch script, use _jit_nvfuser_single_node_mode is deprecated and a no-op");
          })
      .def(
          "_jit_set_nvfuser_horizontal_mode",
          [](bool) {
            TORCH_WARN(
                "nvfuser is no longer supported in torch script, use _jit_set_nvfuser_horizontal_mode is deprecated and a no-op");
          })
      .def(
          "_jit_nvfuser_horizontal_mode",
          []() {
            TORCH_WARN(
                "nvfuser is no longer supported in torch script, use _jit_nvfuser_horizontal_mode is deprecated and a no-op");
          })
      .def(
          "_jit_set_nvfuser_guard_mode",
          [](bool) {
            TORCH_WARN(
                "nvfuser is no longer supported in torch script, use _jit_set_nvfuser_guard_mode is deprecated and a no-op");
          })
      .def(
          "_jit_nvfuser_enabled",
          []() {
            TORCH_WARN(
                "nvfuser is no longer supported in torch script, use _jit_nvfuser_enabled is deprecated and a no-op");
          })
      .def(
          "_jit_nvfuser_set_comparison_callback",
          [](bool, py::function) {
            TORCH_WARN(
                "nvfuser is no longer supported in torch script, use _jit_nvfuser_set_comparison_callback is deprecated and a no-op");
          })
      .def(
          "_jit_nvfuser_clear_comparison_callback",
          []() {
            TORCH_WARN(
                "nvfuser is no longer supported in torch script, use _jit_nvfuser_clear_comparison_callback is deprecated and a no-op");
          })
      .def(
          "_jit_set_profiling_mode",
          [](bool profiling_flag) {
            bool oldState = getProfilingMode();
            getProfilingMode() = profiling_flag;
            return oldState;
          })
      .def(
          "_jit_set_profiling_executor",
          [](bool profiling_flag) {
            bool oldState = getExecutorMode();
            getExecutorMode() = profiling_flag;
            return oldState;
          })
      .def(
          "_jit_set_num_profiled_runs",
          [](size_t num) {
            size_t old_num = getNumProfiledRuns();
            getNumProfiledRuns() = num;
            return old_num;
          })
      .def(
          "_jit_get_num_profiled_runs",
          [] {
            // pybind can't automatically bind to atomic size_t
            size_t num_runs = getNumProfiledRuns();
            return num_runs;
          })
      .def(
          "_jit_set_bailout_depth",
          [](size_t depth) {
            TORCH_WARN(
                "Use _jit_set_fusion_strategy, bailout depth is deprecated. Setting to (STATIC, ",
                depth,
                ")");
            size_t old_depth = getBailoutDepth();
            FusionStrategy strat = {{FusionBehavior::STATIC, depth}};
            setFusionStrategy(strat);
            return old_depth;
          })
      .def(
          "_jit_set_fusion_strategy",
          [](std::vector<std::pair<std::string, size_t>> strategy) {
            FusionStrategy vec_conv;
            for (const auto& pair : strategy) {
              if (pair.first == "STATIC") {
                vec_conv.emplace_back(FusionBehavior::STATIC, pair.second);
              } else if (pair.first == "DYNAMIC") {
                vec_conv.emplace_back(FusionBehavior::DYNAMIC, pair.second);
              } else {
                TORCH_INTERNAL_ASSERT(
                    false,
                    "FusionBehavior only supported 'STATIC' or 'DYNAMIC', got: ",
                    pair.first);
              }
            }
            auto old_strategy = getFusionStrategy();
            auto strat =
                fmap(old_strategy, [](std::pair<FusionBehavior, size_t> behav) {
                  return std::pair<std::string, size_t>(
                      behav.first == FusionBehavior::STATIC ? "STATIC"
                                                            : "DYNAMIC",
                      behav.second);
                });
            setFusionStrategy(vec_conv);
            return strat;
          })
      .def(
          "_jit_set_inline_everything_mode",
          [](bool enabled) { getInlineEverythingMode() = enabled; })
      .def(
          "_jit_get_inline_everything_mode",
          []() { return getInlineEverythingMode(); })
      .def(
          "_jit_get_logging_option",
          []() { return ::torch::jit::get_jit_logging_levels(); })
      .def(
          "_jit_set_logging_option",
          [](std::string loggingOption) -> void {
            ::torch::jit::set_jit_logging_levels(loggingOption);
          })
      .def(
          "_jit_set_logging_stream",
          [](std::string stream_name) -> void {
            if (stream_name == "stdout") {
              ::torch::jit::set_jit_logging_output_stream(std::cout);
            } else if (stream_name == "stderr") {
              ::torch::jit::set_jit_logging_output_stream(std::cerr);
            } else {
              std::cerr << "ERROR: only `stdout` and `stderr`"
                        << "are supported as output options" << std::endl;
            }
          })
      .def(
          "_storage_id",
          [](const at::Tensor& ten) -> int64_t {
            return reinterpret_cast<int64_t>(
                ten.storage().unsafeGetStorageImpl());
          })
      .def(
          "_jit_try_infer_type",
          [](py::object obj) -> InferredType {
            return tryToInferType(std::move(obj));
          })
      .def(
          "_jit_get_te_cuda_pointwise_loop_levels",
          []() -> int {
            using namespace torch::jit::tensorexpr;
            return getTECudaPointwiseLoopLevels();
          })
      .def(
          "_jit_set_te_cuda_pointwise_loop_levels",
          [](int level) {
            using namespace torch::jit::tensorexpr;
            return getTECudaPointwiseLoopLevels() = level;
          })
      .def(
          "_jit_get_te_cuda_pointwise_block_count",
          []() -> int {
            using namespace torch::jit::tensorexpr;
            return getTECudaPointwiseBlockCount();
          })
      .def(
          "_jit_set_te_cuda_pointwise_block_count",
          [](int block_count) {
            using namespace torch::jit::tensorexpr;
            return getTECudaPointwiseBlockCount() = block_count;
          })
      .def(
          "_jit_get_te_cuda_pointwise_block_size",
          []() -> int {
            using namespace torch::jit::tensorexpr;
            return getTECudaPointwiseBlockSize();
          })
      .def(
          "_jit_set_te_cuda_pointwise_block_size",
          [](int block_size) {
            using namespace torch::jit::tensorexpr;
            return getTECudaPointwiseBlockSize() = block_size;
          })
      .def("_jit_set_texpr_fuser_enabled", &setTensorExprFuserEnabled)
      .def("_jit_texpr_fuser_enabled", &tensorExprFuserEnabled)
      .def("_jit_texpr_fallback_allowed", &tensorexpr::fallbackAllowed)
      .def("_jit_texpr_set_fallback_allowed", &tensorexpr::setFallbackAllowed)
      .def("_jit_set_texpr_reductions_enabled", &setTexprReductionsEnabled)
      .def(
          "_jit_set_texpr_dynamic_shape_enabled",
          &setTensorExprDynamicShapeFusionEnabled)
      .def(
          "_jit_texpr_dynamic_shape_enabled",
          &tensorExprDynamicShapeFusionEnabled)
      .def("_jit_texpr_reductions_enabled", &texprReductionsEnabled)
      .def(
          "_jit_set_te_generate_block_code",
          [](bool gen_block_code) {
            using namespace torch::jit::tensorexpr;
            return getTEGenerateBlockCode() = gen_block_code;
          })
      .def(
          "_jit_get_te_generate_block_code",
          []() -> bool {
            using namespace torch::jit::tensorexpr;
            return getTEGenerateBlockCode();
          })
      .def(
          "_jit_get_te_must_use_llvm_cpu",
          []() -> bool {
            using namespace torch::jit::tensorexpr;
            return getTEMustUseLLVMOnCPU();
          })
      .def(
          "_jit_set_te_must_use_llvm_cpu",
          [](bool use_llvm) {
            using namespace torch::jit::tensorexpr;
            getTEMustUseLLVMOnCPU() = use_llvm;
          })
      .def(
          "_jit_cat_wo_conditionals",
          [](bool optimize_cat) {
            using namespace torch::jit::tensorexpr;
            getCatWoConditionals() = optimize_cat;
          })
      .def(
          "_jit_opt_conditionals",
          [](bool opt_conds) {
            using namespace torch::jit::tensorexpr;
            getOptConditionals() = opt_conds;
          })
      .def(
          "_llvm_enabled",
          []() {
#ifdef TORCH_ENABLE_LLVM
            return true;
#else
            return false;
#endif
          })
      .def(
          "_jit_pass_fuse_tensorexprs",
          [](std::shared_ptr<Graph>& g) {
            FuseTensorExprs(g);
            RemoveTensorTypeSpecializations(g);
          })
      .def(
          "_jit_fuser_get_fused_kernel_code",
          [](Graph& g, const std::vector<at::Tensor>& inps) {
            return debugGetFusedKernelCode(g, inps);
          })
      .def(
          "_jit_pass_remove_dropout",
          [](script::Module& module) { return removeDropout(module); })
      .def(
          "_jit_pass_refine_tuple_types",
          [](std::shared_ptr<Graph>& graph) { return RefineTupleTypes(graph); })
      .def(
          "_jit_pass_transform_conv1d_to_conv2d",
          [](std::shared_ptr<Graph>& graph) {
            return transformConv1dToConv2d(graph);
          })
      .def(
          "_jit_pass_transform_conv1d_to_conv2d",
          [](script::Module& module) {
            return transformConv1dToConv2d(module);
          })
      .def(
          "_jit_pass_insert_prepacked_ops",
          [](std::shared_ptr<Graph>& graph) {
            return insertPrePackedOps(graph);
          })
      .def(
          "_jit_pass_insert_prepacked_ops",
          [](script::Module& module) { return insertPrePackedOps(module); })
      .def(
          "_jit_pass_fuse_clamp_w_prepacked_linear_conv",
          [](script::Module& module) {
            return fusePrePackedLinearConvWithClamp(module);
          })
      .def(
          "_jit_pass_fold_prepacking_ops",
          [](script::Module& module) { return FoldPrePackingOps(module); })
      .def(
          "_jit_pass_optimize_for_mobile",
          [](script::Module& module,
             std::set<MobileOptimizerType>& optimization_blocklist,
             std::vector<std::string>& preserved_methods) {
            return optimizeForMobile(
                module, optimization_blocklist, preserved_methods);
          })
      .def(
          "_hack_do_not_use_clone_module_with_class",
          [](script::Module& module,
             std::vector<std::string>& ignored_methods,
             std::vector<std::string>& ignored_attributes) {
            const bool inplace = false;
            const std::unordered_set<std::string> ignored_methods_set(
                ignored_methods.begin(), ignored_methods.end());
            const std::unordered_set<std::string> ignored_attributes_set(
                ignored_attributes.begin(), ignored_attributes.end());
            return module.clone(
                inplace, ignored_methods_set, ignored_attributes_set);
          })
      .def(
          "_jit_pass_vulkan_insert_prepacked_ops",
          [](std::shared_ptr<Graph>& graph) {
            return vulkanInsertPrePackedOps(graph);
          })
      .def(
          "_jit_pass_vulkan_insert_prepacked_ops",
          [](script::Module& module) {
            return vulkanInsertPrePackedOps(module);
          })
      .def(
          "_jit_pass_vulkan_fuse_clamp_w_prepacked_conv",
          [](script::Module& module) {
            return vulkanFusePrePackedConvWithClamp(module);
          })
      .def(
          "_jit_pass_vulkan_fold_prepacking_ops",
          [](script::Module& module) {
            return vulkanFoldPrePackingOps(module);
          })
      .def(
          "_jit_pass_vulkan_optimize_for_mobile",
          [](script::Module& module,
             std::set<MobileOptimizerType>& optimization_blocklist,
             std::vector<std::string>& preserved_methods) {
            return vulkanOptimizeForMobile(
                module, optimization_blocklist, preserved_methods);
          })
      .def(
          "_jit_pass_metal_insert_prepacked_ops",
          [](std::shared_ptr<Graph>& graph) {
            return metalInsertPrePackedOps(graph);
          })
      .def(
          "_jit_pass_metal_insert_prepacked_ops",
          [](script::Module& module) {
            return metalInsertPrePackedOps(module);
          })
      .def(
          "_jit_pass_metal_fuse_clamp_w_prepacked_conv",
          [](script::Module& module) {
            return metalFusePrePackedConvWithClamp(module);
          })
      .def(
          "_jit_pass_metal_fold_prepacking_ops",
          [](script::Module& module) { return metalFoldPrePackingOps(module); })
      .def(
          "_jit_pass_metal_optimize_for_mobile",
          [](script::Module& module,
             std::vector<std::string>& preserved_methods) {
            return metalOptimizeForMobile(module, preserved_methods);
          })
      .def(
          "_jit_pass_filter_non_tensor_arguments",
          [](std::map<std::string, IValue> params) {
            std::map<std::string, at::Tensor> retval;
            for (auto& kv : params) {
              if (kv.second.isTensor()) {
                retval[kv.first] = std::move(kv.second).toTensor();
              }
            }
            return retval;
          })
      .def("_jit_pass_batch_mm", BatchMM)
      .def(
          "_jit_decay_packed_param_input_types",
          [](Graph& g) {
            for (Value* i : g.inputs()) {
              if (i->type() ==
                      getCustomClass(
                          "__torch__.torch.classes.quantized.Conv2dPackedParamsBase") ||
                  i->type() ==
                      getCustomClass(
                          "__torch__.torch.classes.quantized.Conv3dPackedParamsBase") ||
                  i->type() ==
                      getCustomClass(
                          "__torch__.torch.classes.quantized.LinearPackedParamsBase")) {
                // Dummy CompleteTensorType to appease ONNX validator.
                i->setType(TensorType::create(
                    at::kQInt8,
                    c10::kCPU,
                    std::vector<int64_t>{1},
                    std::vector<int64_t>{1},
                    c10::nullopt));
              }
            }
          })
      .def("_jit_set_utf8_decoding_ignore", &setUTF8DecodingIgnore);

  // NB: This isn't actually used for regular PyTorch symbolic tracing;
  // XLA is what needs this
#define SYMNODE_UNARY(n) .def(#n, [](c10::SymNode a) { return a->n(); })
#define SYMNODE_BINARY(n) \
  .def(#n, [](c10::SymNode a, c10::SymNode b) { return a->n(b); })
#define SYMNODE_SIZES_STRIDES(n)                \
  .def(                                         \
      #n,                                       \
      [](c10::SymNode a,                        \
         c10::ArrayRef<c10::SymNode> sizes,     \
         c10::ArrayRef<c10::SymNode> strides) { \
        return a->n(sizes, strides);            \
      })
  auto symnode_class =
      py::class_<c10::SymNodeImpl, c10::SymNode>(m, "_SymNode")
      // clang-format off
      // These DO NOT install magic methods; the SymInt/SymFloat wrapper in
      // Python is responsible for this
      SYMNODE_UNARY(clone)
      SYMNODE_UNARY(is_int)
      SYMNODE_UNARY(is_float)
      SYMNODE_UNARY(is_bool)
      SYMNODE_UNARY(bool_)
      SYMNODE_UNARY(int_)
      SYMNODE_UNARY(sym_float)
      SYMNODE_BINARY(add)
      SYMNODE_BINARY(sub)
      SYMNODE_BINARY(mul)
      SYMNODE_BINARY(truediv)
      SYMNODE_BINARY(pow)
      SYMNODE_BINARY(floordiv)
      SYMNODE_BINARY(mod)
      SYMNODE_BINARY(eq)
      SYMNODE_BINARY(ne)
      SYMNODE_BINARY(gt)
      SYMNODE_BINARY(lt)
      SYMNODE_BINARY(le)
      SYMNODE_BINARY(ge)
      SYMNODE_BINARY(sym_min)
      SYMNODE_BINARY(sym_max)
      SYMNODE_BINARY(sym_and)
      SYMNODE_BINARY(sym_or)
      SYMNODE_UNARY(sym_not)
      SYMNODE_UNARY(ceil)
      SYMNODE_UNARY(floor)
      SYMNODE_UNARY(neg)
      SYMNODE_SIZES_STRIDES(is_contiguous)
      SYMNODE_SIZES_STRIDES(is_channels_last_contiguous_2d)
      SYMNODE_SIZES_STRIDES(is_channels_last_contiguous_3d)
      SYMNODE_SIZES_STRIDES(is_channels_last_strides_2d)
      SYMNODE_SIZES_STRIDES(is_channels_last_strides_3d)
      SYMNODE_SIZES_STRIDES(is_non_overlapping_and_dense)
      .def(
          "guard_int",
          [](c10::SymNode a, const char* file, int64_t line) {
            return a->guard_int(file, line);
          })
      .def(
          "guard_bool",
          [](c10::SymNode a, const char* file, int64_t line) {
            return a->guard_bool(file, line);
          })
      .def(
          "guard_float",
          [](c10::SymNode a, const char* file, int64_t line) {
            return a->guard_float(file, line);
          })
      .def(
          "expect_true",
          [](c10::SymNode a, const char* file, int64_t line) {
            return a->expect_true(file, line);
          })
      .def(
          "expect_size",
          [](c10::SymNode a, const char* file, int64_t line) {
            return a->expect_size(file, line);
          })
      .def(
          "guard_size_oblivious",
          [](c10::SymNode a, const char* file, int64_t line) {
            return a->guard_size_oblivious(file, line);
          })
      .def(
          "has_hint",
          [](c10::SymNode a) {
            return a->has_hint();
          })
      .def(
          "wrap_int",
          [](c10::SymNode a, int64_t b) {
            return a->wrap_int(b);
          })
      .def(
          "wrap_float",
          [](c10::SymNode a, double b) {
            return a->wrap_float(b);
          })
      .def(
          "wrap_bool",
          [](c10::SymNode a, bool b) {
            return a->wrap_bool(b);
          })
      .def(
          "__str__",
          [](c10::SymNode a) { return a->str(); })
      .def(
          "__repr__",
          [](c10::SymNode a) { return a->str(); })
      .def(
          "is_constant",
          [](const c10::SymNode& node){
            return node->is_constant();
          })
      .def(
          "is_nested_int",
          [](const c10::SymNode& node) {
            return node->is_nested_int();
          })
      .def(
          "is_symbolic",
          [](const c10::SymNode& node) {
            return node->is_symbolic();
          })
      .def(
          "nested_int",
<<<<<<< HEAD
          [](const c10::SymNode& node) {
            return node->nested_int();
          })
      .def(
          "nested_int_vec",
          [](const c10::SymNode& node) {
            TORCH_CHECK(node->is_nested_int());
            return c10::get_nested_int_vec(node.get());
=======
          [](const c10::SymNode& node) {
            return node->nested_int();
>>>>>>> 60cd2a43
          })
      .def(
          "nested_int_coeff",
          [](const c10::SymNode& node) {
<<<<<<< HEAD
            TORCH_CHECK(node->is_nested_int());
            return node->nested_int_coeff();
          })
      .def(
          "clone_nested_int_with_new_vec",
          [](const c10::SymNode& node, const at::Tensor& vec) {
            TORCH_CHECK(
                false,
                "Expect not to call clone_nested_int_with_new_vec on a "
                "non-symbolic nested int");
=======
            return node->nested_int_coeff();
>>>>>>> 60cd2a43
          });

  // clang-format on

  // NOLINTNEXTLINE(bugprone-unused-raii)
  py::class_<CompleteArgumentSpec>(m, "CompleteArgumentSpec")
      .def("__repr__", [](CompleteArgumentSpec& self) {
        std::ostringstream s;
        s << self;
        return s.str();
      });
  // NOLINTNEXTLINE(bugprone-unused-raii)
  py::class_<ArgumentSpec>(m, "ArgumentSpec");
  py::class_<Code>(m, "Code")
      .def(
          "grad_executor_states",
          [](Code& c) {
            std::vector<GraphExecutorState> states;
            for (auto& e : c.grad_executors()) {
              states.emplace_back(e->getDebugState());
            }
            return states;
          })
      .def(
          "differentiable_op_executor_states",
          [](Code& c) {
            std::vector<GraphExecutorState> states;
            for (auto& e : c.diff_graph_op_executors()) {
              if (e->isOptimized()) {
                states.emplace_back(e->getDebugState());
              } else {
                // we leave an empty entry for node that doesn't have an
                // optimized plan
                states.emplace_back();
              }
            }
            return states;
          })
      .def("num_bailouts", [](Code& c) { return c.num_bailouts(); })
      .def("request_bailout", [](Code& c, size_t index) {
        c.request_bailout(index);
      });

  py::class_<ExecutionPlan>(m, "ExecutionPlan")
      .def_property_readonly("graph", [](ExecutionPlan& s) { return s.graph; })
      .def_property_readonly("code", [](ExecutionPlan& s) { return s.code; });

  py::class_<Gradient>(m, "Gradient")
      .def_property_readonly("f", [](Gradient& m) { return m.f; })
      .def_property_readonly("df", [](Gradient& m) { return m.df; })
      .def_property_readonly(
          "f_real_outputs", [](Gradient& m) { return m.f_real_outputs; })
      .def_property_readonly(
          "df_input_vjps", [](Gradient& m) { return m.df_input_vjps; })
      .def_property_readonly(
          "df_input_captured_inputs",
          [](Gradient& m) { return m.df_input_captured_inputs; })
      .def_property_readonly(
          "df_input_captured_outputs",
          [](Gradient& m) { return m.df_input_captured_outputs; })
      .def_property_readonly(
          "df_output_vjps", [](Gradient& m) { return m.df_output_vjps; });

  py::class_<GraphExecutorState>(m, "GraphExecutorState")
      .def_property_readonly(
          "graph", [](GraphExecutorState& s) { return s.graph; })
      .def_property_readonly(
          "execution_plans",
          [](GraphExecutorState& s) { return s.execution_plans; })
      .def_property_readonly(
          "fallback", [](GraphExecutorState& s) { return s.fallback; });

  py::class_<PyTorchStreamWriter>(m, "PyTorchFileWriter")
      .def(py::init<std::string>())
      .def(py::init([](const py::object& buffer) {
        auto writer_func = [=](const void* data, size_t size) {
          // Writing an empty file is a noop
          if (size == 0) {
            return size;
          }
          py::gil_scoped_acquire acquire;
          auto memory_view = py::memoryview::from_memory(
              reinterpret_cast<const char*>(data), size);
          buffer.attr("write")(std::move(memory_view));
          return size;
        };
        return std::make_unique<PyTorchStreamWriter>(std::move(writer_func));
      }))
      .def(py::init<const std::function<size_t(const void*, size_t)>&>())
      .def(
          "write_record",
          [](PyTorchStreamWriter& self,
             const std::string& name,
             const char* data,
             size_t size) {
            // Since we don't know where the data come from, we cannot
            // release the GIL in this overload
            return self.writeRecord(name, data, size);
          })
      .def(
          "write_record",
          [](PyTorchStreamWriter& self,
             const std::string& name,
             py::bytes data,
             size_t size) {
            // It is not clear from the doc but according to CPython own code,
            // it is ok to use the result of PyBytes_AsString without the GIL
            // being held
            // https://github.com/python/cpython/blob/e2a3e4b7488aff6fdc704a0f258bc315e96c1d6e/Objects/stringlib/join.h#L67
            const char* data_str = PyBytes_AsString(data.ptr());
            py::gil_scoped_release release;
            return self.writeRecord(name, data_str, size);
          })
      .def(
          "write_record",
          [](PyTorchStreamWriter& self,
             const std::string& name,
             c10::Storage data,
             size_t size) {
            // Reading Tensor data is always ok without the GIL held
            py::gil_scoped_release release;
            return self.writeRecord(
                name, reinterpret_cast<const char*>(data.data()), size);
          })
      .def(
          "write_record",
          [](PyTorchStreamWriter& self,
             const std::string& name,
             uintptr_t data,
             size_t size) {
            TORCH_WARN_ONCE(
                "write_record(): Passing Storage by data pointer is deprecated and will be an error in ",
                "the future, please pass the Storage object instead.");
            return self.writeRecord(
                name, reinterpret_cast<const char*>(data), size);
          })
      .def("write_end_of_file", &PyTorchStreamWriter::writeEndOfFile)
      .def("set_min_version", &PyTorchStreamWriter::setMinVersion)
      .def("archive_name", &PyTorchStreamWriter::archiveName)
      .def("serialization_id", &PyTorchStreamWriter::serializationId)
      .def(
          "get_all_written_records",
          &PyTorchStreamWriter::getAllWrittenRecords);

  py::enum_<MobileOptimizerType>(m, "_MobileOptimizerType")
      .value("CONV_BN_FUSION", MobileOptimizerType::CONV_BN_FUSION)
      .value(
          "INSERT_FOLD_PREPACK_OPS",
          MobileOptimizerType::INSERT_FOLD_PREPACK_OPS)
      .value("REMOVE_DROPOUT", MobileOptimizerType::REMOVE_DROPOUT)
      .value("FUSE_ADD_RELU", MobileOptimizerType::FUSE_ADD_RELU)
      .value(
          "HOIST_CONV_PACKED_PARAMS",
          MobileOptimizerType::HOIST_CONV_PACKED_PARAMS)
      .value(
          "VULKAN_AUTOMATIC_GPU_TRANSFER",
          MobileOptimizerType::VULKAN_AUTOMATIC_GPU_TRANSFER);

  // This allows PyTorchStreamReader to read from a Python buffer. It requires
  // that the buffer implement `seek()`, `tell()`, and `read()`.
  class BufferAdapter : public caffe2::serialize::ReadAdapterInterface {
   public:
    BufferAdapter(const py::object& buffer) : buffer_(buffer) {
      // Jump to the end of the buffer to get its size
      auto current = buffer.attr("tell")();
      start_offset_ = py::cast<size_t>(current);
      buffer.attr("seek")(current, py::module::import("os").attr("SEEK_END"));
      size_ = py::cast<size_t>(buffer.attr("tell")()) - start_offset_;
      buffer.attr("seek")(current);

      // If we can read directly into a buffer, do that instead of an extra copy
      use_readinto_ = py::hasattr(buffer, "readinto");
    }

    size_t size() const override {
      return size_;
    }

    THPObjectPtr getMemview(void* buf, size_t n) const {
      THPObjectPtr memview(PyMemoryView_FromMemory(
          reinterpret_cast<char*>(buf), n, PyBUF_WRITE));
      if (!memview) {
        throw python_error();
      }
      return memview;
    }

    size_t read(uint64_t pos, void* buf, size_t n, const char* what)
        const override {
      // Seek to desired position (NB: this has to be a Py_ssize_t or Python
      // throws a weird error)
      Py_ssize_t absolute_pos = start_offset_ + pos;
      buffer_.attr("seek")(absolute_pos);

      if (use_readinto_) {
        auto memview = getMemview(buf, n);
        auto res =
            PyObject_CallMethod(buffer_.ptr(), "readinto", "O", memview.get());
        if (res) {
          int64_t i = static_cast<int64_t>(PyLong_AsLongLong(res));
          Py_DECREF(res);
          if (i > 0) {
            return i;
          }
        }
      }

      // Read bytes into `buf` from the buffer
      std::string bytes = py::cast<std::string>(buffer_.attr("read")(n));
      std::copy(
          bytes.data(),
          bytes.data() + bytes.size(),
          reinterpret_cast<char*>(buf));
      return bytes.size();
    }

    py::object buffer_;
    size_t size_;
    size_t start_offset_;
    bool use_readinto_;
  };

  py::class_<PyTorchStreamReader, std::shared_ptr<PyTorchStreamReader>>(
      m, "PyTorchFileReader")
      .def(py::init<std::string>())
      .def(py::init([](const py::object& buffer) {
        auto adapter = std::make_unique<BufferAdapter>(buffer);
        return std::make_shared<PyTorchStreamReader>(std::move(adapter));
      }))
      .def(
          "get_record",
          [](PyTorchStreamReader& self, const std::string& key) {
            auto [data, size] = self.getRecord(key);
            return py::bytes(reinterpret_cast<const char*>(data.get()), size);
          })
      .def(
          "has_record",
          [](PyTorchStreamReader& self, const std::string& key) {
            return self.hasRecord(key);
          })
      .def(
          "get_storage_from_record",
          [](PyTorchStreamReader& self,
             const std::string& key,
             size_t numel,
             py::object data_type_obj) {
            at::DataPtr data(std::get<0>(self.getRecord(key)));
            auto scalar_type =
                reinterpret_cast<THPDtype*>(data_type_obj.ptr())->scalar_type;

            c10::Storage storage(
                c10::Storage::use_byte_size_t(),
                numel * elementSize(scalar_type),
                std::move(data),
                /*allocator=*/nullptr,
                /*resizable=*/false);
            auto ptr =
                c10::make_intrusive<at::TensorImpl, at::UndefinedTensorImpl>(
                    std::move(storage),
                    at::DispatchKeySet(),
                    at::CPU(scalar_type).typeMeta());
            return at::Tensor(std::move(ptr));
          })
      .def("serialization_id", &PyTorchStreamReader::serializationId)
      .def(
          "get_all_records",
          [](PyTorchStreamReader& self) { return self.getAllRecords(); })
      .def(
          "get_record_offset",
          [](PyTorchStreamReader& self, const std::string& key) {
            return self.getRecordOffset(key);
          });

  // Used by torch.Package to coordinate deserialization of storages across
  // ScriptModules and eager modules
  py::class_<
      DeserializationStorageContext,
      std::shared_ptr<DeserializationStorageContext>>(
      m, "DeserializationStorageContext")
      .def(py::init<>())
      .def(
          "get_storage",
          [](DeserializationStorageContext& self,
             const std::string& name,
             py::object data_type_obj) {
            c10::Storage storage = self.getStorage(name);
            auto scalar_type =
                reinterpret_cast<THPDtype*>(data_type_obj.ptr())->scalar_type;
            auto ptr =
                c10::make_intrusive<at::TensorImpl, at::UndefinedTensorImpl>(
                    std::move(storage),
                    at::DispatchKeySet(),
                    at::CPU(scalar_type).typeMeta());

            return at::Tensor(std::move(ptr));
          })
      .def(
          "add_storage",
          [](DeserializationStorageContext& self,
             const std::string& name,
             const at::Tensor& tensor) {
            return self.addStorage(name, tensor.storage());
          })
      .def("has_storage", &DeserializationStorageContext::hasStorage);

  m.def(
      "_get_schema",
      [](const std::string& op_name, const std::string& overload_name) {
        try {
          auto symbol = Symbol::fromQualString(op_name);
          auto operations = getAllOperatorsFor(symbol);
          for (const auto& op : operations) {
            if (op->schema().overload_name() == overload_name) {
              return op->schema();
            }
          }
          throw std::runtime_error("Found no matching schema");
        } catch (const c10::Error& e) {
          auto msg = torch::get_cpp_stacktraces_enabled()
              ? e.what()
              : e.what_without_backtrace();
          throw std::runtime_error(msg);
        }
      });

  m.def(
      "_get_operation_overload",
      [](const std::string& op_name, const std::string& overload_name) {
        try {
          auto symbol = Symbol::fromQualString(op_name);
          auto operations = getAllOperatorsFor(symbol);
          bool allow_numbers_as_tensors = opAllowsNumbersAsTensors(symbol);
          for (const auto& op : operations) {
            if (op->schema().overload_name() == overload_name) {
              auto func =
                  py::cpp_function([op, symbol, allow_numbers_as_tensors](
                                       py::args args, py::kwargs kwargs) {
                    ToIValueAllowNumbersAsTensors g(allow_numbers_as_tensors);
                    return _get_operation_for_overload_or_packet(
                        {op}, symbol, args, kwargs, /*is_overload*/ true);
                  });
              auto func_dk = py::cpp_function(
                  [op, symbol, allow_numbers_as_tensors](
                      c10::DispatchKey dk_, py::args args, py::kwargs kwargs) {
                    c10::optional<c10::DispatchKey> dk =
                        c10::make_optional(dk_);
                    ToIValueAllowNumbersAsTensors g(allow_numbers_as_tensors);
                    return _get_operation_for_overload_or_packet(
                        {op}, symbol, args, kwargs, /*is_overload*/ true, dk);
                  });
              return py::make_tuple(
                  func, func_dk, py::cast(op->getTags().vec()));
            }
          }
          throw std::runtime_error("Found no matching operator overload");
        } catch (const c10::Error& e) {
          auto msg = torch::get_cpp_stacktraces_enabled()
              ? e.what()
              : e.what_without_backtrace();
          throw std::runtime_error(msg);
        }
      });

  m.def(
      "_jit_resolve_packet",
      [](const char* op_name, py::args args, py::kwargs kwargs) {
        try {
          auto symbol = Symbol::fromQualString(op_name);
          bool allow_numbers_as_tensors = opAllowsNumbersAsTensors(symbol);
          ToIValueAllowNumbersAsTensors g(allow_numbers_as_tensors);
          const auto overloads = getAllSortedOperatorsFor(symbol);
          auto opWithStack = getOpWithStack(overloads, args, kwargs);
          std::shared_ptr<Operator> overload = std::get<0>(opWithStack);
          auto result = overload->schema().overload_name();
          if (result == "") {
            result = "default";
          }
          return result;
        } catch (const c10::Error& e) {
          auto msg = torch::get_cpp_stacktraces_enabled()
              ? e.what()
              : e.what_without_backtrace();
          throw std::runtime_error(msg);
        }
      });

  m.def(
      "_jit_get_operation",
      [](const std::string& op_name) {
        try {
          auto symbol = Symbol::fromQualString(op_name);
          const auto sortedOps = getAllSortedOperatorsFor(symbol);
          if (sortedOps.empty()) {
            // No such operator
            return py::make_tuple(py::none(), py::none());
          }

          std::ostringstream docstring;
          docstring << "Automatically bound operator '" << op_name
                    << "' with schema(s):\n";

          for (const auto& op : sortedOps) {
            docstring << "  " << op->schema() << "\n";
          }

          py::list overload_names;
          for (const auto& op : sortedOps) {
            overload_names.append(py::str(op->schema().overload_name()));
          }

          bool allow_numbers_as_tensors = opAllowsNumbersAsTensors(symbol);

          auto func = py::cpp_function(
              [sortedOps, symbol, allow_numbers_as_tensors](
                  py::args args, py::kwargs kwargs) {
                ToIValueAllowNumbersAsTensors g(allow_numbers_as_tensors);
                return _get_operation_for_overload_or_packet(
                    sortedOps, symbol, args, kwargs, false);
              },
              py::name(symbol.toUnqualString()),
              py::doc(docstring.str().c_str()));
          return py::make_tuple(func, overload_names);
        } catch (const c10::Error& e) {
          auto msg = torch::get_cpp_stacktraces_enabled()
              ? e.what()
              : e.what_without_backtrace();
          throw std::runtime_error(msg);
        }
      },
      py::arg("qualified_name"));

  m.def(
      "parse_ir",
      [](const std::string& input, bool parse_tensor_constants) {
        auto graph = std::make_shared<Graph>();
        parseIR(input, &*graph, parse_tensor_constants);
        return graph;
      },
      py::arg("input"),
      py::arg("parse_tensor_constants") = false);
  m.def("parse_schema", parseSchema);
  m.def("unify_type_list", [](const std::vector<TypePtr>& types) {
    std::ostringstream s;
    auto type = unifyTypeList(types, s);
    if (!type) {
      throw std::runtime_error(s.str());
    }
    return type.value();
  });
  py::enum_<SchemaArgType>(m, "_SchemaArgType")
      .value("input", SchemaArgType::input)
      .value("output", SchemaArgType::output);
  py::class_<SchemaArgument>(m, "_SchemaArgument")
      .def(py::init<SchemaArgType, size_t>())
      .def_readwrite("type", &SchemaArgument::type)
      .def_readwrite("index", &SchemaArgument::index);
  py::class_<SchemaInfo>(m, "_SchemaInfo")
      .def(py::init<FunctionSchema>())
      .def("is_mutable", [](SchemaInfo& self) { return self.is_mutable(); })
      .def(
          "is_mutable",
          [](SchemaInfo& self, const SchemaArgument& argument) {
            return self.is_mutable(argument);
          })
      .def(
          "has_argument",
          [](SchemaInfo& self, const std::string& name) {
            return self.has_argument(name);
          })
      .def(
          "is_mutable",
          [](SchemaInfo& self, const std::string& name) {
            return self.is_mutable(name);
          })
      .def(
          "may_alias",
          [](SchemaInfo& self,
             const SchemaArgument& lhs,
             const SchemaArgument& rhs) { return self.may_alias(lhs, rhs); })
      .def(
          "may_contain_alias",
          [](SchemaInfo& self,
             const SchemaArgument& lhs,
             const SchemaArgument& rhs) {
            return self.may_contain_alias(lhs, rhs);
          })
      .def(
          "add_argument_value",
          [](SchemaInfo& self,
             const std::string& name,
             const py::object& value) {
            c10::optional<IValue> i_value = toTypeInferredIValueOptional(value);
            if (i_value) {
              // For normalization purposes there is an inconsistency within
              // torch.fx that turns all arguments named "self" into "input".
              // Thus this check ensures that those arguments are checked
              // correctly.
              if (name == "input" && !self.hasInputArgumentNamed("input")) {
                self.addArgumentValue("self", *i_value);
              } else {
                self.addArgumentValue(name, *i_value);
              }
            }
          })
      .def("add_argument_values", [](SchemaInfo& self, const py::dict& values) {
        std::unordered_map<std::string, IValue> value_map;
        for (const auto& key_pair : values) {
          IValue key = toTypeInferredIValue(key_pair.first);
          TORCH_INTERNAL_ASSERT(
              key.isString(),
              "Add argument value keys types should be strings.");
          c10::optional<IValue> value =
              toTypeInferredIValueOptional(key_pair.second);
          if (value) {
            // For normalization purposes there is an inconsistency within
            // torch.fx that
            // turns all arguments named "self" into "input". Thus this check
            // ensures that those arguments are checked correctly.
            if (key.toStringRef() == "input" &&
                !self.hasInputArgumentNamed("input")) {
              self.addArgumentValue("self", *value);
            } else {
              value_map[key.toStringRef()] = *value;
            }
          }
        }
        self.addArgumentValues(value_map);
      });
  py::class_<FunctionSchema>(m, "FunctionSchema")
      .def_property_readonly(
          "name", [](FunctionSchema& self) { return self.name(); })
      .def_property_readonly(
          "overload_name",
          [](FunctionSchema& self) { return self.overload_name(); })
      .def_property_readonly(
          "arguments", [](FunctionSchema& self) { return self.arguments(); })
      .def_property_readonly(
          "returns", [](FunctionSchema& self) { return self.returns(); })
      .def(
          "is_backward_compatible_with",
          [](const FunctionSchema& self, const FunctionSchema& old_schema) {
            return self.isBackwardCompatibleWith(old_schema);
          })
      .def(
          "check_forward_compatible_with",
          [](const FunctionSchema& self, const FunctionSchema& old_schema) {
            std::ostringstream out;
            auto result = self.isForwardCompatibleWith(old_schema, out);
            return std::make_pair(result, out.str());
          })
      .def(
          "__eq__",
          [](const FunctionSchema& self, const FunctionSchema& other) {
            return self == other;
          })
      .def(
          "__hash__",
          [](const FunctionSchema& self) {
            return std::hash<FunctionSchema>{}(self);
          })
      .def(
          "__str__",
          [](FunctionSchema& self) {
            std::stringstream ss;
            ss << self;
            return ss.str();
          })
      .def_property_readonly(
          "is_mutable", [](FunctionSchema& self) { return self.is_mutable(); });
  py::class_<Argument>(m, "Argument")
      .def_property_readonly("name", [](Argument& self) { return self.name(); })
      .def_property_readonly("type", [](Argument& self) { return self.type(); })
      .def_property_readonly(
          "real_type", [](Argument& self) { return self.real_type(); })
      .def_property_readonly(
          "N",
          [](Argument& self) -> py::object {
            return (self.N()) ? py::cast(*self.N()) : py::none();
          })
      .def_property_readonly(
          "default_value",
          [](Argument& self) -> py::object {
            if (!self.default_value()) {
              return py::none();
            }
            IValue v = *self.default_value();
            return toPyObject(std::move(v));
          })
      .def(
          "has_default_value",
          [](Argument& self) -> py::bool_ {
            return self.default_value().has_value();
          })
      .def_property_readonly(
          "alias_info", [](Argument& self) { return self.alias_info(); })
      .def_property_readonly(
          "is_out", [](Argument& self) { return self.is_out(); })
      .def_property_readonly("kwarg_only", [](Argument& self) -> bool {
        return self.kwarg_only();
      });
  py::class_<AliasInfo>(m, "_AliasInfo")
      .def_property_readonly(
          "is_write", [](AliasInfo& self) { return self.isWrite(); })
      .def_property_readonly(
          "before_set",
          [](AliasInfo& self) {
            std::set<py::str> before_set_python;
            for (const auto& set : self.beforeSets()) {
              before_set_python.insert(py::str(set.toUnqualString()));
            }
            return before_set_python;
          })
      .def_property_readonly("after_set", [](AliasInfo& self) {
        std::set<py::str> after_set_python;
        for (const auto& set : self.afterSets()) {
          after_set_python.insert(py::str(set.toUnqualString()));
        }
        return after_set_python;
      });
  m.def("_jit_get_all_schemas", []() {
    const std::vector<std::shared_ptr<Operator>>& operations =
        getAllOperators();
    return fmap(operations, [](const std::shared_ptr<Operator>& op) {
      return op->schema();
    });
  });
  m.def("_jit_get_custom_class_schemas", customClassSchemasForBCCheck);
  m.def("_jit_get_schemas_for_operator", [](const std::string& qualified_name) {
    auto symbol = Symbol::fromQualString(qualified_name);
    const auto& operations = getAllOperatorsFor(symbol);
    return fmap(operations, [](const std::shared_ptr<Operator>& op) {
      return op->schema();
    });
  });
  m.def("_is_tracing", []() { return jit::tracer::isTracing(); });

  py::class_<PythonFutureWrapper, std::shared_ptr<PythonFutureWrapper>>(
      m, "Future")
      .def(py::init([](std::vector<c10::Device> devices = {}) {
        return std::make_shared<PythonFutureWrapper>(
            c10::make_intrusive<c10::ivalue::Future>(
                PyObjectType::get(), std::move(devices)));
      }))
      .def(
          "done",
          // Intentionally not releasing GIL
          &PythonFutureWrapper::done)
      .def(
          "value",
          &PythonFutureWrapper::value,
          py::call_guard<py::gil_scoped_release>())
      .def(
          "wait",
          &PythonFutureWrapper::wait,
          py::call_guard<py::gil_scoped_release>())
      .def(
          "then",
          &PythonFutureWrapper::then,
          py::call_guard<py::gil_scoped_release>())
      .def(
          "add_done_callback",
          &PythonFutureWrapper::add_done_callback,
          py::call_guard<py::gil_scoped_release>())
      .def(
          "set_result",
          // Intentionally not releasing GIL
          &PythonFutureWrapper::markCompleted)
      .def(
          "_set_unwrap_func",
          // Intentionally not releasing GIL as this just does an assign
          [](PythonFutureWrapper& self, py::function unwrapFunc) {
            auto functionGuard =
                std::make_shared<torch::jit::PythonFunctionGuard>(
                    std::move(unwrapFunc));

            std::function<void(py::object)> pf =
                [functionGuard(std::move(functionGuard))](
                    const py::object& inp) {
                  return functionGuard->func_(inp);
                };
            self.unwrap_func = std::move(pf);
          })
      .def(
          py::pickle(
              /* __getstate__ */
              [](const PythonFutureWrapper& /* unused */) {
                TORCH_CHECK(false, "Can not pickle torch.futures.Future");
                // Note that this return has no meaning since we always
                // throw, it's only here to satisfy Pybind API's
                // requirement.
                return py::make_tuple();
              },
              /* __setstate__ */
              [](const py::tuple& /* unused */) { // NOLINT
                TORCH_CHECK(false, "Can not unpickle torch.futures.Future");
                // Note that this return has no meaning since we always
                // throw, it's only here to satisfy PyBind's API
                // requirement.
                return nullptr;
              }),
          py::call_guard<py::gil_scoped_release>());

  py::class_<PythonAwaitWrapper, std::shared_ptr<PythonAwaitWrapper>>(
      m, "_Await")
      .def(
          "wait",
          &PythonAwaitWrapper::wait,
          py::call_guard<py::gil_scoped_release>())
      .def("fn", &PythonAwaitWrapper::fn)
      .def("args", &PythonAwaitWrapper::args)
      .def("type", &PythonAwaitWrapper::type)
      .def("is_nowait", &PythonAwaitWrapper::is_nowait)
      .def(
          "__getattr__",
          [](PythonAwaitWrapper& self, const std::string& name) -> py::object {
            // In eager mode allow Await[W] to be used as W, redirecting getattr
            // to the result of delayed function.
            return py::getattr(self.wait(), name.c_str(), py::none());
          })
      .def(
          py::pickle(
              /* __getstate__ */
              [](const PythonAwaitWrapper& /* unused */) {
                TORCH_CHECK(false, "Can not pickle torch.jit._Await");
                // Note that this return has no meaning since we always
                // throw, it's only here to satisfy Pybind API's
                // requirement.
                return py::make_tuple();
              },
              /* __setstate__ */
              [](const py::tuple& /* unused */) { // NOLINT
                TORCH_CHECK(false, "Can not unpickle torch.jit._Await");
                // Note that this return has no meaning since we always
                // throw, it's only here to satisfy PyBind's API
                // requirement.
                return nullptr;
              }),
          py::call_guard<py::gil_scoped_release>());

  m.def("_is_alias_of", [](const py::object& self, const py::object& other) {
    c10::optional<IValue> self_value = toTypeInferredIValueOptional(self);
    c10::optional<IValue> other_value = toTypeInferredIValueOptional(other);

    // Only return true if we are certain that self and other are aliasing.
    if (!self_value || !other_value) {
      return false;
    }
    return self_value->isAliasOf(*other_value);
  });
  m.def("_overlaps", [](const py::object& self, const py::object& other) {
    c10::optional<IValue> self_value = toTypeInferredIValueOptional(self);
    c10::optional<IValue> other_value = toTypeInferredIValueOptional(other);

    // Only return true if we are certain that self and other are overlapping.
    if (!self_value || !other_value) {
      return false;
    }
    return self_value->overlaps(*other_value);
  });
  m.def("_awaitable", [](const py::args& args, const py::kwargs& kwargs) {
    AT_ASSERT(args.size() >= 1);
    py::tuple args_tup(args.size() - 1);
    for (const auto i : c10::irange(1, args.size())) {
      args_tup[i - 1] = args[i];
    }
    return std::make_shared<PythonAwaitWrapper>(
        py::cast<py::function>(args[0]), std::move(args_tup));
  });
  m.def("_awaitable_nowait", [](py::handle input) {
    return std::make_shared<PythonAwaitWrapper>(std::move(input));
  });
  m.def(
      "_awaitable_wait", [](const std::shared_ptr<PythonAwaitWrapper>& py_aw) {
        TORCH_CHECK(py_aw, "Await can't be None");
        return py_aw->wait();
      });
  m.def("fork", [](const py::args& args, const py::kwargs& kwargs) {
    AT_ASSERT(!args.empty());

    py::function f = py::cast<py::function>(args[0]);
    py::tuple args_tup(args.size() - 1);

    for (const auto i : c10::irange(1, args.size())) {
      args_tup[i - 1] = args[i];
    }

    if (jit::tracer::isTracing()) {
      auto graph = jit::tracer::getTracingState()->graph;
      auto fork_node = graph->insertNode(graph->create(prim::TracedFork, 1));
      auto body_block = fork_node->addBlock();

      Value* node_output = nullptr;
      py::object py_func_output;
      // Insert new trace ops into the fork op's sub-block
      WithInsertPoint guard(body_block);
      IValue output_ivalue;
      {
        tracer::WithNestedTracingFrame env_guard;

        // Run the user-supplied function
        py_func_output = f(*args_tup, **kwargs);

        // Convert the output of the user-supplied function to IValue. The type
        // information of this IValue is used both to record the correct type in
        // the trace.
        output_ivalue = toTypeInferredIValue(py_func_output);
        Value* out_val = jit::tracer::getValueTrace(output_ivalue);
        body_block->registerOutput(out_val);
        node_output =
            fork_node->output()->setType(FutureType::create(out_val->type()));
      }

      auto retval =
          c10::make_intrusive<c10::ivalue::Future>(output_ivalue.type());

      // Record the ivalue in the tracer
      jit::tracer::setValueTrace(retval, node_output);

      // stuff the ivalue output in the Future
      retval->markCompleted(output_ivalue);

      return std::make_shared<PythonFutureWrapper>(retval);
    } else {
      auto result = toTypeInferredIValue(f(*args_tup, **kwargs));
      auto retval = c10::make_intrusive<c10::ivalue::Future>(result.type());
      retval->markCompleted(std::move(result));
      return std::make_shared<PythonFutureWrapper>(retval);
    }
  });

  m.def("wait", [](const std::shared_ptr<PythonFutureWrapper>& fut) {
    TORCH_CHECK(fut, "Future can't be None");
    return fut->wait();
  });

  m.def(
      "_collect_all",
      [](const std::vector<std::shared_ptr<jit::PythonFutureWrapper>>& futures)
          -> std::shared_ptr<jit::PythonFutureWrapper> {
        auto typePtr = futures.empty() || futures[0] == nullptr
            ? AnyType::get()
            : futures[0]->fut->elementType();
        c10::List<c10::intrusive_ptr<c10::ivalue::Future>> asList(
            c10::FutureType::create(typePtr));
        asList.reserve(futures.size());
        for (const auto& f : futures) {
          TORCH_CHECK(f, "Future can't be None");
          asList.push_back(f->fut);
        }
        return std::make_shared<jit::PythonFutureWrapper>(
            c10::collectAll(asList),
            /* unwrap_func */ [futures](const py::object& /*unused*/) {
              // Throw errors when calling wait() on the returned Future if
              // any of the original futures would throw.
              // NB: PythonFutureWrapper takes an unwrap_func which serves as a
              // callback to evalute the value in the Future. RPC uses this
              // unwrap_func to check whether the returned py::object is a
              // RemoteException object, and re-throw the exception if it is.
              // By extracting the c10::ivalue::Future from PythonFutureWrapper
              // the unwrap_func on the original PythonFutureWrapper objects are
              // discarded, and hence it will return the RemoteException as an
              // object instead of re-throwing it.
              for (auto& fut : futures) {
                fut->wait();
              }
            });
      },
      py::call_guard<py::gil_scoped_release>());

  m.def("_jit_assert_is_instance", [](py::object obj, const TypePtr& type) {
    toIValue(std::move(obj), type);
  });

#if defined(C10_SUPPORTS_FATAL_SIGNAL_HANDLERS)
  m.def("_set_print_stack_traces_on_fatal_signal", [](bool print) {
    c10::FatalSignalHandler::getInstance().setPrintStackTracesOnFatalSignal(
        print);
  });
#endif // defined(C10_SUPPORTS_SIGNAL_HANDLER)

  initPythonCustomClassBindings(module);
  initPythonIRBindings(module);
  tracer::initPythonTracerBindings(module);
  initTreeViewBindings(module);
  initJitScriptBindings(module);
  initJitBackendBindings(module);
  initStaticModuleBindings(module);
  initTensorExprBindings(module);
  // initNvFuserPythonBindings(module);

  setPrintHandler([](const std::string& str) {
    py::gil_scoped_acquire acquire;
    try {
      auto _stdout = py::module::import("sys").attr("stdout");
      _stdout.attr("write")(str);
    } catch (py::error_already_set& e) {
      throw std::runtime_error(e.what());
    }
  });

  // On exit we need to reset the print handler to default one,
  // because otherwise prim::Print() instruction won't work for JIT modules.
  auto atexit = py::module_::import("atexit");
  atexit.attr("register")(
      py::cpp_function([]() { setPrintHandler(getDefaultPrintHandler()); }));
}

} // namespace torch::jit<|MERGE_RESOLUTION|>--- conflicted
+++ resolved
@@ -1297,7 +1297,6 @@
           })
       .def(
           "nested_int",
-<<<<<<< HEAD
           [](const c10::SymNode& node) {
             return node->nested_int();
           })
@@ -1306,15 +1305,10 @@
           [](const c10::SymNode& node) {
             TORCH_CHECK(node->is_nested_int());
             return c10::get_nested_int_vec(node.get());
-=======
-          [](const c10::SymNode& node) {
-            return node->nested_int();
->>>>>>> 60cd2a43
           })
       .def(
           "nested_int_coeff",
           [](const c10::SymNode& node) {
-<<<<<<< HEAD
             TORCH_CHECK(node->is_nested_int());
             return node->nested_int_coeff();
           })
@@ -1325,9 +1319,6 @@
                 false,
                 "Expect not to call clone_nested_int_with_new_vec on a "
                 "non-symbolic nested int");
-=======
-            return node->nested_int_coeff();
->>>>>>> 60cd2a43
           });
 
   // clang-format on
