#pragma once

#include <atomic>

#if defined(__CUDA_ARCH__) && (__CUDA_ARCH__ >= 900) && CUDART_VERSION >= 12010
#define NVCC_SUPPORTS_MULTICAST 1
#endif

#include <ATen/ATen.h>
#if defined(USE_ROCM)
#include <hip/hip_bf16.h>
#endif
#if !defined(USE_ROCM)
#include <cuda_bf16.h>
#if defined(__CUDA_ARCH__) && (__CUDA_ARCH__ >= 600)
#include <cuda/atomic>
#endif
#endif
#include <ATen/native/cuda/MemoryAccess.cuh>

namespace c10d::symmetric_memory {

template <int Size>
using Vec = at::native::memory::Vec<Size>;

template <class... T>
inline constexpr bool dependent_false =
    at::native::memory::dependent_false<T...>;

using at::native::memory::get_alignment;

template <std::memory_order Sem>
__device__ __forceinline__ uint32_t
cas(uint32_t* addr, uint32_t compare, uint32_t val) {
#if !defined(USE_ROCM) && defined(__CUDA_ARCH__) && (__CUDA_ARCH__ >= 600)
  ::cuda::atomic_ref<uint32_t, ::cuda::thread_scope_system> ref(*addr);
  ref.compare_exchange_strong(compare, val, ::cuda::std::memory_order(Sem));
<<<<<<< HEAD
=======
  return compare;
#elif defined(USE_ROCM)
  __atomic_compare_exchange_n(
      addr, &compare, val, false, static_cast<int>(Sem), __ATOMIC_RELAXED);
>>>>>>> 15cebeed
  return compare;
#else
  CUDA_KERNEL_ASSERT(false);
  return 0;
#endif
}

__device__ __forceinline__ void trap() {
#if defined(USE_ROCM)
  // abort() calls trap() under the covers. However, on ROCm, the trap is
  // handled differently inside hip runtime. It collects a gpu core dump and
  // causes linux kernerl to create a core dump of the host application.
  abort();
#else
  __trap();
#endif
}

__device__ __forceinline__ size_t global_timer_ns() {
#if defined(USE_ROCM)
  static constexpr double MI300_FREQ_GHZ = 2.1;
  return __builtin_amdgcn_s_memtime() / MI300_FREQ_GHZ;
#else
  size_t val;
  asm volatile("mov.u64 %0, %globaltimer;" : "=l"(val) : : "memory");
  return val;
#endif
}

constexpr size_t ns_per_ms = 1e6;

template <std::memory_order Sem>
__device__ __forceinline__ bool try_put_signal(
    uint32_t* addr,
    size_t timeout_ms) {
  size_t deadline = global_timer_ns() + timeout_ms * ns_per_ms;
  while (cas<Sem>(addr, 0, 1) != 0) {
    if (timeout_ms != 0 && global_timer_ns() > deadline) {
      return false;
    }
  }
  return true;
}

template <std::memory_order Sem>
__device__ __forceinline__ bool try_wait_signal(
    uint32_t* addr,
    size_t timeout_ms) {
  size_t deadline = global_timer_ns() + timeout_ms * ns_per_ms;
  while (cas<Sem>(addr, 1, 0) != 1) {
    if (timeout_ms != 0 && global_timer_ns() > deadline) {
      return false;
    }
  }
  return true;
}

template <std::memory_order Sem>
__device__ __forceinline__ void put_signal(uint32_t* addr) {
  while (cas<Sem>(addr, 0, 1) != 0)
    ;
}

template <std::memory_order Sem>
__device__ __forceinline__ void wait_signal(uint32_t* addr) {
  while (cas<Sem>(addr, 1, 0) != 1)
    ;
}

// Synchronizes blocks with matching blockIdx across participating devices.
// Note: sync_remote_block itself is not a system level barrier/fence. It is a
// building block for expressing different synchronization patterns.
//
// Pattern 0: Ensures that all writes to symm_mem buffers from previous
// kernels across all devices are visible to the current kernel:
//
//   sync_remote_blocks<std::memory_order_relaxed>(...);
//   __syncthreads();
//
// Pattern 1: Ensures that all writes to symm_mem buffers from the current
// block are visible to all remote blocks with matching blockIdx:
//
//   __syncthreads();
//   sync_remote_blocks<std::memory_order_acq_rel>(...);
//   __syncthreads();
//
// Pattern 2: Ensures that symm_mem buffers read by the current kernel are safe
// for writing by subsequent kernels across all devices.
//
//   __syncthreads();
//   sync_remote_blocks<std::memory_order_relaxed>(...);
template <std::memory_order Sem>
__device__ __forceinline__ void sync_remote_blocks(
    uint32_t** signal_pads,
    size_t rank,
    size_t world_size);

template <>
__device__ __forceinline__ void sync_remote_blocks<std::memory_order_relaxed>(
    uint32_t** signal_pads,
    size_t rank,
    size_t world_size) {
  if (threadIdx.x < world_size) {
    auto target_rank = threadIdx.x;
    put_signal<std::memory_order_relaxed>(
        signal_pads[target_rank] + blockIdx.x * world_size + rank);
    wait_signal<std::memory_order_relaxed>(
        signal_pads[rank] + blockIdx.x * world_size + target_rank);
  }
}

template <>
__device__ __forceinline__ void sync_remote_blocks<std::memory_order_acq_rel>(
    uint32_t** signal_pads,
    size_t rank,
    size_t world_size) {
  if (threadIdx.x < world_size) {
    auto target_rank = threadIdx.x;
    put_signal<std::memory_order_release>(
        signal_pads[target_rank] + blockIdx.x * world_size + rank);
    wait_signal<std::memory_order_acquire>(
        signal_pads[rank] + blockIdx.x * world_size + target_rank);
  }
}

template <typename T>
struct MultimemLdReduce {
  template <int Alignment>
  __device__ __inline__ Vec<Alignment> operator()(T* mc_ptr) {
    static_assert(dependent_false<T>);
  }
};

template <int Alignment, typename T>
__device__ __inline__ Vec<Alignment> multimem_ld_reduce_add(T* mc_ptr) {
  MultimemLdReduce<T> functor;
  return functor.template operator()<Alignment>(mc_ptr);
}

#if defined(USE_ROCM) || !defined(NVCC_SUPPORTS_MULTICAST)
#define SPECIALIZE_MULTIMEM_LD_REDUCE_VEC_32(type, asm_type, acc_prec) \
  template <>                                                          \
  struct MultimemLdReduce<type> {                                      \
    template <int Alignment>                                           \
    __device__ __inline__ Vec<Alignment> operator()(type* mc_ptr) {    \
      CUDA_KERNEL_ASSERT(false);                                       \
    }                                                                  \
  };
#else
#define SPECIALIZE_MULTIMEM_LD_REDUCE_VEC_32(type, asm_type, acc_prec)    \
  template <>                                                             \
  struct MultimemLdReduce<type> {                                         \
    template <int Alignment>                                              \
    __device__ __inline__ Vec<Alignment> operator()(type* mc_ptr) {       \
      Vec<Alignment> vec;                                                 \
      if constexpr (Alignment == 16) {                                    \
        asm("multimem.ld_reduce.relaxed.sys.global.add" acc_prec          \
            ".v4" asm_type " {%0,%1,%2,%3}, [%4];"                        \
            : "=r"(vec.u32[0]),                                           \
              "=r"(vec.u32[1]),                                           \
              "=r"(vec.u32[2]),                                           \
              "=r"(vec.u32[3])                                            \
            : "l"(mc_ptr)                                                 \
            : "memory");                                                  \
      } else if constexpr (Alignment == 8) {                              \
        asm("multimem.ld_reduce.relaxed.sys.global.add" acc_prec          \
            ".v2" asm_type " {%0,%1}, [%2];"                              \
            : "=r"(vec.u32[0]), "=r"(vec.u32[1])                          \
            : "l"(mc_ptr)                                                 \
            : "memory");                                                  \
      } else if constexpr (Alignment == 4) {                              \
        asm("multimem.ld_reduce.relaxed.sys.global.add" acc_prec asm_type \
            " %0, [%1];"                                                  \
            : "=r"(vec.u32)                                               \
            : "l"(mc_ptr)                                                 \
            : "memory");                                                  \
      }                                                                   \
      return vec;                                                         \
    }                                                                     \
  };
#endif

SPECIALIZE_MULTIMEM_LD_REDUCE_VEC_32(at::BFloat16, ".bf16x2", ".acc::f32");
SPECIALIZE_MULTIMEM_LD_REDUCE_VEC_32(float, ".f32", "");

template <int Alignment, typename T>
__device__ __inline__ void multimem_st(T* mc_ptr, Vec<Alignment>& vec) {
#if defined(USE_ROCM) || !defined(NVCC_SUPPORTS_MULTICAST)
  CUDA_KERNEL_ASSERT(false);
#else
  if constexpr (Alignment == 16) {
    asm("multimem.st.relaxed.sys.global.v4.f32 [%0], {%1,%2,%3,%4};"
        :
        : "l"(mc_ptr),
          "r"(vec.u32[0]),
          "r"(vec.u32[1]),
          "r"(vec.u32[2]),
          "r"(vec.u32[3])
        : "memory");
  } else if constexpr (Alignment == 8) {
    asm("multimem.st.relaxed.sys.global.v2.f32 [%0], {%1,%2};"
        :
        : "l"(mc_ptr), "r"(vec.u32[0]), "r"(vec.u32[1])
        : "memory");
  } else if constexpr (Alignment == 4) {
    asm("multimem.st.relaxed.sys.global.f32 [%0], %1;"
        :
        : "l"(mc_ptr), "r"(vec.u32)
        : "memory");
  } else {
    static_assert(dependent_false<T>);
  }
#endif
}

template <typename T>
__device__ __inline__ T add_bf16x2(T a, T b) {
  static_assert(sizeof(T) == 4);
#if (defined(__CUDA_ARCH__) && (__CUDA_ARCH__ < 800))
  CUDA_KERNEL_ASSERT(false);
  return T{};
#else
  auto res = __hadd2(
      *reinterpret_cast<__nv_bfloat162*>(&a),
      *reinterpret_cast<__nv_bfloat162*>(&b));
  return *reinterpret_cast<T*>(&res);
#endif
}

template <int Alignment, typename T>
__device__ __inline__ Vec<Alignment> add_vec(
    const Vec<Alignment>& a,
    const Vec<Alignment>& b) {
  Vec<Alignment> c{};
  if constexpr (std::is_same_v<T, float>) {
    if constexpr (Alignment == 16) {
      c.f32[0] = a.f32[0] + b.f32[0];
      c.f32[1] = a.f32[1] + b.f32[1];
      c.f32[2] = a.f32[2] + b.f32[2];
      c.f32[3] = a.f32[3] + b.f32[3];
    } else if constexpr (Alignment == 8) {
      c.f32[0] = a.f32[0] + b.f32[0];
      c.f32[1] = a.f32[1] + b.f32[1];
    } else if constexpr (Alignment == 4) {
      c.f32 = a.f32 + b.f32;
    } else {
      static_assert(dependent_false<T>);
    }
  } else if constexpr (std::is_same_v<T, at::BFloat16>) {
    if constexpr (Alignment == 16) {
      c.u32[0] = add_bf16x2(a.u32[0], b.u32[0]);
      c.u32[1] = add_bf16x2(a.u32[1], b.u32[1]);
      c.u32[2] = add_bf16x2(a.u32[2], b.u32[2]);
      c.u32[3] = add_bf16x2(a.u32[3], b.u32[3]);
    } else if constexpr (Alignment == 8) {
      c.u32[0] = add_bf16x2(a.u32[0], b.u32[0]);
      c.u32[1] = add_bf16x2(a.u32[1], b.u32[1]);
    } else if constexpr (Alignment == 4) {
      c.u32 = add_bf16x2(a.u32, b.u32);
    } else {
      static_assert(dependent_false<T>);
    }
  } else {
    static_assert(dependent_false<T>);
  }
  return c;
}

// With world_size specialization: perform balanced load from all peers before
// performing reduction.
template <typename T, int alignment, int k_world_size>
__device__ inline std::enable_if_t<(k_world_size > 0), Vec<alignment>>
load_and_reduce(T** ptrs, size_t rank, size_t world_size, size_t offset) {
  Vec<alignment> vecs[k_world_size];
#pragma unroll k_world_size
  for (size_t step = 0; step < k_world_size; ++step) {
    size_t remote_rank = (rank + step) % k_world_size;
    vecs[remote_rank] =
        at::native::memory::ld_vec<alignment>(ptrs[remote_rank] + offset);
  }
  auto acc = vecs[0];
#pragma unroll k_world_size - 1
  for (size_t r = 1; r < world_size; ++r) {
    acc = add_vec<alignment, T>(acc, vecs[r]);
  }
  return acc;
}

// Without world_size specialization: perform ordered (unbalanced) load and
// accumulate on each load.
template <typename T, int alignment, int k_world_size>
__device__ inline std::enable_if_t<(k_world_size <= 0), Vec<alignment>>
load_and_reduce(T** ptrs, size_t rank, size_t world_size, size_t offset) {
  Vec<alignment> acc{};
  for (size_t step = 0; step < world_size; ++step) {
    auto vec = at::native::memory::ld_vec<alignment>(ptrs[step] + offset);
    acc = add_vec<alignment, T>(acc, vec);
  }
  return acc;
}

} // namespace c10d::symmetric_memory<|MERGE_RESOLUTION|>--- conflicted
+++ resolved
@@ -35,13 +35,10 @@
 #if !defined(USE_ROCM) && defined(__CUDA_ARCH__) && (__CUDA_ARCH__ >= 600)
   ::cuda::atomic_ref<uint32_t, ::cuda::thread_scope_system> ref(*addr);
   ref.compare_exchange_strong(compare, val, ::cuda::std::memory_order(Sem));
-<<<<<<< HEAD
-=======
   return compare;
 #elif defined(USE_ROCM)
   __atomic_compare_exchange_n(
       addr, &compare, val, false, static_cast<int>(Sem), __ATOMIC_RELAXED);
->>>>>>> 15cebeed
   return compare;
 #else
   CUDA_KERNEL_ASSERT(false);
