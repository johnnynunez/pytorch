import itertools
import logging
from typing import Any, Callable

import torch
from torch._inductor import ir
from torch._inductor.codegen.common import KernelTemplate
<<<<<<< HEAD
from torch._inductor.ir import (
    add_symbolic_shapes_for_inputs_to_subgraph,
    Buffer,
    ir_node_to_tensor,
    Layout,
)
=======
from torch._inductor.ir import Buffer, ir_node_to_tensor, Layout
>>>>>>> c0343b15
from torch._inductor.runtime.benchmarking import benchmarker
from torch._inductor.virtualized import V


log = logging.getLogger(__name__)


class SubgraphChoiceCaller(ir.ChoiceCaller):
    """
    Represents a Subgraph Autotuning choice, and the subgraph can be any arbitrary
    GraphModule. Compiles the Subgraph down to a module for benchmarking.
    """

    def __init__(
        self,
        name: str,
        input_nodes: list[Buffer],
        layout: Layout,
        description: str,
        make_fx_graph: Callable[..., Any],
    ) -> None:
        super().__init__(name, input_nodes, layout, description)

        self.example_inputs = []
        with V.fake_mode:
            for inp in self.input_nodes:
<<<<<<< HEAD
                # Here there will be no unbacked symbols, as SubgraphBuffer does not support them
                assert len(inp.get_free_symbol_uses()) == 0

=======
>>>>>>> c0343b15
                inp.data.freeze_layout()  # type: ignore[attr-defined]
                self.example_inputs.append(ir_node_to_tensor(inp))

        self.gm = make_fx_graph(*self.example_inputs)

    def __str__(self) -> str:
        return f"SubgraphCaller({self.name})"

    def benchmark(self, *args: list[Any], out: torch.Tensor) -> float:
        # Codegen Subgraph for benchmarking
        # Need GraphLowering instead of SubgraphLowering to generate
        # fully callable module
        import torch._inductor.config as inductor_config
        from torch._inductor.graph import GraphLowering

        bm_graph_lowering = GraphLowering(
            gm=self.gm,
            example_inputs=self.example_inputs,
            shape_env=V.graph._shape_env,
            cpp_wrapper=V.graph.cpp_wrapper,
            aot_mode=V.graph.aot_mode,
            extern_node_serializer=V.graph.extern_node_serializer,
            is_inference=V.graph.is_inference,
            is_backward=V.graph.is_backward,
            name=f"benchmark_{self.name}",
        )

<<<<<<< HEAD
        sym_inputs = add_symbolic_shapes_for_inputs_to_subgraph(
            self.input_nodes, bm_graph_lowering
        )

        sym_inputs = [
            int(V.graph.sizevars.shape_env.size_hint(sym_var)) for sym_var in sym_inputs
        ]

        if len(sym_inputs) == 0:
            # Sanity check that args are same layout as example inputs
            # Only do it if there are no symbolic inputs, otherwise
            # the dynamic dim will be realized to the same size as args
            for ar, example_inp in zip(args, self.example_inputs):
                # Sanity check that args are same layout as example inputs
                if isinstance(ar, torch.Tensor):
                    assert isinstance(example_inp, torch.Tensor)
                    assert ar.shape == example_inp.shape
                    assert ar.stride() == example_inp.stride()
=======
        for ar, example_inp in zip(args, self.example_inputs):
            # Sanity check that args are same layout as example inputs
            if isinstance(ar, torch.Tensor):
                assert isinstance(example_inp, torch.Tensor)
                assert ar.shape == example_inp.shape
                assert ar.stride() == example_inp.stride()
>>>>>>> c0343b15

        with V.set_graph_handler(bm_graph_lowering):
            # Don't bother autotuning on Triton here
            with inductor_config.patch(
                max_autotune=False,
                max_autotune_gemm=False,
                max_autotune_gemm_backends="ATEN",
            ):
                bm_graph_lowering.run(*args)
                mod = bm_graph_lowering.compile_to_module()
                bm_func = mod.call

                bm_func([*sym_inputs, *args])
        return benchmarker.benchmark_gpu(lambda: bm_func([*sym_inputs, *args]))

    def hash_key(self) -> str:
        return "-".join(
            [
                self.name,
                *[
                    str(arg.shape)
                    for arg in self.example_inputs
                    if isinstance(arg, torch.Tensor)
                ],
                *[
                    str(arg.stride())
                    for arg in self.example_inputs
                    if isinstance(arg, torch.Tensor)
                ],
                str(self.gm.graph),
            ]
        )

    def output_node(self) -> ir.TensorBox:
        return ir.TensorBox.create(
            ir.SubgraphBuffer(
                layout=self.layout,
                input_nodes=self.input_nodes,
                gm=self.gm,
                example_inputs=self.example_inputs,
                subgraph_name=self.name,
            )
        )

    def info_dict(self) -> dict[str, Any]:
        """Information returned here is logged to the autotune log file when that is enabled."""
        return {
            "backend": "subgraph",
            "kernel_name": self.name,
        }

    def autoheuristic_id(self) -> str:
        return f"subgraph_{self.name}"


class SubgraphTemplate(KernelTemplate):
    """
    A template for subgraph evaluation to be used in autotuning.

    This class allows creating customized subgraphs that can be appended
    as choices during the autotuning process, enabling the selection of
    optimal implementations for complex operations.
    """

    index_counter = itertools.count()

    def __init__(
        self,
        name: str,
        make_fx_graph: Callable[..., Any],
    ):
        """
        Initialize a subgraph template.

        Args:
            name: The name of this template
            graph: The FX graph
        """
        self.name = f"{name}_{next(SubgraphTemplate.index_counter)}"
        self.make_fx_graph = make_fx_graph

    def generate(  # type: ignore[override]
        self,
        input_nodes: list[Buffer],
        layout: Layout,
        **kwargs: Any,
    ) -> SubgraphChoiceCaller:
        """
        Generate a SubgraphChoiceCaller instance for autotuning.

        Args:
            input_nodes: List of input nodes to the subgraph
            layout: Memory layout information for the output
            example_inputs: Example tensor inputs used to trace and benchmark the subgraph
            **kwargs: Additional keyword arguments

        Returns:
            SubgraphChoiceCaller: A callable object that can be used for autotuning
        """

        return SubgraphChoiceCaller(
            name=self.name,
            input_nodes=input_nodes,
            layout=layout,
            description="",
            make_fx_graph=self.make_fx_graph,
        )<|MERGE_RESOLUTION|>--- conflicted
+++ resolved
@@ -5,16 +5,13 @@
 import torch
 from torch._inductor import ir
 from torch._inductor.codegen.common import KernelTemplate
-<<<<<<< HEAD
 from torch._inductor.ir import (
     add_symbolic_shapes_for_inputs_to_subgraph,
     Buffer,
+    get_free_symbols,
     ir_node_to_tensor,
     Layout,
 )
-=======
-from torch._inductor.ir import Buffer, ir_node_to_tensor, Layout
->>>>>>> c0343b15
 from torch._inductor.runtime.benchmarking import benchmarker
 from torch._inductor.virtualized import V
 
@@ -41,12 +38,10 @@
         self.example_inputs = []
         with V.fake_mode:
             for inp in self.input_nodes:
-<<<<<<< HEAD
                 # Here there will be no unbacked symbols, as SubgraphBuffer does not support them
-                assert len(inp.get_free_symbol_uses()) == 0
+                assert len(get_free_symbols(inp.get_size(), unbacked_only=True)) == 0
+                assert len(get_free_symbols(inp.get_stride(), unbacked_only=True)) == 0
 
-=======
->>>>>>> c0343b15
                 inp.data.freeze_layout()  # type: ignore[attr-defined]
                 self.example_inputs.append(ir_node_to_tensor(inp))
 
@@ -74,7 +69,6 @@
             name=f"benchmark_{self.name}",
         )
 
-<<<<<<< HEAD
         sym_inputs = add_symbolic_shapes_for_inputs_to_subgraph(
             self.input_nodes, bm_graph_lowering
         )
@@ -93,14 +87,6 @@
                     assert isinstance(example_inp, torch.Tensor)
                     assert ar.shape == example_inp.shape
                     assert ar.stride() == example_inp.stride()
-=======
-        for ar, example_inp in zip(args, self.example_inputs):
-            # Sanity check that args are same layout as example inputs
-            if isinstance(ar, torch.Tensor):
-                assert isinstance(example_inp, torch.Tensor)
-                assert ar.shape == example_inp.shape
-                assert ar.stride() == example_inp.stride()
->>>>>>> c0343b15
 
         with V.set_graph_handler(bm_graph_lowering):
             # Don't bother autotuning on Triton here
@@ -109,7 +95,7 @@
                 max_autotune_gemm=False,
                 max_autotune_gemm_backends="ATEN",
             ):
-                bm_graph_lowering.run(*args)
+                bm_graph_lowering.run(*self.example_inputs)
                 mod = bm_graph_lowering.compile_to_module()
                 bm_func = mod.call
 
