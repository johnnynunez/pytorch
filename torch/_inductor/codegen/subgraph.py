--- conflicted
+++ resolved
@@ -8,11 +8,8 @@
 from torch._inductor.ir import (
     add_symbolic_shapes_for_inputs_to_subgraph,
     Buffer,
-<<<<<<< HEAD
+    get_free_symbols,
     gm_original_output_strides,
-=======
-    get_free_symbols,
->>>>>>> 06667e44
     ir_node_to_tensor,
     Layout,
 )
