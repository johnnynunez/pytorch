# mypy: allow-untyped-defs
import functools
import itertools
import logging
from collections import defaultdict
from dataclasses import dataclass
from typing import Any, Callable, Literal, Optional, TYPE_CHECKING, Union

from sympy import Expr, symbols

from torch import dtype as torch_dtype
from torch._inductor.codegen.cpp_wrapper_cpu import CppWrapperCpu
from torch._inductor.scheduler import BaseSchedulerNode
from torch._inductor.utils import Placeholder
from torch.utils._sympy.value_ranges import ValueRanges

from .cutlass_utils import DTYPE_TO_CUTLASS_TYPE


if TYPE_CHECKING:
    from .cuda_template import ArgInfo

from ...autotune_process import CUDABenchmarkRequest
from ...ir import (
    Buffer,
    ChoiceCaller,
    CUDATemplateBuffer,
    IRNode,
    Layout,
    PrimitiveInfoType,
    TensorBox,
)
from ...utils import sympy_product
from ...virtualized import V
from ..common import (
    CSEVariable,
    IndentedBuffer,
    Kernel,
    OpOverrides,
    WorkspaceArg,
    WorkspaceZeroMode,
)
from ..cpp_utils import CppPrinter, DTYPE_TO_CPP


if TYPE_CHECKING:
    from torch._inductor.codegen.cuda.cuda_template import CUDATemplate

log = logging.getLogger(__name__)

cexpr = CppPrinter().doprint


def _normalize_idx(index: int, total_length: int) -> int:
    return index if index >= 0 else index + total_length


ValidLayoutSymbols = Literal["M", "N", "K", "B", "lda", "ldb", "ldc", "ldd"]
ValidLayoutAttrs = Literal["size", "stride"]


@dataclass(frozen=True)
class LayoutArg:
    node: IRNode
    symbol: ValidLayoutSymbols
    attr: ValidLayoutAttrs
    dim: int

    def matches(self, node, attr, dim) -> bool:
        return self.node == node and self.attr == attr and self.dim == dim


class CUDAKernel(Kernel):
    """
    Baseclass for CUDA / Cutlass based Kernels
    """

    overrides = OpOverrides  # type: ignore[assignment]

    def __init__(self, *args, **kwargs) -> None:
        super().__init__(*args, **kwargs)
        self.layout_args: dict[str, list[LayoutArg]] = defaultdict(list)
        # Mapping from arg name to IRNode.
        self.named_nodes: dict[str, IRNode] = {}

    def find_symbol(
        self, node: IRNode, attr: ValidLayoutAttrs, dim: int
    ) -> Optional[str]:
        arg = self.find_layout_arg(node, attr, dim)
        return arg.symbol if arg else None

    def find_layout_arg(
        self, node: IRNode, attr: ValidLayoutAttrs, dim: int
    ) -> Optional[LayoutArg]:
        matches = [
            arg
            for arg in itertools.chain.from_iterable(self.layout_args.values())
            if arg.matches(node, attr, dim)
        ]
        if len(matches) >= 1:
            # Verify all matches have the same node, attribute, and dimension
            # And if they come from the same node, whichever symbol we use is fine.
            # if in runtime the logic changes, this would trigger guard
            first_match = matches[0]
            if not all(
                match.node == first_match.node
                and match.attr == first_match.attr
                and match.dim == first_match.dim
                for match in matches
            ):
                raise AssertionError("All matching layout args should be identical")
            return first_match
        return None

    def add_layout_arg(
        self, symbol: ValidLayoutSymbols, node: IRNode, attr: ValidLayoutAttrs, dim: int
    ):
        arg = LayoutArg(node, symbol, attr, dim)
        self.layout_args[symbol].append(arg)

    def init_layout_args(self) -> None:
        X = self.named_nodes["X"]
        W = self.named_nodes["W"]
        Y = self.named_nodes["Y"]
        Bias = self.named_nodes.get("Bias", None)
        x_mdim = _normalize_idx(-2, len(X.get_size()))
        x_kdim = _normalize_idx(-1, len(X.get_size()))
        w_kdim = _normalize_idx(-2, len(W.get_size()))
        w_ndim = _normalize_idx(-1, len(W.get_size()))
        y_mdim = _normalize_idx(-2, len(Y.get_size()))
        y_ndim = _normalize_idx(-1, len(Y.get_size()))
        self.add_layout_arg("M", X, "size", x_mdim)
        self.add_layout_arg("K", X, "size", x_kdim)
        self.add_layout_arg("K", W, "size", w_kdim)
        self.add_layout_arg("N", W, "size", w_ndim)
        self.add_layout_arg("M", Y, "size", y_mdim)
        self.add_layout_arg("N", Y, "size", y_ndim)
        if len(X.get_size()) > 2:
            self.add_layout_arg("B", X, "size", 0)

        lda_dim = self.find_ld_idx(X)
        ldb_dim = self.find_ld_idx(W)
        ldc_dim = self.find_ld_idx(Bias) if Bias else None
        ldd_dim = self.find_ld_idx(Y)
        self.add_layout_arg("lda", X, "stride", lda_dim)
        self.add_layout_arg("ldb", W, "stride", ldb_dim)
        if Bias is not None and ldc_dim is not None:
            self.add_layout_arg("ldc", Bias, "stride", ldc_dim)
        self.add_layout_arg("ldd", Y, "stride", ldd_dim)

    def get_layout_args(self) -> tuple[Union[Expr, int], ...]:
        X = self.named_nodes["X"]
        W = self.named_nodes["W"]
        Y = self.named_nodes["Y"]
        Bias = self.named_nodes.get("Bias", None)
        mdim = _normalize_idx(-2, len(X.get_size()))
        ndim = _normalize_idx(-1, len(W.get_size()))
        kdim = _normalize_idx(-1, len(X.get_size()))

        def get_ld(node) -> Union[Expr, int]:
            dim = self.find_ld_idx(node)
            return node.get_stride()[dim]

        M = X.get_size()[mdim]
        N = W.get_size()[ndim]
        K = X.get_size()[kdim]
        B = X.get_size()[0] if len(X.get_size()) > 2 else 1
        LDA = get_ld(X)
        LDB = get_ld(W)
        LDC = get_ld(Bias) if Bias else 0
        LDD = get_ld(Y)
        return (M, N, K, B, LDA, LDB, LDC, LDD)

    @staticmethod
    def find_ld_idx(node: IRNode) -> int:
        strides = node.get_stride()
        # Handle 1D tensor case
        if V.graph.sizevars.statically_known_equals(strides[-1], 1):
            return _normalize_idx(-2, len(strides))

        assert V.graph.sizevars.statically_known_equals(strides[-2], 1), strides[-2]
        return _normalize_idx(-1, len(strides))


class CUDATemplateKernel(CUDAKernel):
    """
    Template kernels defined by CUDA / Cutlass in C++.
    """

    _EXTRA_CPP_ARGS = "size_t* workspace_size, uint8_t* workspace, cudaStream_t stream"

    def __init__(
        self,
        kernel_name: str,
        runtime_arg_info: list["ArgInfo"],
        runtime_arg_values: list[Any],
    ) -> None:
        """
        Initializes a new instance of the CUDATemplateKernel class.

        Args:
            kernel_name (str): The name of the kernel.
        """
        super().__init__()
        self.kernel_name = kernel_name
        self.runtime_arg_info = runtime_arg_info
        self.runtime_arg_values = runtime_arg_values

    def check_not_null(self, node: IRNode) -> str:
        """
        Generates code to check that a node is not null.
        """
        if node is None:
            return ""

        size_str = self.size(node, 0, -1)
        name_str = self.arg_name(node)
        if name_str is None:
            return ""

        res = IndentedBuffer(initial_indent=2)
        res.tabwidth = 1
        res.splice(
            f"""
            {{
              if (!{name_str}) {{
                int64_t {name_str}_size = {size_str};
                if ({name_str}_size > 0) {{
                  throw std::runtime_error("input {name_str} is null but size is not 0!");
                }}
              }}
            }}
            """
        )
        return res.getvalue()

    def get_signature(self) -> str:
        return self.signature

    def def_kernel(
        self,
        inputs: list[IRNode],
        outputs: list[IRNode],
        epilogue_inputs: list[IRNode],
        names_str: str = "",
        input_reorder: Optional[list[int]] = None,
    ) -> str:
        """
        Hook called from template code to generate function definition and
        needed args.

        Args:
            inputs: List of input IRNodes
            outputs: List of output IRNodes
            names_str: Comma separated list of input + output argument names.
            input_reorder: The actual order of input nodes.
                           e.g. The template might have input argument defined as [X, W, Bias],
                           and the actual input passed into this template could be [Bias, X, W].
                           In this case, the `input_reorder` would be [2, 0, 1].
        """
        names = [x.strip() for x in names_str.strip().split(",")]
        if len(inputs) + len(epilogue_inputs) + len(outputs) != len(names):
            raise RuntimeError(
                f"{len(inputs) + len(outputs)=} != {len(names)=}, {inputs=}, {outputs=}, {names=}"
            )

        if input_reorder is not None:
            assert len(inputs) == len(input_reorder)
        else:
            input_reorder = list(range(len(inputs)))

        for idx in input_reorder:
            name = names[idx]
            node = inputs[idx]
            if node is not None:
                self.named_nodes[name] = node
                self.args.input_buffers[node.get_name()] = name

        for epilogue_input in epilogue_inputs:
            if epilogue_input is not None:
                self.named_nodes[epilogue_input.get_name()] = epilogue_input
                self.args.input_buffers[epilogue_input.get_name()] = (
                    epilogue_input.get_name()
                )

        for name, node in zip(names[len(inputs) : len(inputs) + len(outputs)], outputs):
            if node is not None:
                self.named_nodes[name] = node
                self.args.output_buffers[node.get_name()] = name

<<<<<<< HEAD
        arg_defs, *_ = self.args.cpp_argdefs()
=======
        for epilogue_output in epilogue_outputs:
            if epilogue_output is not None:
                self.named_nodes[epilogue_output.get_name()] = epilogue_output
                self.args.output_buffers[epilogue_output.get_name()] = (
                    epilogue_output.get_name()
                )

        arg_defs, *_ = self.args.cpp_argdefs(DTYPE_TO_CUTLASS_TYPE)
>>>>>>> f7148c93

        self.init_layout_args()
        size_args = [
            f"const int {s}" for s in ("M", "N", "K", "B", "lda", "ldb", "ldc", "ldd")
        ]

        runtime_arg_decls = ",".join(
            [f"{arg.ty} {arg.name}" for arg in self.runtime_arg_info]
        )
        if runtime_arg_decls:
            runtime_arg_decls += ", "

        signature = f"int {self.kernel_name}({', '.join(arg_defs + size_args)}, {runtime_arg_decls}{self._EXTRA_CPP_ARGS})"
        self.signature = signature
        return signature

    def call_kernel(
        self,
        name: str,
        node: "CUDATemplateBuffer",  # type: ignore[name-defined]
    ) -> None:
        """
        Generates code to call the kernel through V.graph.wrapper_code.
        used from within torch._inductor.wrapper.PythonWrapperCodegen

        name: Name of kernel function.
        node: The CUDATemplateBuffer node which contains information about the kernel, it's fused epilogue nodes
        as well as all required inputs and outputs.
        """
        wrapper = V.graph.wrapper_code

        arg_types: list[Any]
        if V.graph.cpp_wrapper:
            # Make sure we initialize these kernels since they're exported as
            # C-style symbol names.
            assert isinstance(wrapper, CppWrapperCpu)
            wrapper.initialized_kernels[name] = self
            # We always originally initialize name with "KERNEL_NAME". So, we
            # we replace with the real kernel name passed as an arg to this function.
            self.signature = self.signature.replace(str(Placeholder.KERNEL_NAME), name)
            _, call_args, arg_types = self.args.cpp_argdefs(DTYPE_TO_CUTLASS_TYPE)
        else:
            _, call_args, _, arg_types = self.args.python_argdefs()

        layout_args = self.get_layout_args()
        call_args.extend(layout_args)  # type: ignore[arg-type]
        for arg in self.runtime_arg_values:
            call_args.append(arg)
        arg_types.extend("int" for a in layout_args)
        for arg in self.runtime_arg_info:
            arg_types.append(arg.ty)
        # dynamo wraps unspec variable as 0d CPU tensor, need convert to scalar
        for i in range(len(call_args)):
            if V.graph.is_unspec_arg(call_args[i]):
                call_args[i] = call_args[i] + ".item()"
            elif isinstance(arg_types[i], torch_dtype):
                call_args[i] = (
                    call_args[i]
                    if V.graph.cpp_wrapper
                    else f"c_void_p({call_args[i]}.data_ptr())"
                )

        # workspace_size ptr is NULL to mark this call is not intended for retrieving workspace_size.
        # workspace_size should have already been retrieved prior to this call.
        # workspace_size is here.
        call_args.append("nullptr" if V.graph.cpp_wrapper else "None")
        if V.graph.cpp_wrapper:
            arg_types.append("size_t*")

        if node.get_workspace_size() > 0:
            ws = WorkspaceArg(
                count=node.get_workspace_size(),
                device=V.graph.get_current_device_or_throw(),
                zero_mode=WorkspaceZeroMode.UNINITIALIZED,
                outer_name=WorkspaceArg.unique_name(),
            )
            wrapper.generate_workspace_allocation(ws)
            workspace = str(ws.outer_name)
            call_args.append(
                workspace
                if V.graph.cpp_wrapper
                else f"c_void_p({workspace}.data_ptr())"
            )
        else:
            ws = None
            call_args.append("nullptr" if V.graph.cpp_wrapper else "None")
        if V.graph.cpp_wrapper:
            arg_types.append("uint8_t*")

        wrapper.generate_kernel_call(
            name,
            call_args,
            triton=False,
            arg_types=arg_types,
        )
        if ws:
            wrapper.generate_workspace_deallocation(ws)

    def dtype(self, node: IRNode) -> Optional[str]:
        """
        Generates code which represents dtype of a given node.
        """

        if node is None:
            return "void"
        return DTYPE_TO_CPP.get(node.get_layout().dtype)

    def cutlass_dtype(self, node: IRNode, default_dtype="void") -> Optional[str]:
        # Helper method, called into from CUTLASSGemmTemplate
        if node is None:
            return default_dtype
        from torch._inductor.codegen.cuda.cuda_template import CUTLASSTemplate

        return CUTLASSTemplate._DTYPE_TO_CUTLASS[node.get_layout().dtype]

    def max_valid_index(self, node: IRNode, default=-1):
        # Helper method, called into from CUTLASSGemmTemplate
        if node is None:
            return default
        max_valid_offset = 0
        for i in range(len(node.get_size())):
            max_valid_offset += (node.get_size()[i] - 1) * node.get_stride()[i]
        return max_valid_offset

    def offset(self, node: IRNode) -> str:
        """
        Generates code which represents offset of a given node.
        """

        if node is None:
            return "0"
        return str(node.get_layout().offset)  # type: ignore[union-attr]

    def ptr(self, node: IRNode) -> str:
        """
        Generates code which represents pointer of a given node.
        """

        if node is None:
            return "nullptr"
        arg_name = self.arg_name(node)
        if arg_name is None:
            return "nullptr"
        offset = self.offset(node)
        return arg_name if offset == "0" else f"{arg_name} + {offset}"

    def size(
        self,
        node: IRNode,
        start_index: int,
        end_index: Optional[int] = None,
        default_value: int = 0,
    ) -> str:
        """
        Hook called from template code to get the size of an arg.
        Generates code which represents size of a given node in [start_index, end_index).
        If node is None, returns default_value.

        TODO: Will add needed args to pass it in if it is dynamic.
        """

        if node is None:
            return str(default_value)

        start_index = _normalize_idx(start_index, len(node.get_size()))
        if end_index is None:
            end_index = start_index
        end_index = _normalize_idx(end_index, len(node.get_size()))
        sizes = [
            self.find_symbol(node, "size", dim=i) or node.get_size()[i]
            for i in range(start_index, end_index + 1)
        ]
        if len(sizes) == 0:
            return str(default_value)

        sizes = [symbols(v) if isinstance(v, str) else v for v in sizes]
        val = sympy_product(sizes)
        return val

    def stride(self, node: IRNode, index: int, default_value: int = 0) -> str:
        """
        Hook called from template code to get the stride of an arg.
        Generates code which represents stride of a given node at index.
        If node is None, returns default_value.

        TODO: Will add needed args to pass it in if it is dynamic.
        """

        if node is None:
            return str(default_value)

        index = _normalize_idx(index, len(node.get_size()))
        if index < 0:
            return str(default_value)

        stride = node.get_stride()[index]
        if V.graph.sizevars.statically_known_leq(stride, 1):
            return str(stride)
        return self.find_symbol(node, "stride", dim=index) or str(stride)

    def batch_stride(self, node: IRNode, default_value: int = 0) -> str:
        """
        Hook called from template code to get the batch stride of an arg.
        Returns 0 if batch dim is not present.

        This method assumes that batch stride is the largest stride.
        """

        if node is None:
            return str(default_value)

        if len(node.get_size()) < 3:
            return str(default_value)

        batch_stride = node.get_stride()[0]
        if V.graph.sizevars.statically_known_leq(batch_stride, 1):
            return str(batch_stride)

        return "{}*{}".format(
            self.find_symbol(node, "size", dim=1) or node.get_size()[1],
            self.find_symbol(node, "size", dim=2) or node.get_size()[2],
        )

    def row_or_column_stride(self, node: IRNode, default_value: int = 0) -> str:
        """
        Hook called from template code to get the row or column stride of an arg.
        This is required by some CUTLASS 2.X APIs.
        If the node is in row_major, it returns stride[-2].
        If the node is in column_major, it returns stride[-1].

        TODO: Will add needed args to pass it in if it is dynamic.
        """

        if node is None or len(node.get_stride()) < 2:
            return str(default_value)

        stride0 = node.get_stride()[-1]
        stride1 = node.get_stride()[-2]
        if stride0 == 1:
            return cexpr(self.rename_indexing(stride1))
        elif stride1 == 1:
            return cexpr(self.rename_indexing(stride0))
        else:
            raise RuntimeError(
                f"At least 1 stride should be 1. Strides: {node.get_stride()=}"
            )

    def load(self, name: str, index: Expr, mode: Any = None) -> CSEVariable:
        """
        Mock load function for memory planning to optimize allocations properly.
        """
        return self.create_cse_var(name, bounds=ValueRanges.unknown())

    def store(self, name: str, index: Expr, value: Any, mode: Any = None) -> None:
        """
        Mock store function for memory planning to optimize allocations properly.
        """
        self.store_buffer_names.add(name)


class CUDATemplateCaller(ChoiceCaller):
    """
    CUDATemplateCaller

    This class represents a caller for CUDA template kernels. It is a subclass of ChoiceCaller.
    Attributes:
        name (str): The name of the caller.
        category (str): The category of the caller.
        bmreq (CUDABenchmarkRequest): The benchmark request for the caller.
        template_buffer (CUDATemplateBuffer): The template buffer for the caller.
    """

    def __init__(
        self,
        name: str,
        category: str,
        input_nodes: list[Buffer],
        layout: Layout,
        make_kernel_render: Callable[
            [CUDATemplateBuffer, Optional[list[BaseSchedulerNode]]],
            tuple[CUDATemplateKernel, functools.partial[str]],
        ],
        bmreq: CUDABenchmarkRequest,
        supports_epilogue_fusion: bool,
        template: "CUDATemplate",  # type: ignore[name-defined]
        info_kwargs: Optional[
            dict[str, Union[PrimitiveInfoType, list[PrimitiveInfoType]]]
        ],  # type: ignore[type-arg]
        description: str,
    ) -> None:
        super().__init__(name, input_nodes, layout, description)
        self.category = category
        self.make_kernel_render = make_kernel_render
        self.bmreq = bmreq
        self.supports_epilogue_fusion = supports_epilogue_fusion
        self.template = template
        self.info_kwargs = info_kwargs

    def precompile(self) -> None:
        assert self.bmreq is not None
        self.bmreq.precompile()

    def benchmark(self, *args, out) -> float:
        assert self.bmreq is not None
        return self.bmreq.benchmark(
            *args, out=out
        )  # @TODO: Hack for ensuring that Cutlass Kernel is preferred

    def __str__(self) -> str:
        return f"CUDATemplateCaller(source_file={self.bmreq.source_file})"

    def call_name(self) -> str:
        return f"cuda_template_kernels.{self.name}"

    def hash_key(self) -> str:
        return "-".join(
            [
                self.category,
                self.bmreq.hash_key,
            ]
        )

    def info_dict(self) -> dict[str, Union[PrimitiveInfoType, list[PrimitiveInfoType]]]:
        """Information returned here is logged to the autotune log file when that is enabled."""
        if self.info_kwargs is not None and "op" in self.info_kwargs:
            op: Any = self.info_kwargs["op"]
            return {
                "backend": "CUDA",
                "op_type": type(op).__name__,
                "op_conf_name": str(op.configuration_name()),
                "op_arch": str(op.arch),
                "tile_shape": str(op.tile_description.tile_shape),
                "epilogue_schedule": str(op.epilogue_schedule),
                "kernel_schedule": str(op.kernel_schedule),
                "element_accumulator": str(op.accumulator_type()),
                "op_name": str(op.procedural_name()),
                "instruction_shape": str(
                    op.tile_description.math_instruction.instruction_shape
                ),
            }
        else:
            return {"backend": "CUDA", "op_type": "unknown"}

    def output_node(self) -> TensorBox:
        self.bmreq.update_workspace_size()
        return TensorBox.create(
            CUDATemplateBuffer(
                layout=self.layout,
                inputs=self.input_nodes,
                make_kernel_render=self.make_kernel_render,
                workspace_size=self.bmreq.workspace_size,
                supports_epilogue_fusion=self.supports_epilogue_fusion,
                template=self.template,
            )
        )<|MERGE_RESOLUTION|>--- conflicted
+++ resolved
@@ -288,18 +288,7 @@
                 self.named_nodes[name] = node
                 self.args.output_buffers[node.get_name()] = name
 
-<<<<<<< HEAD
         arg_defs, *_ = self.args.cpp_argdefs()
-=======
-        for epilogue_output in epilogue_outputs:
-            if epilogue_output is not None:
-                self.named_nodes[epilogue_output.get_name()] = epilogue_output
-                self.args.output_buffers[epilogue_output.get_name()] = (
-                    epilogue_output.get_name()
-                )
-
-        arg_defs, *_ = self.args.cpp_argdefs(DTYPE_TO_CUTLASS_TYPE)
->>>>>>> f7148c93
 
         self.init_layout_args()
         size_args = [
