--- conflicted
+++ resolved
@@ -200,15 +200,9 @@
 
     def __init__(self, scheduler: Scheduler) -> None:
         self.scheduler: Scheduler = scheduler
-<<<<<<< HEAD
-        self.debug_device_str: Callable[[BaseSchedulerNode], List[str]] = (
+        self.debug_device_str: Callable[[BaseSchedulerNode], list[str]] = (
             lambda *args, **kwargs: []
         )
-=======
-        self.debug_device_str: Callable[
-            [BaseSchedulerNode], list[str]
-        ] = lambda *args, **kwargs: []
->>>>>>> d48eb58d
 
     def _init_from_node(self, node: ir.Operation) -> None:
         self.node: Optional[ir.Operation] = node
@@ -699,7 +693,7 @@
                 continue
 
             def get_buf_bytes(
-                buf: Optional[Union[ir.Buffer, ir.TensorBox, ir.TorchBindObject]]
+                buf: Optional[Union[ir.Buffer, ir.TensorBox, ir.TorchBindObject]],
             ) -> int:
                 if not buf:
                     return 0
@@ -800,11 +794,12 @@
                     # runtime for that today
                     return 0
 
-                with FakeTensorMode() as fake_mode, FlopCounterMode(
-                    display=False
-                ) as flop_counter_mode, V.set_current_node(
-                    self.node.fx_node
-                ), V.set_fake_mode(fake_mode):
+                with (
+                    FakeTensorMode() as fake_mode,
+                    FlopCounterMode(display=False) as flop_counter_mode,
+                    V.set_current_node(self.node.fx_node),
+                    V.set_fake_mode(fake_mode),
+                ):
                     from .ir import ir_node_to_tensor
 
                     fake_inputs = [
@@ -1167,9 +1162,10 @@
     def codegen(self, index_vars: Sequence[Sequence[sympy.Expr]]) -> None:
         var_ranges = self.ranges_from_index_vars(index_vars)
         try:
-            with V.set_ops_handler(
-                SimplifyIndexing(V.get_ops_handler(), var_ranges)
-            ), V.kernel.set_current_node(self):
+            with (
+                V.set_ops_handler(SimplifyIndexing(V.get_ops_handler(), var_ranges)),
+                V.kernel.set_current_node(self),
+            ):
                 self._body(*index_vars)
         except Exception:
             log.fatal("Error in codegen for %s", self.node)
@@ -1235,7 +1231,7 @@
 
 
 def refresh_group_node_dependencies(
-    group_snode: Union[FusedSchedulerNode, GroupedSchedulerNode]
+    group_snode: Union[FusedSchedulerNode, GroupedSchedulerNode],
 ) -> None:
     snodes = group_snode.snodes
     group_snode.set_read_writes(
@@ -1758,11 +1754,7 @@
 
     @staticmethod
     def set_group_algorithm_for_combo_kernels(
-<<<<<<< HEAD
-        custom_group_algorithm: Callable[[Scheduler], List[List[BaseSchedulerNode]]],
-=======
-        custom_group_algorithm: Callable[[Scheduler], list[list[BaseSchedulerNode]]]
->>>>>>> d48eb58d
+        custom_group_algorithm: Callable[[Scheduler], list[list[BaseSchedulerNode]]],
     ) -> None:
         ForeachKernelSchedulerNode.group_algorithm_for_combo_kernels = (
             custom_group_algorithm
@@ -1983,17 +1975,10 @@
         for node in self.nodes:
             node.prune_deps()
 
-<<<<<<< HEAD
-        self.name_to_donated_buffer: Dict[str, SchedulerDonatedBuffer] = (
+        self.name_to_donated_buffer: dict[str, SchedulerDonatedBuffer] = (
             self.get_donated_buffers()
         )
-        self.name_to_node: Dict[str, BaseSchedulerNode] = {
-=======
-        self.name_to_donated_buffer: dict[
-            str, SchedulerDonatedBuffer
-        ] = self.get_donated_buffers()
         self.name_to_node: dict[str, BaseSchedulerNode] = {
->>>>>>> d48eb58d
             n.get_name(): n for n in self.nodes
         }
         self.name_to_buf: dict[str, SchedulerBuffer] = {
@@ -3319,9 +3304,9 @@
             rhs_dep = node2_name2dep[buf_name]
 
             if not isinstance(lhs_dep, MemoryDep) or not isinstance(rhs_dep, MemoryDep):
-                reasons[
-                    buf_name
-                ] = f"not MemoryDep: {type(lhs_dep)} v.s. {type(rhs_dep)}"
+                reasons[buf_name] = (
+                    f"not MemoryDep: {type(lhs_dep)} v.s. {type(rhs_dep)}"
+                )
                 continue
 
             if lhs_dep.get_numel() != rhs_dep.get_numel():
@@ -3335,15 +3320,6 @@
                 reasons[buf_name] = "broadcast"
                 continue
 
-<<<<<<< HEAD
-            if not isinstance(lhs_dep, MemoryDep) or not isinstance(rhs_dep, MemoryDep):
-                reasons[buf_name] = (
-                    f"not MemoryDep: {type(lhs_dep)} v.s. {type(rhs_dep)}"
-                )
-                continue
-
-=======
->>>>>>> d48eb58d
             lhs_off = lhs_dep.get_offset()
             rhs_off = rhs_dep.get_offset()
             if lhs_off != rhs_off:
@@ -3361,18 +3337,12 @@
                 continue
 
             # Add more rules here
-<<<<<<< HEAD
-            reasons[buf_name] = (
-                f"Unknown reason: {lhs_dep} v.s. {rhs_dep}. Layout: {buf.layout}"
-            )
-=======
             layout_str = ""
             if not isinstance(buf, ir.TorchBindObject):
                 layout_str = f"Layout: {buf.layout}"
-            reasons[
-                buf_name
-            ] = f"Unknown reason: {lhs_dep} v.s. {rhs_dep}. {layout_str}"
->>>>>>> d48eb58d
+            reasons[buf_name] = (
+                f"Unknown reason: {lhs_dep} v.s. {rhs_dep}. {layout_str}"
+            )
 
         return str(reasons)
 
@@ -4165,9 +4135,9 @@
         partitions, signatures = self.graph_partition()
 
         for partition, signature in zip(partitions, signatures):
-            assert (
-                len(partition) >= 1
-            ), f"Each partition must have at least one node but found {len(partition)}"
+            assert len(partition) >= 1, (
+                f"Each partition must have at least one node but found {len(partition)}"
+            )
 
             if signature.skip_cudagraph:
                 self._codegen(partition)
