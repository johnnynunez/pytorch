--- conflicted
+++ resolved
@@ -450,9 +450,9 @@
         self.launchers = []
 
     def __getstate__(self) -> dict[str, Any]:
-        assert (
-            not self.launchers
-        ), "pickle should not be called with after make_launchers()"
+        assert not self.launchers, (
+            "pickle should not be called with after make_launchers()"
+        )
         return {
             **self.__dict__,
             "lock": None,
@@ -560,114 +560,8 @@
             for arg_idx, arg_val in constexpr_args:
                 new_args.insert(arg_idx, arg_val)
 
-<<<<<<< HEAD
-        scope = {
-            "grid_meta": cfg.kwargs,
-            "bin": binary,
-            "launch_enter_hook": CompiledKernel.launch_enter_hook,
-            "launch_exit_hook": CompiledKernel.launch_exit_hook,
-            "metadata": (
-                binary.packed_metadata
-                if hasattr(binary, "packed_metadata")
-                else binary.metadata
-            ),
-            "shared": binary_shared,
-            "num_warps": (
-                binary.num_warps
-                if hasattr(binary, "num_warps")
-                else binary.metadata.num_warps
-            ),
-            "cta_args": (
-                (
-                    binary.num_ctas,
-                    *get_first_attr(binary, "cluster_dims", "clusterDims"),
-                )
-                if hasattr(binary, "num_ctas")
-                else (
-                    (binary.metadata.num_ctas, *binary.metadata.cluster_dims)
-                    if hasattr(binary, "metadata")
-                    else ()
-                )
-            ),
-            "function": get_first_attr(binary, "function", "cu_function"),
-            "runner": get_first_attr(binary, "run", "c_wrapper"),
-        }
-
-        if not hasattr(binary, "launch_metadata"):
-            # launch args before CompiledKernel.launch_metadata is added.
-            # TODO(jansel): delete this branch in mid-2025
-            runner_args = [
-                "grid_0",
-                "grid_1",
-                "grid_2",
-                "num_warps",
-                "*cta_args",
-                "shared",
-                "stream",
-                "function",
-                "launch_enter_hook",
-                "launch_exit_hook",
-                "metadata",
-                *call_args,
-            ]
-        else:  # args after CompiledKernel.launch_metadata: https://github.com/openai/triton/pull/3492
-            # Getting the kernel launch args is extremely perf-sensitive.  Evaluating
-            # `bin.launch_metadata` is relatively expensive, and returns None unless a
-            # `launch_enter_hook` is installed.  So if we don't have that hook installed,
-            # we want to burn None in to the launch args with zero overhead.
-            # See https://github.com/pytorch/pytorch/issues/123597
-            if binary.launch_enter_hook:
-                launch_metadata = (
-                    f"bin.launch_metadata(grid, stream, {', '.join(call_args)})"
-                )
-            else:
-                launch_metadata = "None"
-            runner_args = [
-                "grid_0",
-                "grid_1",
-                "grid_2",
-                "stream",
-                "function",
-                "metadata",
-                launch_metadata,
-                "launch_enter_hook",
-                "launch_exit_hook",
-                *call_args,
-            ]
-
-        exec(
-            f"""
-            def launcher({", ".join(def_args)}, grid, stream):
-                if callable(grid):
-                    grid_0, grid_1, grid_2 = grid(grid_meta)
-                else:
-                    grid_0, grid_1, grid_2 = grid
-                runner({", ".join(runner_args)})
-                return bin
-            """.lstrip(),
-            scope,
-        )
-
-        launcher = scope["launcher"]
-        launcher.config = cfg
-        launcher.n_regs = getattr(binary, "n_regs", None)
-        launcher.n_spills = getattr(binary, "n_spills", None)
-        launcher.shared = binary_shared
-        launcher.store_cubin = self.inductor_meta.get("store_cubin", False)
-        # store this global variable to avoid the high overhead of reading it when calling run
-        if launcher.store_cubin:
-            launcher.fn = self.fn
-            launcher.bin = binary
-
-        TritonBundler.put(
-            triton_hash_to_path_key(binary.hash), self.triton_meta.get("device", 0)
-        )
-
-        return binary, launcher
-=======
             return new_args
         return args
->>>>>>> d48eb58d
 
     def bench(self, launcher, *args, grid, with_profiler=False, **kwargs):
         """Measure the performance of a given launcher"""
@@ -1302,12 +1196,12 @@
 
         exec(
             f"""
-            def launcher({', '.join(def_args)}, grid, stream):
+            def launcher({", ".join(def_args)}, grid, stream):
                 if callable(grid):
                     grid_0, grid_1, grid_2 = grid(grid_meta)
                 else:
                     grid_0, grid_1, grid_2 = grid
-                runner({', '.join(runner_args)})
+                runner({", ".join(runner_args)})
                 return bin
             """.lstrip(),
             scope,
