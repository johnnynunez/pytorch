--- conflicted
+++ resolved
@@ -113,12 +113,8 @@
 
     FusionMeta = collections.namedtuple("FusionMeta", ["group", "snode", "type"])
 
-<<<<<<< HEAD
-    op_to_fx_node = {}
-=======
     buf_to_fx_node = {}
     node_to_fx_node = {}
->>>>>>> 0ccd39a6
     graph = torch.fx.Graph()
     first_node = None
 
@@ -170,16 +166,9 @@
 
         fx_node.meta["fusion_meta"] = FusionMeta(group, snode, node_type)
 
-<<<<<<< HEAD
-        if isinstance(snode, FusedSchedulerNode):
-            for x in snode.snodes:
-                op_to_fx_node[x.get_name()] = fx_node
-        op_to_fx_node[name] = fx_node
-=======
         node_to_fx_node[name] = fx_node
         for buf in snode.get_outputs():
             buf_to_fx_node[buf.get_name()] = fx_node
->>>>>>> 0ccd39a6
 
         if first_node is None:
             first_node = fx_node
@@ -190,12 +179,8 @@
     for snode in snodes:
         name = snode.get_name()
         deps = snode.read_writes.reads
-<<<<<<< HEAD
-        fx_node = op_to_fx_node[name]
-=======
 
         fx_node = node_to_fx_node[name]
->>>>>>> 0ccd39a6
         new_args = []
         for dep in deps:
             last_update_op = buf_last_update_op.get(dep.name, None)
@@ -205,22 +190,11 @@
             elif name_to_buf and name_to_buf.defining_op.get_name() == name:
                 continue
             else:
-<<<<<<< HEAD
-                if dep.name in added:
-                    dep_node = added[dep.name]
-                else:
-                    with graph.inserting_before(first_node):
-                        dep_node = graph.placeholder(dep.name)
-                        op_to_fx_node[dep.name] = dep_node
-                        added[dep.name] = dep_node
-
-=======
                 with graph.inserting_before(first_node):
                     dep_node = graph.placeholder(dep.name)
                     buf_to_fx_node[dep.name] = dep_node
             if dep_node == fx_node:  # to avoid cycles
                 continue
->>>>>>> 0ccd39a6
             new_args.append(dep_node)
         for output in snode.outputs_by_name.keys():
             buf_last_update_op[output] = name
