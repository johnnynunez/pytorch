# mypy: allow-untyped-defs
import builtins
import contextlib
import dataclasses
import functools
import inspect
import itertools
import json
import logging
import math
import operator
import os
import re
import sys
import textwrap
import time
from concurrent.futures import as_completed, ThreadPoolExecutor
from io import StringIO
from types import ModuleType
from typing import Any, Callable, NamedTuple, Optional, TYPE_CHECKING, Union
from typing_extensions import Self
from unittest.mock import patch

import sympy

import torch
import torch._inductor.async_compile  # noqa: F401 required to warm up AsyncCompile pools
from torch._dynamo.device_interface import get_interface_for_device
from torch._dynamo.testing import rand_strided
from torch._dynamo.utils import counters, dynamo_timed, identity, preserve_rng_state
from torch._inductor.utils import clear_on_fresh_inductor_cache
from torch.utils._filelock import FileLock
from torch.utils._ordered_set import OrderedSet

from ..utils._sympy.functions import CeilDiv
from . import config, ir
from .autotune_process import (
    TensorMeta,
    TritonBenchmarkRequest,
    TritonCPUBenchmarkRequest,
    TritonGPUBenchmarkRequest,
)
from .codecache import code_hash, PersistentCache, PyCodeCache
from .codegen.common import (
    CSEVariable,
    IndentedBuffer,
    KernelTemplate,
    OpOverrides,
    WorkspaceArg,
    WorkspaceZeroMode,
)
from .codegen.simd_kernel_features import SIMDKernelFeatures
from .codegen.subgraph import SubgraphChoiceCaller
from .codegen.triton import (
    gen_common_triton_imports,
    texpr,
    TritonKernel,
    TritonScheduling,
)
from .codegen.triton_utils import config_of, equal_1_arg_indices, signature_to_meta
from .codegen.wrapper import pexpr
from .exc import CUDACompileError
from .ir import ChoiceCaller, PrimitiveInfoType
from .ops_handler import StoreMode
from .runtime.benchmarking import benchmarker
from .runtime.hints import DeviceProperties
from .runtime.triton_compat import HAS_WARP_SPEC
from .runtime.triton_heuristics import FixedGrid
from .utils import (
    ceildiv,
    FakeIndentedBuffer,
    get_dtype_size,
    is_gpu,
    Placeholder,
    restore_stdout_stderr,
    sympy_dot,
    sympy_index_symbol,
    sympy_product,
    triton_type,
    triton_type_to_torch,
    unique,
)
from .virtualized import V


log = logging.getLogger(__name__)

# correctness checks struggle with fp16/tf32
VERIFY: dict[str, Any] = {}
PRINT_AUTOTUNE = True
DEBUG = False


if TYPE_CHECKING:
    import concurrent

    from torch._inductor.codegen.simd import IterationRangesRoot


class KernelNamespace:
    pass


# these objects are imported from the generated wrapper code
extern_kernels = KernelNamespace()


@dataclasses.dataclass
class BenchmarkTensors:
    """Represents a set of inputs and outputs for autotuning with a template"""

    input_tensors: list[torch.Tensor]
    output_tensor: Optional[torch.Tensor]

    def unpack(self):
        return self.input_tensors, self.output_tensor


@dataclasses.dataclass
class AutotuneArgs:
    """During autotuning, we need to pass the same inputs to all choices.
    Note:
        Since we typically have a mix of external choices and triton choices, we create
        two lists of inputs for the same underlying buffers:
        - External inputs (for aten kernels): Include offset for sliced tensors
        - Triton inputs: Use base pointer for sliced tensors, without offset
    """

    triton: BenchmarkTensors
    extern: BenchmarkTensors
    expected: Optional[torch.Tensor] = None

    def get_benchmark_tensors(self, extern=False) -> BenchmarkTensors:
        """Returns the inputs and output tensors for a given choice."""
        bench_tensors = self.extern if extern else self.triton
        return bench_tensors

    @classmethod
    def from_choice_args(
        cls,
        example_inputs: list[torch.Tensor],
        example_inputs_extern: list[torch.Tensor],
        out: torch.Tensor,
        out_extern: torch.Tensor,
        expected: Optional[torch.Tensor] = None,
    ) -> Self:
        """Factory method to create AutotuneInputs from separate inputs/outputs"""
        return cls(
            triton=BenchmarkTensors(example_inputs, out),
            extern=BenchmarkTensors(example_inputs_extern, out_extern),
            expected=expected,
        )

    def verify(self, **kwargs):
        """Verify the correctness of the benchmarking results"""

        torch.testing.assert_close(self.extern.output_tensor, self.expected, **kwargs)


class PartialRender:
    """
    Some parts of a template need to be generated at the end, but
    inserted into the template at the start.  This allows doing a bunch
    of replacements after the initial render.
    """

    def __init__(self, code, replacement_hooks) -> None:
        super().__init__()
        self.code = code
        self.replacement_hooks = replacement_hooks

    def finalize_hook(self, hook_key: str, strict=True) -> None:
        if hook_key not in self.replacement_hooks:
            if strict:
                raise RuntimeError(
                    f"{hook_key} not registered in self.replacement_hooks"
                )
            else:
                return
        assert self.replacement_hooks[hook_key] is not None, (
            "hook_key can only be called once"
        )
        self.code = self.code.replace(hook_key, self.replacement_hooks[hook_key]())
        self.replacement_hooks[hook_key] = None

    def finalize_all(self) -> str:
        for key, fn in self.replacement_hooks.items():
            self.code = self.code.replace(key, fn())
        return self.code


# This is used to store info needed for lowering each subgraph in triton
# templates


@dataclasses.dataclass()
class SubgraphInfo:
    body: IndentedBuffer
    template_mask: Optional[str] = None
    template_out: Optional[str] = None
    compute: IndentedBuffer = dataclasses.field(default_factory=IndentedBuffer)
    indexing_code: IndentedBuffer = dataclasses.field(default_factory=IndentedBuffer)
    loads: IndentedBuffer = dataclasses.field(default_factory=IndentedBuffer)
    stores: IndentedBuffer = dataclasses.field(default_factory=IndentedBuffer)
    ops_handler: Optional[V.WrapperHandler] = None  # type: ignore[name-defined]

    # only copied over if not None
    range_trees: Optional[list["IterationRangesRoot"]] = None
    numels = None  # type: ignore[var-annotated]

    def __post_init__(self):
        self.only_copy_if_non_none_fields = ("range_trees", "numels")

    def to_dict(self):
        return {
            field.name: getattr(self, field.name) for field in dataclasses.fields(self)
        }


class ModificationWrapper(V.WrapperHandler):  # type: ignore[name-defined]
    """Handles placeholder substitutions during subgraph processing."""

    def __init__(
        self,
        kernel,
        subgraph_number: int,
        fixed_inputs: dict[str, Any],
        mask: Optional[str],
    ):
        super().__init__(V.ops)
        self.name = f"PlaceholderSubstitution_{subgraph_number}"
        self.kernel = kernel
        self.fixed_inputs = fixed_inputs
        self.mask = mask

    def load(self, name: str, index: sympy.Expr):
        """Handle loading from tensor or fixed input."""
        if name not in self.fixed_inputs:
            index_str = self._process_indexing(index)
            var = self._add_kernel_input(name)
            var_dtype = V.graph.get_buffer(name).dtype
            line = f"tl.load({var} + {index_str})"

            if (
                var_dtype in (torch.float16, torch.bfloat16)
                and config.triton.codegen_upcast_to_fp32
            ):
                line += ".to(tl.float32)"
                var_dtype = torch.float32

            out = self.kernel.cse.generate(self.kernel.compute, line, dtype=var_dtype)
            return out

        return self.kernel.cse.generate(
            self.kernel.compute, f"({self.fixed_inputs[name]})", dtype=torch.float32
        )

    def indirect_indexing(self, index_var: str, size, check, wrap_neg=True):
        """Convert index variable to symbolic form."""
        return sympy_index_symbol(str(index_var))

    def store(
        self, name: str, index: sympy.Expr, value: CSEVariable, mode: StoreMode = None
    ) -> str:
        """Currently only supports stores for atomic adds coming from scatter nodes
        This is used by flex_attention's backwards grad for captured buffers, see
        zeros_and_scatter lowering
        """
        assert self.mask is not None, (
            "Mask is required for inner stores in modifications"
        )
        assert mode == "atomic_add", "Only atomic_add is supported for inner stores"

        buf_name = self._add_kernel_input(name)
        index_str = self._process_indexing(index)
        index_str = f"tl.broadcast_to({index_str}, {value}.shape)"
        store = f"tl.atomic_add({buf_name} + {index_str}, {value}, {self.mask}, sem='relaxed')"
        return store

    def _add_kernel_input(self, name: str):
        """Add name as input to kernel and return input ref."""
        return self.kernel.args.input(name)

    def _process_indexing(self, index):
        """Process and rename indexing, adding symbols as kernel inputs."""
        return self.kernel.kexpr(self.kernel.rename_indexing(index))


# Function name, followed by args and kwargs.
RecordedEventsType = list[tuple[str, list[Any], dict[str, Any]]]


class TritonTemplateKernel(TritonKernel):
    def __init__(
        self,
        kernel_name,
        input_nodes,
        output_node,
        defines,
        num_stages,
        num_warps,
        grid_fn,
        meta,
        call_sizes,
        num_consumer_groups=0,
        num_buffers_warp_spec=0,
        use_jit=False,
        prefix_args=0,
        suffix_args=0,
        epilogue_fn=identity,
        subgraphs: Optional[list[ir.ComputedBuffer]] = None,
        workspace_arg: Optional[WorkspaceArg] = None,
    ) -> None:
        numel = sympy_product(output_node.get_size())
        super().__init__(
            {
                "x": numel,
                "r0_": sympy.S.One,
            },
            features=SIMDKernelFeatures([], numel),
        )
        self.input_nodes = input_nodes
        self.output_node = output_node
        self.named_input_nodes = {}  # type: ignore[var-annotated]
        self.defines = defines
        self.kernel_name = kernel_name
        self.use_jit = use_jit
        self.num_stages = num_stages
        self.num_warps = num_warps
        self.num_consumer_groups = num_consumer_groups
        self.num_buffers_warp_spec = num_buffers_warp_spec
        self.grid_fn = grid_fn
        self.meta = meta
        self.call_sizes = call_sizes
        # for templates with fixed epilogues
        self.prefix_args = prefix_args
        self.suffix_args = suffix_args
        self.epilogue_fn = epilogue_fn
        self.render_hooks = {}  # type: ignore[var-annotated]
        self.triton_meta: Optional[dict[str, object]] = None
        # For Templated Attention this can be a list of ir.Subgraph
        self.subgraphs: Optional[list[ir.ComputedBuffer]] = subgraphs

        # Some templates use extra global memory as a workspace
        self.workspace_arg = workspace_arg
        if workspace_arg is not None:
            self.args.workspace_args.append(workspace_arg)

        # The following attributes (body, template_mask, output_val) are all
        # used for triton kernel codegen.
        # They are swapped onto the TritonTemplateKernel object by
        # `set_subgraph_body`
        self.subgraph_bodies: dict[str, SubgraphInfo] = {}

        # input buffers which we are allowed to prologue fuse into
        self.prologue_supported_inputs: OrderedSet[str] = OrderedSet()

        # input buffers which we are fusing into
        self.prologue_fused_inputs: OrderedSet[str] = OrderedSet()
        # input buffers which we are fusing into, which preserve a zero mask
        self.prologue_fused_inputs_preserve_zero: OrderedSet[str] = OrderedSet()

        # The following attributes are all used for triton kernel codegen.
        # They are swapped onto the TritonTemplateKernel object by
        # `set_subgraph_body`
        # NB: the names here must match the fields in SubgraphInfo
        self.body: IndentedBuffer = FakeIndentedBuffer()
        self.compute: IndentedBuffer = FakeIndentedBuffer()
        self.indexing_code: IndentedBuffer = FakeIndentedBuffer()
        self.loads: IndentedBuffer = FakeIndentedBuffer()
        self.stores: IndentedBuffer = FakeIndentedBuffer()
        self.template_mask: Optional[str] = None
        self.template_out: Optional[str] = None
        self.ops_handler: Optional[V.WrapperHandler] = None  # type: ignore[name-defined]

        # Whe caching is enabled, the generated code is not dependent on the input nodes names, or
        # symbolic sizes names.
        # However, some of the variables returned by generate_and_load that are computed during the
        # triton template expansions (code generation) are dependent on those.
        # In order to cache the code generation and avoid redoing it for similar inputs that varies only by
        # input names or symbol names, we do a record and replay method.
        # During template expansions we record all function calls that change input_dependent_preserved_state
        # and replay them on a cache hit to regenerate them.
        self.cached_replay_events: Optional[RecordedEventsType] = None

        # Update each time an input is marked frozen.
        self.frozen_layouts_cnt = 0

    def input_dependent_preserved_state(self) -> str:
        return repr(
            [
                self.args.input_buffers,
                self.args.sizevars,
                self.args.workspace_args,
                self.prologue_supported_inputs,
                self.frozen_layouts_cnt,
            ]
        )

    def record_input_dependent_tracked_event(self) -> Callable[..., Any]:
        def decorator(fn) -> Callable[..., Any]:
            def wrapper(*args, **kwargs) -> Any:
                pre_state = self.input_dependent_preserved_state()
                result = fn(*args, **kwargs)
                post_state = self.input_dependent_preserved_state()
                if pre_state != post_state:
                    assert self.cached_replay_events is not None
                    self.cached_replay_events.append((fn.__name__, [*args], {**kwargs}))
                return result

            return wrapper

        return decorator

    def replay_cached_events(self, events: RecordedEventsType) -> None:
        for f, args, kwargs in events:
            getattr(self, f)(*args, **kwargs)

    @contextlib.contextmanager
    def set_subgraph_body(self, body_name: str):
        assert all(
            hasattr(self, field.name) for field in dataclasses.fields(SubgraphInfo)
        )
        old_state = {
            key.name: getattr(self, key.name)
            for key in dataclasses.fields(SubgraphInfo)
        }
        assert body_name in self.subgraph_bodies, body_name

        subgraph = self.subgraph_bodies[body_name]
        for key, value in subgraph.to_dict().items():
            if value is None and key in subgraph.only_copy_if_non_none_fields:
                continue
            setattr(self, key, value)

        context = (
            contextlib.nullcontext
            if not self.ops_handler
            else lambda: V.set_ops_handler(self.ops_handler(V.get_ops_handler()))
        )
        with context():  # type: ignore[operator]
            yield
        self.subgraph_bodies[body_name] = SubgraphInfo(
            **{
                key.name: getattr(self, key.name)
                for key in dataclasses.fields(SubgraphInfo)
            }
        )
        for key, value in old_state.items():
            setattr(self, key, value)

    @contextlib.contextmanager
    def create_subgraph_body(self, body_name: str):
        assert body_name not in self.subgraph_bodies
        self.subgraph_bodies[body_name] = SubgraphInfo(
            IndentedBuffer(),
            None,
            None,
        )
        with self.set_subgraph_body(body_name):
            yield

    def need_numel_args(self):
        return False

    def estimate_kernel_num_bytes(self):
        """
        Estimate the total number of bytes this kernel takes.
        For in/out nodes, sizes are counted twice: once for reading and
        once for writing.
        """
        ninplace_args = len(unique(self.args.inplace_buffers.values()))
        num_bytes = []
        for i, inp in enumerate(itertools.chain(self.input_nodes, (self.output_node,))):
            size = V.graph.sizevars.size_hints(inp.get_size())
            numel = functools.reduce(operator.mul, size, 1)
            dtype_size = get_dtype_size(inp.get_dtype())
            num_bytes.append(numel * dtype_size * (1 + int(i < ninplace_args)))
        return sum(num_bytes)

    def jit_lines(self):
        if self.use_jit:
            return "@triton.jit"

        argdefs, _, signature, _ = self.args.python_argdefs()
        triton_meta: dict[str, Any] = {
            "signature": signature_to_meta(
                signature, size_dtype=self.index_dtype, argdefs=argdefs
            ),
            "device": DeviceProperties.create(self.output_node.get_device()),
            "constants": {},
        }
        triton_meta["configs"] = [config_of(signature)]
        for arg_num in equal_1_arg_indices(signature):  # type: ignore[index]
            triton_meta["constants"][signature[arg_num].name] = 1  # type: ignore[index,union-attr]
        matrix_instr_nonkdim = self.meta.get("matrix_instr_nonkdim", None)
        waves_per_eu = self.meta.get("waves_per_eu", None)
        kpack = self.meta.get("kpack", None)
        if matrix_instr_nonkdim:
            triton_meta["matrix_instr_nonkdim"] = matrix_instr_nonkdim
        if waves_per_eu:
            triton_meta["waves_per_eu"] = waves_per_eu
        if kpack:
            triton_meta["kpack"] = kpack

        self.triton_meta = triton_meta

        inductor_meta = {
            "kernel_name": str(Placeholder.DESCRIPTIVE_NAME),
            **TritonKernel.inductor_meta_common(),
            **FixedGrid.setup_grid_as_args(),
        }
        if config.profile_bandwidth or config.benchmark_kernel:
            num_gb = self.estimate_kernel_num_bytes() / 1e9
            inductor_meta["kernel_num_gb"] = num_gb

        template_args = f"""
            num_stages={self.num_stages},
            num_warps={self.num_warps},
            triton_meta={triton_meta!r},
            inductor_meta={inductor_meta!r},
        """

        if HAS_WARP_SPEC:
            template_args += f"""
            num_consumer_groups={self.num_consumer_groups},
            num_buffers_warp_spec={self.num_buffers_warp_spec},
        """

        return f"""
            @triton_heuristics.template(
                {template_args}
            )
            @triton.jit
        """

    def gen_argdefs(self):
        def hook():
            # python_argdefs() cannot be run until after the rest of the template lazily adds more args
            arg_defs, *_ = self.args.python_argdefs()
            return f"{', '.join(x.full_name() for x in arg_defs)}"

        self.render_hooks["<ARGDEFS>"] = hook
        return "<ARGDEFS>"

    def gen_defines(self):
        return self.defines

    def def_kernel(self, *argnames):
        """
        Hook called from template code to generate function def and
        needed args.
        """
        assert all(isinstance(x, str) for x in argnames)
        renames = IndentedBuffer(initial_indent=1)

        named_args = self.input_nodes[
            self.prefix_args : len(self.input_nodes) - self.suffix_args
        ]

        assert len(argnames) == len(named_args), (
            len(argnames),
            len(named_args),
            self.prefix_args,
            len(self.input_nodes),
        )

        for input_node in self.input_nodes[: self.prefix_args]:
            # get args in correct order
            self.args.input(input_node.get_name())

        for name, input_node in zip(argnames, named_args):
            arg_name = f"arg_{name}"
            self.named_input_nodes[name] = input_node
            if input_node.get_name() in V.graph.removed_buffers:
                continue
            if input_node.get_name() in self.prologue_fused_inputs:
                continue

            self.args.input_buffers[input_node.get_name()] = arg_name

        # The args may be duplicated, so renaming must be after args are de-duplicated.
        for name in argnames:
            input_node = self.named_input_nodes[name]
            if input_node.get_name() in V.graph.removed_buffers:
                continue
            if input_node.get_name() in self.prologue_fused_inputs:
                continue
            arg_name = self.args.input_buffers[input_node.get_name()]
            if input_node.get_layout().offset == 0:
                renames.writeline(f"{name} = {arg_name}")
            else:
                offset = texpr(self.rename_indexing(input_node.get_layout().offset))
                renames.writeline(f"{name} = {arg_name} + {offset}")

        for input_node in self.input_nodes[len(self.input_nodes) - self.suffix_args :]:
            # get args in correct order
            if input_node.get_name() in V.graph.removed_buffers:
                continue
            if input_node.get_name() in self.prologue_fused_inputs:
                continue

            self.args.input(input_node.get_name())

        def hook():
            # python_argdefs() cannot be run until after the rest of the template lazily adds more args
            arg_defs, *_ = self.args.python_argdefs()
            code = IndentedBuffer()
            code.splice(gen_common_triton_imports())
            code.splice(self.jit_lines())
            code.writeline(
                f"def {self.kernel_name}({', '.join(x.full_name() for x in arg_defs)}):"
            )
            with code.indent():
                code.splice(self.defines)
                code.splice(renames.getvalue())
            return code.getvalue()

        assert "<DEF_KERNEL>" not in self.render_hooks
        self.render_hooks["<DEF_KERNEL>"] = hook
        return "<DEF_KERNEL>"

    def size(self, name: str, index: int):
        """
        Hook called from template code to get the size of an arg.
        Will add needed args to pass it in if it is dynamic.
        """
        assert isinstance(index, int)
        if name is None:
            val = self.output_node.get_size()[index]
        else:
            assert isinstance(name, str)
            val = self.named_input_nodes[name].get_size()[index]
        return texpr(self.rename_indexing(val))

    def stride(self, name, index=None):
        """
        Hook called from template code to get the stride of an arg.
        Will add needed args to pass it in if it is dynamic.
        """
        if name is None:
            val = self.output_node.get_stride()
        else:
            assert isinstance(name, str)
            val = self.named_input_nodes[name].get_stride()

        if isinstance(index, int):
            return texpr(self.rename_indexing(val[index]))
        return ", ".join([texpr(self.rename_indexing(i)) for i in val])

    def _get_subgraph(self, subgraph_number: int):
        assert isinstance(subgraph_number, int)
        assert isinstance(self.subgraphs, list)
        assert subgraph_number < len(self.subgraphs), (
            f"Invalid subgraph number provided to create_modification, {subgraph_number} must be < {len(self.subgraphs)}"
        )
        assert self.body.getvalue() == "", (
            "Body should be clear before adding a modification"
        )
        return self.subgraphs[subgraph_number]

    def _handle_scatter_graph(self, scatter_graph):
        """Handle processing for a single scatter graph.

        Args:
            scatter_graph: The scatter graph to process
        """
        assert isinstance(scatter_graph, ir.ComputedBuffer), (
            f"scatter_graph must be an instance of ComputeBuffer but got {type(scatter_graph)}"
        )

        def contiguous_strides(x):
            # We always create a fresh contiguous grad for scattering into
            return sum(
                x_i * stride for x_i, stride in zip(x, scatter_graph.get_stride())
            )

        return scatter_graph.data.store_output(  # type: ignore[attr-defined]
            scatter_graph.name, contiguous_strides, []
        )

    def modification(
        self,
        subgraph_number: int,
        output_name: Optional[str],
        mask: Optional[str] = None,
        **fixed_inputs,
    ) -> str:
        """This creates a modification function for a subgraph.
        To use this inside a template, the first argument should specify which subgraph to codegen for

        Args:
            subgraph_number (int): The index of the subgraph in self.subgraphs
            output_name (Optional[str]): The name of the output variable to store the result in
            mask (Optional[str]): An optional mask to use for the store operation. If provided, this mask
                will be applied to the store.
        """
        num = 0
        out = None
        scatters = []
        while f"mod_{subgraph_number}_{num}" in self.subgraph_bodies:
            num += 1
        with self.create_subgraph_body(f"mod_{subgraph_number}_{num}"):
            subgraph = self._get_subgraph(subgraph_number)
            modification_handler = ModificationWrapper(
                self, subgraph_number, fixed_inputs, mask
            )
            with V.set_ops_handler(modification_handler):
                assert isinstance(subgraph, (ir.ComputedBuffer, list)), (
                    f"Expected the subgraph to be a ComputedBuffer or a List[ComputedBuffer], got {type(subgraph)}"
                )
                # Handle scatter stores
                if isinstance(subgraph, list):
                    for scatter_graph in subgraph:
                        scatters.append(self._handle_scatter_graph(scatter_graph))
                elif isinstance(subgraph.data, ir.InputBuffer):
                    out = subgraph.data.make_loader()(())
                else:
                    out = subgraph.data.inner_fn(())

            self.codegen_body()
            if output_name is not None:
                assert isinstance(output_name, str)
                assert out is not None
                self.body.writeline(f"{output_name} = {out.value}")
            else:
                assert out is None
                for scatter in scatters:
                    self.body.writeline(str(scatter))

            body_val = self.body.getvalue()
            self.cse.invalidate(OrderedSet())
            return body_val

    def load_input(
        self,
        input_name: str,
        output_name: str,
        indices: Union[list[Any], tuple[Any]],
        mask: Optional[str] = None,
        other: Optional[Union[float, int]] = 0.0,
        indent_width: int = 4,
    ):
        """Loads an input and applies any necessary preprocessing or masking.

        Args:
            input_name (str): The name of the input to load.
            indices (Union[List, Tuple]): The index for each dimension of the input.
            val (str): The name of the variable to store the loaded value.
            mask (Optional[str]): An optional mask to use for the load operation.
            other (Optional[Union[float, int]]): The value to use for masked elements. Default is 0.0.
            indent_width (int): The number of spaces to use for indentation.
        """

        input_node = self.named_input_nodes[input_name]
        self.prologue_supported_inputs.add(input_node.get_name())
        tilings = (sympy_product(input_node.get_size()), sympy.Integer(1))
        groups = {
            "x": tilings[0],
            "r0_": tilings[1],
        }

        range_trees = self.construct_range_trees(
            pid_cache=None,
            inside_reduction=False,
            is_reduction=False,
            numels=groups,
            no_x_dim=False,
        )
        load_code = None

        with self.create_subgraph_body(f"<LOAD_INPUT_{input_name}>"):
            assert isinstance(indices, (list, tuple))
            assert isinstance(output_name, str)
            assert isinstance(mask, (str, type(None)))
            self.range_trees = range_trees
            self.numels = {k: V.graph.sizevars.simplify(v) for k, v in groups.items()}
            indices = list(map(OpOverrides.paren, indices))
            index_symbols = [sympy.Symbol(x, integer=True) for x in indices]

            lengths = [V.graph.sizevars.simplify(s) for s in input_node.get_size()]
            assert len(indices) == len(lengths)

            index_symbols = [sympy.Symbol(x, integer=True) for x in indices]
            assert len(indices) == len(lengths)

            # glue to make generated code use same indexing from template

            # TODO (from reviewers as well)
            # in codegen_template,
            # prologue_node.codegen(kernel.split_and_set_ranges(prologue_node.get_ranges()))
            # the ranges need to reflect the group of the prologue input or it will error
            # not sure if there is any difference between original range_tree_entry in
            # and new one from correct lengths/groups... both actually seem to work
            for name, range_tree_entry in zip(
                indices, self.range_trees[0].construct_entries(lengths)
            ):
                range_tree_entry.set_name(name)
            contiguous_index = sympy_dot(
                ir.FlexibleLayout.contiguous_strides(lengths), index_symbols
            )
            contiguous_index = self.rename_indexing(contiguous_index)
            self.body.writeline("xindex = " + texpr(contiguous_index))

            xindex_range_root = self.range_trees[0].lookup(
                sympy.Integer(1), sympy_product(lengths)
            )
            xindex_range_root.set_name("xindex")

            # Note - ["None" override_mask]
            # MM Templates work by taking out of bounds index values and wrapping them around to 0
            # so that no mask is required on the load: offs_a_m = `rm % M`
            # We should to override the mask to be "None" instead of inheriting the mask that would
            # have been loaded otherwise.
            # We are using "None" for clarity in output code, but
            # we could alternatively emit `xmask = tl.full([xindex.shape], True, tl.int1)`
            self.template_mask = mask if mask is not None else "None"
            self.template_out = "xindex"
            self.template_indices = indices
            self.named_input_nodes[input_name].data.freeze_layout()
            self.cse.invalidate(OrderedSet())

            template_mask = self.template_mask

            class StoreOutputSubstitution(V.WrapperHandler):  # type: ignore[name-defined]
                name = "StoreOutputSubstitution"

                def store(
                    self,
                    name: str,
                    index: sympy.Expr,
                    value: "CSEVariable",
                    mode: "StoreMode" = None,
                ):
                    V.kernel.store_buffer_names.add(name)
                    V.kernel.cse.store_cache[name] = value
                    if name in V.kernel.prologue_fused_inputs:
                        # We load masked out values with 0, then apply a prologue.
                        # The masked out values may not necessariliy be 0 any more
                        # so we need to reapply the mask.
                        value_dtype = value.dtype
                        value_str = str(value)
                        if template_mask != "None" and (
                            name not in V.kernel.prologue_fused_inputs_preserve_zero
                            or other != 0
                        ):
                            value_str = (
                                f"tl.where({template_mask}, {value_str}, {other})"
                            )

                        if value_dtype != V.graph.get_buffer(name).dtype:
                            value_str = f"{value_str}.to({triton_type(V.graph.get_buffer(name).dtype)})"

                        # TODO: we should have intermediary var shapes
                        V.kernel.compute.writeline(
                            f"{output_name} = {value_str}.broadcast_to(xindex.shape)"
                        )

            self.ops_handler = StoreOutputSubstitution

            input_node = self.named_input_nodes[input_name]
            output_index = input_node.make_indexer()(index_symbols)

            # in def_kernel above we define the inputs with the storage offset adjusted
            # creating the load in input_node.make_indexer() will also adjust by storage offset
            # so subtract here to not double increment
            if not V.graph.sizevars.statically_known_equals(
                input_node.layout.offset, 0
            ):
                output_index = output_index - self.rename_indexing(
                    input_node.get_layout().offset
                )

            output_index = self.rename_indexing(output_index)

            if output_index == contiguous_index:
                output_index_str = "xindex"
            else:
                out_indexing = self.indexing(
                    output_index,
                    copy_shape=self.template_out,
                    override_mask=self.template_mask,
                )
                from .codegen.triton import IndexingOptions

                assert isinstance(out_indexing, IndexingOptions)
                output_index_str = (
                    f"({out_indexing.index_str}).broadcast_to(xindex.shape)"
                )

            # Generate load code
            load_code = f"{output_name} = tl.load({input_name} + ({output_index_str})"

            if mask:
                load_code += f", mask={mask}, other={other})"
            else:
                load_code += ")"

        hook_key = f"<LOAD_INPUT_{input_name}>"

        def hook():
            with self.set_subgraph_body(hook_key):
                self.cse.invalidate(OrderedSet())
                self.codegen_body()
                self.cse.invalidate(OrderedSet())
                if input_node.get_name() not in self.prologue_fused_inputs:
                    assert load_code is not None
                    self.body.writeline(load_code)

                return textwrap.indent(self.body.getvalue(), " " * indent_width).strip()

        assert hook_key not in self.render_hooks
        self.render_hooks[hook_key] = hook
        return hook_key

    def store_output(
        self,
        indices: Union[list[Any], tuple[Any]],
        val: str,
        mask: Optional[str] = None,
        indent_width: int = 4,
    ):
        """Stores the final output and appends any epilogue fusions if the buffer hasn't been optimized away.

        Args:
            indices (Union[List, Tuple]): The index for each dimension of the output. The dot product of
                these indices and output strides must match `val`.
            val (str): The value to store.
            mask (Optional[str]): An optional mask to use for the store operation. If provided, this mask
                will be applied to the store.
            indent_width (int): The number of spaces to use for indentation. This is used when the call to
                store_output is indented in the kernel definition.
        """
        with self.create_subgraph_body("<STORE_OUTPUT>"):
            assert isinstance(indices, (list, tuple))
            assert isinstance(val, str)
            assert isinstance(mask, (str, type(None)))
            assert self.template_mask is None
            indices = list(map(OpOverrides.paren, indices))
            index_symbols = [sympy.Symbol(x, integer=True) for x in indices]
            lengths = [
                V.graph.sizevars.simplify(s) for s in self.output_node.get_size()
            ]
            assert len(indices) == len(lengths)

            # glue to make generated code use same indexing from template
            for name, range_tree_entry in zip(
                indices, self.range_trees[0].construct_entries(lengths)
            ):
                range_tree_entry.set_name(name)
            contiguous_index = sympy_dot(
                ir.FlexibleLayout.contiguous_strides(lengths), index_symbols
            )
            contiguous_index = self.rename_indexing(contiguous_index)
            self.body.writeline("xindex = " + texpr(contiguous_index))
            self.range_trees[0].lookup(sympy.S.One, sympy_product(lengths)).set_name(
                "xindex"
            )
            self.template_mask = mask
            self.template_out = val
            self.template_indices = indices
            output_index = self.output_node.get_layout().make_indexer()(index_symbols)
            output_index = self.rename_indexing(output_index)
            if output_index == contiguous_index:
                output_index = sympy.Symbol("xindex", integer=True)

            acc_dtype = (
                triton_type_to_torch(self.meta["ACC_TYPE"])
                if "ACC_TYPE" in self.meta
                else torch.float32
            )
            epilogue_args = [V.kernel.cse.namedvar(val, dtype=acc_dtype)]
            for input_node in itertools.chain(
                self.input_nodes[: self.prefix_args],
                self.input_nodes[len(self.input_nodes) - self.suffix_args :],
            ):
                input_node.freeze_layout()
                epilogue_args.append(input_node.make_loader()(index_symbols))
                self.frozen_layouts_cnt += 1

            V.ops.store(
                self.output_node.get_name(),
                output_index,
                self.epilogue_fn(*epilogue_args),
            )
            self.codegen_body()

        def hook():
            # more stuff might have been added since the codegen_body above
            self.codegen_body()
            self.cse.invalidate(OrderedSet())

            return textwrap.indent(self.body.getvalue(), " " * indent_width).strip()

        assert "<STORE_OUTPUT>" not in self.render_hooks
        self.render_hooks["<STORE_OUTPUT>"] = hook
        return "<STORE_OUTPUT>"

<<<<<<< HEAD
    def render(self, template, kwargs, record_input_dependent_tracked_event=False):
        if record_input_dependent_tracked_event:
            self.cached_replay_events = []

        def make_template_env():
            """
            Generate the namespace visible in the template.
            """
            return {
                fn.__name__: self.record_input_dependent_tracked_event()(fn)
                if record_input_dependent_tracked_event
                else fn
                for fn in [
                    self.def_kernel,
                    self.size,
                    self.stride,
                    self.store_output,
                    self.load_input,
                    self.make_load,
                    self.modification,
                    self.gen_argdefs,
                    self.gen_defines,
                ]
            }
=======
    def render(self, template, kwargs):
        make_template_env = {
            fn.__name__: fn
            for fn in [
                self.def_kernel,
                self.size,
                self.stride,
                self.store_output,
                self.load_input,
                self.make_load,
                self.modification,
                self.gen_argdefs,
                self.gen_defines,
            ]
        }
>>>>>>> cb99c455

        return PartialRender(
            template.render(**make_template_env, **kwargs),
            self.render_hooks,
        )

    def make_load(self, name, indices, mask):
        """
        Optional helper called from template code to generate the code
        needed to load from an tensor.
        """
        assert isinstance(indices, (list, tuple))
        assert isinstance(name, str)
        assert isinstance(mask, str)
        stride = self.named_input_nodes[name].get_stride()
        indices = list(map(OpOverrides.paren, indices))
        assert len(indices) == len(stride)
        index = " + ".join(
            f"{texpr(self.rename_indexing(s))} * {i}" for s, i in zip(stride, indices)
        )
        return f"tl.load({name} + ({index}), {mask}, other=0.0)"

    def indexing(
        self,
        index: sympy.Expr,
        *,
        dense_indexing=False,
        copy_shape=None,
        override_mask=None,
        block_ptr=False,
    ):
        """
        Override the default indexing to use our custom mask and force
        dense indexing.
        """
        return super().indexing(
            index,
            dense_indexing=False,
            # We pass template_out as the shape to broadcast the indexing to as
            # the mask might be broadcast to the output shape
            copy_shape=self.template_out,
            override_mask=self.template_mask,
            block_ptr=block_ptr,
        )

    def codegen_range_tree(self):
        pass  # ignore default codegen

    def call_kernel(self, name: str, node: Optional[ir.IRNode] = None):
        wrapper = V.graph.wrapper_code
        _, call_args, _, arg_types = self.args.python_argdefs()

        grid_args = ()
        if isinstance(self.grid_fn, SymbolicGridFn):
            grid_args = self.grid_fn.sympy_call(*self.call_sizes, self.meta)
        elif all(isinstance(x, (int, sympy.Integer)) for x in self.call_sizes):
            grid_args = self.grid_fn(*map(int, self.call_sizes), self.meta)
        else:
            assert not V.graph.cpp_wrapper, "cpp_wrapper requires SymbolicGridFn"
            wrapper.add_import_once(f"import {self.grid_fn.__module__}")
            meta = wrapper.add_meta_once(self.meta)
            fn_name = f"{self.grid_fn.__module__}.{self.grid_fn.__name__}"
            call_args.append(
                f"*{fn_name}({', '.join(map(pexpr, self.call_sizes))}, {meta})"
            )
            arg_types.append(None)
        assert len(grid_args) in (0, 3), "grid_fn should return 3 values"
        call_args.extend(grid_args)
        arg_types.extend(map(type, grid_args))

        if self.workspace_arg is not None:
            wrapper.generate_workspace_allocation(self.workspace_arg)
        wrapper.generate_kernel_call(
            name,
            call_args,
            arg_types=arg_types,
            triton_meta=self.triton_meta,
            triton=True,
        )
        if self.workspace_arg is not None:
            wrapper.generate_workspace_deallocation(self.workspace_arg)

    def kernel_benchmark_extra_args(self) -> list[str]:
        return [
            str(x)
            for x in self.grid_fn(
                *V.graph.sizevars.size_hints(self.call_sizes), self.meta
            )
        ]


@functools.lru_cache(None)
def _jinja2_env():
    try:
        import jinja2

        return jinja2.Environment(
            undefined=jinja2.StrictUndefined,
        )
    except ImportError:
        return None


<<<<<<< HEAD
class GeneratedCodeCacheEntry(NamedTuple):
    code: str
    extra: str
    events: list[Any]


class GeneratedCodeCache:
    """
    Cache for generated code. The cache key is a string representation of the input nodes,
    number of stages, number of warps, and call sizes. The cache value is a tuple of the
    generated code, extra code, and events.
    """

    def __init__(self, *args, **kwargs):
        self._cache: dict[str, GeneratedCodeCacheEntry] = {}

    def cache_clear(self) -> None:
        self._cache.clear()

    def __repr__(self):
        return repr(self._cache)

    def make_key(
        self,
        input_nodes: tuple[ir.IRNode],
        num_stages: int,
        num_warps: int,
        call_sizes: list[sympy.core.symbol.Symbol],
        prefix_args: int,
        suffix_args: int,
        epilogue_fn: Optional[Callable[..., Any]],
        subgraphs: Optional[list[ir.Buffer]],  # has to be none to cache
        workspace_arg: Optional[WorkspaceArg],  # has to be none to cache
        layout: ir.Layout,
        num_consumer_groups: int,
        num_buffers_warp_spec: int,
        kwargs: dict[str, Any],
    ) -> Optional[str]:
        def layout_key(layout: ir.Layout) -> str:
            assert not isinstance(layout, ir.FlexibleLayout)
            return repr(
                [
                    layout.size,
                    layout.stride,
                    layout.dtype,
                    layout.device,
                    layout.offset,
                ]
            )

        def has_flexiable_layout() -> bool:
            if isinstance(layout, ir.FlexibleLayout):
                return True

            for input in input_nodes:
                if isinstance(input.get_layout(), ir.FlexibleLayout):
                    return True
            return False

        # we do not cache under those conditions right now.
        if (
            has_flexiable_layout()
            or subgraphs is not None
            or workspace_arg is not None
            or epilogue_fn is not identity
        ):
            return None

        return repr(
            {
                "input_nodes": [
                    layout_key(input.get_layout()) for input in input_nodes
                ],
                "num_stages": num_stages,
                "num_warps": num_warps,
                "prefix_args": prefix_args,
                "suffix_args": suffix_args,
                "call_sizes": call_sizes,
                "layout": layout_key(layout),
                "num_consumer_groups": num_consumer_groups,
                "num_buffers_warp_spec": num_buffers_warp_spec,
                "kwargs": kwargs,
            }
        )

    def get_entry(self, cache_key: Optional[str]) -> Optional[GeneratedCodeCacheEntry]:
        if cache_key is None:
            return None

        entry = self._cache.get(cache_key, None)
        if entry is None:
            torch._dynamo.utils.counters["inductor"]["generated_module_cache_miss"] += 1
        else:
            torch._dynamo.utils.counters["inductor"]["generated_module_cache_hit"] += 1
        return entry

    def put_entry(
        self,
        cache_key: Optional[str],
        code: str,
        extra: str,
        events: list[Any],
    ) -> None:
        if cache_key is None:
            return
        entry = GeneratedCodeCacheEntry(code, extra, events)
        self._cache.update({cache_key: entry})
=======
class GenerateAndLoadResult(NamedTuple):
    """
    Return type of TritonTemplate.generate_and_load.
    """

    mod: ModuleType
    extra: str
    input_call_args: tuple[str, ...]
    prologue_supported_inputs: OrderedSet[str]
    kernel_args_sizevars_keys: tuple[sympy.Expr]
    kernel_options: dict[str, Any]
>>>>>>> cb99c455


class TritonTemplate(KernelTemplate):
    """
    A Triton template is a template that can be used to generate a Triton kernel.
    """

    # Allow subclasses to override the kernel type
    kernel_type: type[Any] = TritonTemplateKernel
    index_counter = itertools.count()
    all_templates: dict[str, "TritonTemplate"] = {}

    def __init__(
        self, name: str, grid: Any, source: str, debug=False, cache_codegen=False
    ) -> None:
        super().__init__(name)
        self.grid = grid
        self.template = self._template_from_string(source)
        assert name not in self.all_templates, "duplicate template name"
        TritonTemplate.all_templates[name] = self
        self.debug = debug
        self._cache_codegen = cache_codegen

        self._generated_code_cache: GeneratedCodeCache = GeneratedCodeCache()
        clear_on_fresh_inductor_cache(self._generated_code_cache)

    # When this flag is on, we ensure that the cached results and the generated result if cache
    # was not used are the same.
    test_cache = False

    def generate_and_load(
        self,
        input_nodes: tuple[ir.IRNode],
        num_stages: int,
        num_warps: int,
        call_sizes: list[sympy.core.symbol.Symbol],
        prefix_args: int,
        suffix_args: int,
        epilogue_fn: Optional[Callable[..., Any]],
        subgraphs: Optional[list[ir.Buffer]],
        workspace_arg: Optional[WorkspaceArg],
        num_consumer_groups: int,
        num_buffers_warp_spec: int,
        layout: ir.Layout,
        kwargs: dict[str, Any],
<<<<<<< HEAD
    ) -> Optional[
        tuple[
            ModuleType,
            str,
            tuple[str, ...],
            OrderedSet[str],
            tuple[sympy.Expr],
            dict[str, Any],
        ]
    ]:
=======
    ) -> Optional[GenerateAndLoadResult]:
>>>>>>> cb99c455
        """Generate the python code and load it into the current process"""
        cache_key = None
        if self._cache_codegen:
            cache_key = self._generated_code_cache.make_key(
                input_nodes,
                num_stages,
                num_warps,
                call_sizes,
                prefix_args,
                suffix_args,
                epilogue_fn,
                subgraphs,
                workspace_arg,
                layout,
                num_consumer_groups,
                num_buffers_warp_spec,
                kwargs,
            )

        assert self.template, "requires jinja2"
        defines = StringIO()

        for name, val in kwargs.items():
            defines.write(f"{name} : tl.constexpr = {val}\n")
        defines = defines.getvalue()

        fake_out = ir.Buffer(name="buf_out", layout=layout)
        kernel_name = f"triton_{self.name}"

        numel = sympy_product(layout.size)
        buffers = itertools.chain(input_nodes, (fake_out,))
        if not TritonScheduling.can_use_32bit_indexing(numel, buffers):
            raise NotImplementedError(
                "64-bit indexing is not yet implemented for triton templates"
            )

        kernel_options = {
            "input_nodes": input_nodes,
            "defines": defines,
            "num_stages": num_stages,
            "num_warps": num_warps,
            "grid_fn": self.grid,
            "meta": kwargs,
            "call_sizes": call_sizes,
            "prefix_args": prefix_args,
            "suffix_args": suffix_args,
            "epilogue_fn": epilogue_fn,
            "subgraphs": subgraphs,
        }

        if HAS_WARP_SPEC:
            kernel_options.update(
                {
                    "num_consumer_groups": num_consumer_groups,
                    "num_buffers_warp_spec": num_buffers_warp_spec,
                }
            )

        def make_kernel():
            return self.kernel_type(
                kernel_name=kernel_name,
                output_node=fake_out,
                workspace_arg=workspace_arg,
                use_jit=False,
                **kernel_options,
            )

        def generate_code(kernel) -> Optional[tuple[str, str]]:
            def make_extra() -> str:
                extra_parts = [
                    f"{kwarg}={repr(kwargs[kwarg])}" for kwarg in sorted(kwargs.keys())
                ]

                extra_parts.extend(
                    [
                        f"num_stages={num_stages}",
                        f"num_warps={num_warps}",
                    ]
                )
                if HAS_WARP_SPEC:
                    extra_parts.extend(
                        [
                            f"num_consumer_groups={num_consumer_groups}",
                            f"num_buffers_warp_spec={num_buffers_warp_spec}",
                        ]
                    )
                extra = "-".join(extra_parts) + "-"
                return extra

            try:
                template = kernel.render(self.template, kwargs, self._cache_codegen)
                with kernel.set_subgraph_body("<STORE_OUTPUT>"):
                    code = template.finalize_all()
            except ZeroDivisionError:
                # TODO(nmacchioni): fix sympy division by zero
                return None
            if self.debug:
                print("Generated Code:\n", code)

            extra = make_extra()
            return code, extra

        # Generate code, extra.
        code: Optional[str] = None
        extra: Optional[str] = None
        with (
            patch.object(V.graph, "get_dtype", self._fake_get_dtype(fake_out)),
            V.graph.set_current_device(layout.device),
            make_kernel() as kernel,
        ):
            cache_entry = self._generated_code_cache.get_entry(cache_key)
            cache_hit = False

            if cache_entry is not None:
                code, extra, events = cache_entry
                kernel.replay_cached_events(events)
                cache_hit = True

            else:
                result = generate_code(kernel)
                if result is None:  # happens at ZeroDivisionError:
                    return None
                code, extra = result
                self._generated_code_cache.put_entry(
                    cache_key, code, extra, kernel.cached_replay_events
                )

        assert code is not None and extra is not None

        if cache_hit and self.test_cache:
            with (
                patch.object(V.graph, "get_dtype", self._fake_get_dtype(fake_out)),
                V.graph.set_current_device(layout.device),
                make_kernel() as kernel_test,
            ):
                result2 = generate_code(kernel_test)
                assert result2 is not None
                code_test, extra_test = result2
                assert (
                    code == code_test
                    and extra == extra_test
                    and kernel.args.input_buffers == kernel_test.args.input_buffers
                    and kernel.prologue_supported_inputs
                    == kernel_test.prologue_supported_inputs
                    and kernel.args.sizevars == kernel_test.args.sizevars
                ), "Generated code cache results in wrong output"

        mod = PyCodeCache.load(code, extra)

        input_call_args = tuple(kernel.args.input_buffers.keys())
        prologue_supported_inputs = kernel.prologue_supported_inputs.copy()
        kernel_args_sizevars_keys = tuple(kernel.args.sizevars.keys())

<<<<<<< HEAD
        # NOTE TO ADD NEW OUTPUTS TO THIS FUNCTION YOU NEED TO MAKE SURE THAT CURRENT CACHING MECHANISM DOES NOT BREAK.
        # FOR ALL TEMPLATES THAT HAVE cache_codegen = True
        return (
=======
        return GenerateAndLoadResult(
>>>>>>> cb99c455
            mod,
            extra,
            input_call_args,
            prologue_supported_inputs,
            kernel_args_sizevars_keys,
            kernel_options,
        )

    def generate(  # type: ignore[override]
        self,
        input_nodes: tuple[ir.IRNode],
        layout: ir.Layout,
        num_stages: int,
        num_warps: int,
        num_consumer_groups: int = 0,
        num_buffers_warp_spec: int = 0,
        prefix_args: int = 0,
        suffix_args: int = 0,
        epilogue_fn: Optional[Callable[..., Any]] = identity,
        subgraphs: Optional[list[ir.Buffer]] = None,
        mutated_inputs: Optional[list[ir.IRNode]] = None,
        call_sizes: Optional[list[sympy.core.symbol.Symbol]] = None,
        workspace_arg: Optional[WorkspaceArg] = None,
        **kwargs,
    ):
        """This function generates a TritonTemplateCaller

        Args:
            input_nodes: List of input nodes
            layout: Output layout
            num_stages: Number of stages for triton launch
            num_warps: Number of warps for triton launch
            prefix_args: Number of input nodes to be passed as arguments
            suffix_args: Number of input nodes to be passed as arguments
            epilogue_fn: Optional epilogue function to be called on the output
            subgraphs: Optional subgraphs to be passed as arguments, these will be inlined
                into the triton template string
            mutated_inputs: Optional list of input nodes that are mutated by the kernel, this is helpful
                if you need to return multiple outputs. You can pass them as inputs and mark them as
                being mutated by the kernel.
        """
        # HACK: Triton currently breaks if TF32 floats are requested, but the CUDA
        # capability doesn't support them.  This is a bug in Triton, but for now we'll
        # patch around it here.  See https://github.com/triton-lang/triton/issues/3011
        # for one example issue with this problem.
        if not torch.cuda.is_tf32_supported():
            kwargs["ALLOW_TF32"] = "False"

        if call_sizes is None:
            call_sizes = layout.size

        result = self.generate_and_load(
            input_nodes,
            num_stages,
            num_warps,
            call_sizes,
            prefix_args,
            suffix_args,
            epilogue_fn,
            subgraphs,
            workspace_arg,
            num_consumer_groups,
            num_buffers_warp_spec,
            layout,
            kwargs,
        )

        # May happen as result of dev by 0.
        if result is None:
            return None

        # We expect the input_buffer order to be [*input_nodes, *captured_buffers]
        expected_input_args = tuple(unique(x.get_name() for x in input_nodes))
        assert (
            result.input_call_args[: len(expected_input_args)] == expected_input_args
        ), (
            result.input_call_args,
            expected_input_args,
        )

        full_input_nodes = tuple(
            [V.graph.get_buffer(k) for k in result.input_call_args]
        )
        extra_args = V.graph.sizevars.size_hints(
            map(sympy.expand, result.kernel_args_sizevars_keys),
            fallback=config.unbacked_symint_fallback,
        )

        kernel_hash_name = f"triton_{self.name}_{next(self.index_counter)}"

        workspace_args = []
        if workspace_arg is not None:
            # Create workspace tensor
            workspace_size = workspace_arg.count
            workspace_tensor = torch.empty_strided(
                (workspace_size,),
                (1,),
                dtype=torch.uint8,
                device=layout.device.type,
            )

            # Handle zero initialization if needed
            if workspace_arg.zero_mode != WorkspaceZeroMode.UNINITIALIZED:
                workspace_tensor.zero_()

            workspace_args.append(workspace_tensor)

        options = result.kernel_options

        def make_kernel_render(out_node):
            assert result is not None
            kernel = self.kernel_type(
                kernel_name=str(Placeholder.KERNEL_NAME),
                output_node=out_node,
                workspace_arg=workspace_arg,
                use_jit=False,
                **options,
            )
            render = functools.partial(
                kernel.render,
                self.template,
                kwargs,
            )
            return kernel, render

        # create the BenchmarkRequest
        assert result.mod.__file__ is not None
        grid = self.grid(
            *V.graph.sizevars.size_hints(
                call_sizes,
                fallback=config.unbacked_symint_fallback,
            ),
            kwargs,
        )
        bmreq_cls: type[TritonBenchmarkRequest]
        if layout.device.type == "cpu":
            bmreq_cls = TritonCPUBenchmarkRequest
        else:
            bmreq_cls = TritonGPUBenchmarkRequest
        bmreq = bmreq_cls(
            module_path=result.mod.__file__,
            module_cache_key=result.mod.key,
            kernel_name=f"triton_{self.name}",
            extra_args=[*extra_args, *workspace_args, *grid],
            num_stages=num_stages,
            num_warps=num_warps,
            num_consumer_groups=num_consumer_groups,
            num_buffers_warp_spec=num_buffers_warp_spec,
            matrix_instr_nonkdim=kwargs.get("matrix_instr_nonkdim", 0),
            waves_per_eu=kwargs.get("waves_per_eu", 0),
            kpack=kwargs.get("kpack", 2),
            input_tensor_meta=TensorMeta.from_irnodes(full_input_nodes),  # type: ignore[arg-type]
            output_tensor_meta=TensorMeta.from_irnodes(layout),
        )

        return TritonTemplateCaller(
            kernel_hash_name,
            full_input_nodes,
            layout,
            make_kernel_render,
            result.extra.strip("-").replace("-", ", "),
            bmreq,
            log_info={
                "tile_shape": str(
                    (
                        kwargs.get("BLOCK_M", -1),
                        kwargs.get("BLOCK_K", -1),
                        kwargs.get("BLOCK_N", -1),
                    )
                ),
                "num_stages": num_stages,
                "num_warps": num_warps,
                "GROUP_M": kwargs.get("GROUP_M", -1),
                "allow_tf32": str(kwargs.get("ALLOW_TF32", None)),
                "acc_type": str(kwargs.get("ACC_TYPE", None)),
            },
            mutated_inputs=mutated_inputs,
            workspace_arg=workspace_arg,
            allowed_prologue_inps=result.prologue_supported_inputs,
        )


class ExternKernelChoice:
    def __init__(
        self,
        kernel,
        cpp_kernel=None,
        *,
        name=None,
        has_out_variant=True,
        op_overload=None,
        use_fallback_kernel=False,
        kernel_creator=None,
    ) -> None:
        super().__init__()
        name = name or kernel.__name__
        assert callable(kernel)
        assert not hasattr(extern_kernels, name), f"duplicate extern kernel: {name}"
        self.name = name
        self.cpp_kernel_name = cpp_kernel
        self.has_out_variant = has_out_variant
        setattr(extern_kernels, name, kernel)
        self.op_overload = op_overload
        self.use_fallback_kernel = use_fallback_kernel
        self.kernel_creator = kernel_creator

    def to_callable(self):
        return getattr(extern_kernels, self.name)

    def call_name(self):
        return f"extern_kernels.{self.name}"

    @functools.lru_cache(None)  # noqa: B019
    def hash_key(self):
        fn = self.to_callable()
        parts = [
            self.name,
            getattr(fn, "__name__", ""),
            getattr(fn, "__module__", ""),
        ]
        try:
            parts.append(inspect.getsource(fn))
        except Exception:
            pass
        return code_hash("-".join(parts))

    def bind(
        self,
        input_nodes,
        layout,
        ordered_kwargs_for_cpp_kernel=(),
        **kwargs,
    ):
        self.ordered_kwargs_for_cpp_kernel = ordered_kwargs_for_cpp_kernel
        return ExternKernelCaller(
            self, input_nodes, layout, kwargs, has_out_variant=self.has_out_variant
        )


class TritonTemplateCaller(ir.TritonTemplateCallerBase):
    def __init__(
        self,
        name,
        input_nodes,
        layout,
        make_kernel_render,
        description,
        bmreq,
        log_info: Optional[
            dict[str, Union[PrimitiveInfoType, list[PrimitiveInfoType]]]
        ] = None,
        mutated_inputs=None,
        workspace_arg: Optional[WorkspaceArg] = None,
        allowed_prologue_inps: Optional[OrderedSet[str]] = None,
    ) -> None:
        super().__init__(name, input_nodes, layout, description)
        self.make_kernel_render = make_kernel_render
        self.bmreq: TritonBenchmarkRequest = bmreq
        if log_info is None:
            log_info = {}
        self.log_info: dict[str, Any] = log_info
        self.log_info.update(
            {
                "backend": "Triton",
                "num_stages": self.bmreq.num_stages,
                "num_warps": self.bmreq.num_warps,
            }
        )
        self.mutated_inputs = mutated_inputs
        self.workspace_arg = workspace_arg
        self.allowed_prologue_inps = (
            allowed_prologue_inps if allowed_prologue_inps is not None else OrderedSet()
        )

    def benchmark(self, *args, out):
        assert self.bmreq is not None
        return self.bmreq.benchmark(*args, output_tensor=out)

    def precompile(self):
        assert self.bmreq is not None
        self.bmreq.precompile()

    def __str__(self) -> str:
        return f"TritonTemplateCaller({self.bmreq.module_path}, {self.description})"

    def call_name(self):
        return f"template_kernels.{self.name}"

    def hash_key(self):
        return "-".join(
            [
                self.name.rsplit("_", 1)[0],
                self.bmreq.module_cache_key,
            ]
        )

    def output_node(self):
        return ir.TensorBox.create(
            ir.TritonTemplateBuffer(
                layout=self.layout,
                inputs=self.input_nodes,
                make_kernel_render=self.make_kernel_render,
                mutated_inputs=self.mutated_inputs,
                allowed_prologue_inps=self.allowed_prologue_inps,
            )
        )

    def info_dict(self) -> dict[str, Union[PrimitiveInfoType, list[PrimitiveInfoType]]]:
        """Information returned here is logged to the autotune log file when that is enabled."""
        return self.log_info

    def get_make_kernel_render(self):
        return self.make_kernel_render

    def autoheuristic_id(self):
        type_name = "triton"
        info = self.info_dict()
        # TODO(AlnisM): Does tile_shape always exist?
        tile = info["tile_shape"]
        tile_vals = eval(tile)  # type: ignore[arg-type]
        BLOCK_M = tile_vals[0]
        BLOCK_K = tile_vals[1]
        BLOCK_N = tile_vals[2]
        num_stages = info["num_stages"]
        num_warps = info["num_warps"]
        return f"type={type_name}_BLOCK-M={BLOCK_M}_BLOCK-K={BLOCK_K}_BLOCK-N={BLOCK_N}_numstages={num_stages}_numwarps={num_warps}"


class ExternKernelCaller(ChoiceCaller):
    def __init__(
        self,
        choice: ExternKernelChoice,
        input_nodes,
        layout,
        kwargs=None,
        *,
        has_out_variant=True,
    ) -> None:
        super().__init__(choice.name, input_nodes, layout, description="")
        self.choice = choice
        self.kwargs = kwargs or {}
        self.has_out_variant = has_out_variant

    def __str__(self) -> str:
        return f"ExternKernelCaller({self.choice.call_name()})"

    def benchmark(self, *args, out):
        if out.numel() == 0:
            # no need to run the kerrnel of do benchmarking
            return 0.0
        if self.has_out_variant:
            return super().benchmark(*args, out=out)
        else:
            algo = self.to_callable()
            out_new = algo(*args)
            torch._C._dynamo.guards.assert_size_stride(
                out_new, tuple(out.size()), tuple(out.stride())
            )
            out.copy_(out_new)  # for correctness checking
            return benchmarker.benchmark(algo, args, {})

    def to_callable(self):
        fn = self.choice.to_callable()
        if self.kwargs:
            return functools.partial(fn, **self.kwargs)
        return fn

    def hash_key(self):
        return "-".join(
            [
                self.choice.name,
                *[
                    f"{kwarg}={repr(self.kwargs[kwarg])}"
                    for kwarg in sorted(self.kwargs.keys())
                ],
                self.choice.hash_key(),
            ]
        )

    def output_node(self):
        if self.choice.use_fallback_kernel:
            assert self.choice.op_overload is not None, (
                "Please provide an op_overload to use ir.FallbackKernel"
            )
            inner = ir.FallbackKernel.create(
                self.choice.op_overload, *self.input_nodes, **self.kwargs
            )
        elif self.choice.kernel_creator is not None:
            inner = self.choice.kernel_creator(*self.input_nodes, **self.kwargs)
        else:
            cls = ir.ExternKernelOut if self.has_out_variant else ir.ExternKernelAlloc
            inner = cls(
                layout=self.layout,
                inputs=self.input_nodes,
                python_kernel_name=self.choice.call_name(),
                cpp_kernel_name=self.choice.cpp_kernel_name,
                ordered_kwargs_for_cpp_kernel=self.choice.ordered_kwargs_for_cpp_kernel,
                op_overload=self.choice.op_overload,
                kwargs=self.kwargs,
            )

        return ir.TensorBox.create(inner)

    def info_dict(self) -> dict[str, Union[PrimitiveInfoType, list[PrimitiveInfoType]]]:
        """Information returned here is logged to the autotune log file when that is enabled."""
        return {
            "backend": "extern",
            "kernel_call_name": self.choice.call_name(),
        }

    def autoheuristic_id(self):
        return f"extern_{self.choice.name}"


@functools.lru_cache(None)
def get_mm_log_filename() -> Optional[str]:
    mm_file_name = os.environ.get("TORCHINDUCTOR_MM_LOGGING_FILE", None)
    if not mm_file_name:
        return None

    if "json" not in mm_file_name:
        mm_file_name = f"{mm_file_name}.json"

    return mm_file_name


def append_to_log(filename, data):
    lock_file = filename.replace(".json", ".lock")
    lock = FileLock(lock_file)
    with lock:
        try:
            with open(filename) as f:
                log_data = json.load(f)
        except (FileNotFoundError, json.JSONDecodeError):
            log_data = []

        log_data.append(data)

        with open(filename, "w") as f:
            json.dump(log_data, f, indent=4)


class DataProcessorChoiceCallerWrapper:
    def __init__(self, wrapped, preprocessor, postprocessor) -> None:
        self._wrapped = wrapped
        if preprocessor is not None:
            self._preprocessor = preprocessor
        else:
            self._preprocessor = lambda x, y: (x, y)
        if postprocessor is not None:
            self._postprocessor = postprocessor
        else:
            self._postprocessor = lambda x: x

    def __getattr__(self, name):
        return getattr(self._wrapped, name)

    def benchmark(self, *args, out) -> float:
        new_args, new_out = self._preprocessor(args, out)
        result = self._wrapped.benchmark(*new_args, out=new_out)
        new_out = self._postprocessor(new_out)
        if out is not new_out:
            out.copy_(new_out)
        return result

    def output_node(self) -> ir.TensorBox:
        result = self._wrapped.output_node()
        return self._postprocessor(result)

    def __repr__(self) -> str:
        return f"DataProcessorChoiceCallerWrapper({self._wrapped})"


class DataProcessorTemplateWrapper:
    """
    A wrapper class for a kernel template.

    This class together with `DataProcessorChoiceCallerWrapper` provides a convenient way to
    preprocess and postprocess data before and after using the wrapped template. A typical
    usage is to reorder or filter the input nodes in order to match the expected input of other
    kernel choices like a ATen kernel. A more complicated usage is to prepack the weights.
    See the example from :mod:`cpp_gemm_template` for more details.
    """

    def __init__(
        self,
        wrapped_template_cls,
        preprocessor,
        postprocessor,
        **kwargs,
    ) -> None:
        if preprocessor is not None:
            self._preprocessor = preprocessor
        else:
            self._preprocessor = lambda x, y: (x, y)
        if postprocessor is not None:
            self._postprocessor = postprocessor
        else:
            self._postprocessor = lambda x: x
        assert "input_nodes" in kwargs
        assert "layout" in kwargs
        kwargs["input_nodes"], kwargs["layout"] = preprocessor(
            kwargs["input_nodes"], kwargs["layout"]
        )
        self._wrapped = wrapped_template_cls(**kwargs)

    def __getattr__(self, name):
        return getattr(self._wrapped, name)

    def maybe_append_choice(self, choices, **kwargs):
        return type(self._wrapped).maybe_append_choice(self, choices, **kwargs)

    def generate(self, **kwargs):
        choice_caller = self._wrapped.generate(**kwargs)
        return DataProcessorChoiceCallerWrapper(
            choice_caller, self._preprocessor, self._postprocessor
        )

    def __repr__(self) -> str:
        return f"DataProcessorTemplateWrapper({self._wrapped})"


class ErrorFromChoice(RuntimeError):
    def __init__(self, msg, choice: ChoiceCaller, inputs_str) -> None:
        msg += f"\nFrom choice {choice}\n{inputs_str}"
        super().__init__(msg)
        self.choice = choice


class NoValidChoicesError(RuntimeError):
    pass


@functools.lru_cache(None)
def get_num_workers() -> int:
    if "TORCHINDUCTOR_COMPILE_THREADS" in os.environ:
        return int(os.environ["TORCHINDUCTOR_COMPILE_THREADS"])

    cpu_count = (
        len(os.sched_getaffinity(0))
        if hasattr(os, "sched_getaffinity")
        else os.cpu_count()
    )
    assert cpu_count
    return cpu_count


def create_inputs_key(input_nodes) -> str:
    return repr([AlgorithmSelectorCache.key_of(x) for x in input_nodes])


def create_precompile_key(
    name: str, inputs_key: str, choices: list[ChoiceCaller]
) -> str:
    return ":".join(
        [
            name,
            inputs_key,
            torch.get_float32_matmul_precision(),
        ]
        + [choice.hash_key() for choice in choices]
    )


class AlgorithmSelectorCache(PersistentCache):
    def __init__(self, *args, **kwargs) -> None:
        super().__init__(*args, **kwargs)

        # the autotuning will get occur in the scheduler, so there is
        # no guarantee that the first lowering for a given key will also be the
        # first to benchmark it. share a single precompilation function for all lowerings
        # of a particular key
        self.precompile_cache: dict[str, Callable[[], None]] = {}
        # list of callbacks that are called after benchmarking
        self.feedback_saver_fns: list[
            Callable[
                [dict[ChoiceCaller, float], str, list[Any], list[ChoiceCaller]], None
            ]
        ] = []

        clear_on_fresh_inductor_cache(self)

    def cache_clear(self) -> None:
        self.precompile_cache.clear()

    def __call__(
        self,
        name,
        choices: list[ChoiceCaller],
        input_nodes,
        layout,
        # optional dict mapping arg indices to the functions
        # generating a torch.Tensor for that input from the
        # corresponding ir.Buffer. if passed for a given
        # arg, the function will be called instead of
        # generating a random torch.Tensor for benchmarking.
        input_gen_fns: Optional[dict[int, Callable[[ir.Buffer], torch.Tensor]]] = None,
        precompilation_timeout_seconds: int = 60 * 60,
        return_multi_template=False,
    ):
        from .codegen.cuda.cuda_kernel import CUDATemplateCaller

        # Templates selected with input_gen_fns require specific input data to avoid IMA
        # Passing custom input gen fns to benchmark_fusion NYI, so skip deferred template selection
        # TODO(jgong5): support multi-template on CPU
        if input_gen_fns is not None or layout.device.type == "cpu":
            return_multi_template = False

        # TODO - assert that we have not mutating kernels here

        # TODO(nmacchioni): remove once CI tests are fixed
        choices = [choice for choice in choices if choice is not None]

        if config.test_configs.autotune_choice_name_regex is not None:
            choices = [
                c
                for c in choices
                if re.search(
                    config.test_configs.autotune_choice_name_regex,
                    c.name,
                )
            ]
        if config.test_configs.autotune_choice_desc_regex is not None:
            choices = [
                c
                for c in choices
                if re.search(
                    config.test_configs.autotune_choice_desc_regex,
                    c.description,
                )
            ]

        if mm_file_name := get_mm_log_filename():
            M, K = input_nodes[-2].get_size()[:2]
            N = input_nodes[-1].get_size()[-1]
            append_to_log(mm_file_name, {"invoke": str((M, K, N))})

        if len(choices) == 0:
            backend_config = (
                "max_autotune_gemm_backends"
                if name != "convolution"
                else "max_autotune_conv_backends"
            )
            raise NoValidChoicesError(
                f"No choices to select, please consider adding ATEN into {backend_config} "
                "config (defined in torch/_inductor/config.py) to allow at least one choice. "
            )
        log.debug("Max autotune selects from %s choices.", str(len(choices)))

        if len(choices) == 1:
            if not isinstance(choices[0], CUDATemplateCaller):
                # CUDATemplateCaller still needs to go through autotuning process to retrieve workspace size.
                return choices[0].output_node()

        @functools.lru_cache(None)
        def make_benchmark_fn():
            return self.make_benchmark_fn(choices, input_nodes, layout, input_gen_fns)

        inputs_key = create_inputs_key(input_nodes)

        def precompile(choices) -> Callable[[], None]:
            log.debug("Starting precompilation")

            def no_op(*args, **kwargs):
                return

            if (
                precompilation_timeout_seconds is None
                or precompilation_timeout_seconds <= 0
            ):
                log.debug("Precompilation timeout is None or <= 0, returning no_op")
                return no_op

            num_workers = min(get_num_workers(), len(choices))

            if num_workers <= 0:
                return no_op

            # https://github.com/python/cpython/issues/106905
            if (
                sys.version_info.major == 3
                and sys.version_info.minor == 11
                and sys.version_info.micro <= 8
            ):
                return no_op

            # check local and global cache before precompiling
            timings = self.lookup(
                choices,
                name,
                inputs_key,
                benchmark=None,
            )

            if timings and len(timings) == len(choices):
                # compilation in precompile stage is much cheaper than that in
                # autotuning stage
                log.debug(
                    "Found all %d timings in cache, returning no_op", len(timings)
                )
                return no_op

            if config.search_autotune_cache and not (
                config.max_autotune or config.max_autotune_gemm
            ):
                return no_op

            precompile_key = create_precompile_key(name, inputs_key, choices)
            if precompile_func := self.precompile_cache.get(precompile_key):
                log.debug("Precompile function found in cache, returning it")
                return precompile_func

            log.info(
                "Multithreaded precompilation for %d choices using %d worker threads",
                len(choices),
                num_workers,
            )

            # In rare circumstances, because python threads inherit global state,
            # thread pool executor can race and leave stdout/stderr in a state
            # different than the original values. we explicitly restore the state
            # here to avoid this issue.

            def precompile_with_captured_stdout(choice) -> tuple[None, int]:
                log.debug("Precompiling choice with captured stdout: %s", choice)
                start_ns = time.time_ns()
                with restore_stdout_stderr():
                    choice.precompile()
                elapsed_ns = time.time_ns() - start_ns
                # Return tuple as triton async compile (_worker_compile_triton)
                # returns tuple[CachingAutotuner, int]
                return None, elapsed_ns // 1000

            def on_complete(future):
                _, precompile_elapsed_us = future.result()
                elapsed_seconds = precompile_elapsed_us / 1e6
                elapsed_times[future] = elapsed_seconds
                log.debug(
                    "Precompilation complete for future: %s, elapsed time: %.02fs",
                    future,
                    elapsed_seconds,
                )

            executor = ThreadPoolExecutor(max_workers=num_workers)
            async_compile = torch._inductor.async_compile.AsyncCompile()

            futures: dict[concurrent.futures.Future[Any], ChoiceCaller] = {}
            elapsed_times: dict[concurrent.futures.Future[Any], float] = {}

            # Some choices only differ in runtime arguments, so we
            # skip a choice if it has the same hash as a previously seen choice
            seen_choices: OrderedSet[ChoiceCaller] = OrderedSet()
            for c in choices:
                # Skip choices which we have already issued a precompile
                if c.hash_key() in seen_choices:
                    log.debug("Skipping already seen choice: %s", c)
                    continue
                else:
                    seen_choices.add(c.hash_key())

                if hasattr(c, "precompile"):
                    triton_cuda_choice = isinstance(
                        c, TritonTemplateCaller
                    ) and isinstance(c.bmreq, TritonGPUBenchmarkRequest)
                    if triton_cuda_choice and async_compile.use_process_pool():
                        with open(c.bmreq.module_path) as file:
                            source_code = file.read()
                        future = async_compile.triton(
                            kernel_name=c.bmreq.kernel_name, source_code=source_code
                        ).future
                        log.debug("Submitted triton async compile for choice: %s", c)
                    else:
                        future = executor.submit(precompile_with_captured_stdout, c)
                        log.debug("Submitted precompile for choice: %s", c)

                    future.add_done_callback(on_complete)
                    futures[future] = c

            @functools.lru_cache(None)
            @restore_stdout_stderr()
            def wait_on_futures():
                log.debug("Waiting on futures")
                counters["inductor"]["select_algorithm_precompile"] += 1
                for future in as_completed(
                    futures,
                    timeout=precompilation_timeout_seconds,
                ):
                    if e := future.exception():
                        log.error(
                            "Exception %s for benchmark choice %s", e, futures[future]
                        )
                    else:
                        counters["inductor"]["select_algorithm_num_precompiles"] += 1
                        log.info(
                            "Precompiling benchmark choice %s took %.02fs",
                            futures[future],
                            elapsed_times[future],
                        )

                executor.shutdown(wait=True)

            self.precompile_cache[precompile_key] = wait_on_futures

            return wait_on_futures

        def autotune(choices):
            log.debug("Starting autotuning")
            with dynamo_timed(
                f"{name}_template_autotuning",
                log_pt2_compile_event=True,
                dynamo_compile_column_us="compile_time_autotune_time_us",
            ):
                return make_benchmark_fn()(choices)

        if config.autotune_in_subproc:
            # Initialize the suprocess pool so it will warmup early.
            torch._inductor.autotune_process.get_tuning_process_pool()

        def do_autotuning(precompile_fn):
            precompile_start_ts = time.time()
            with dynamo_timed(
                f"{name}_template_precompiling",
                log_pt2_compile_event=True,
                dynamo_compile_column_us="compile_time_autotune_time_us",
            ):
                precompile_fn()
            precompile_elapse = time.time() - precompile_start_ts
            log.debug("Precompilation elapsed time: %.02fs", precompile_elapse)

            autotune_start_ts = time.time()
            timings = self.lookup(
                choices,
                name,
                inputs_key,
                autotune,
            )
            autotune_elapse = time.time() - autotune_start_ts
            log.debug("Autotuning elapsed time: %.02fs", autotune_elapse)

            if timings and all(
                not math.isfinite(timing) for timing in timings.values()
            ):
                raise NoValidChoicesError

            if make_benchmark_fn.cache_info().currsize:
                counters["inductor"]["select_algorithm_autotune"] += 1

            if (
                make_benchmark_fn.cache_info().currsize
                or log.getEffectiveLevel() == logging.DEBUG
                or config.trace.log_autotuning_results
            ):
                self.log_results(
                    name, input_nodes, timings, autotune_elapse, precompile_elapse
                )

            for feedback_fn in self.feedback_saver_fns:
                feedback_fn(timings, name, input_nodes, choices)

            return timings

        precompile_fn = precompile(choices)

        if return_multi_template and (config.max_autotune or config.max_autotune_gemm):

            def get_timings():
                timings = do_autotuning(precompile_fn)
                min_extern_choice = float("inf")
                for choice, timing in timings.items():
                    if isinstance(choice, ExternKernelCaller):
                        min_extern_choice = min(min_extern_choice, timing)

                timings = {
                    choice: time
                    for choice, time in timings.items()
                    if (
                        time <= min_extern_choice
                        or not isinstance(choice, ExternKernelCaller)
                    )
                }

                return timings

            # We take the union of allowed prologue inputs from all choices,
            # and, within benchmark fusion, don't allow prologue fusion for
            # choices which dont support the whole union.
            allowed_prologue_inps: OrderedSet[str] = OrderedSet()
            for c in choices:
                if isinstance(c, TritonTemplateCaller):
                    allowed_prologue_inps |= c.allowed_prologue_inps

            return torch._inductor.ir.TensorBox.create(
                torch._inductor.ir.MultiTemplateBuffer(
                    layout,
                    input_nodes,
                    get_timings,
                    choices,
                    allowed_prologue_inps,
                )
            )

        # TODO - dont want to precompile if we have a cache hit
        timings = do_autotuning(precompile_fn)
        if timings == {} or choices[0] not in timings:
            return choices[0].output_node()

        selected_key = builtins.min(timings, key=timings.__getitem__)
        selected_choice = selected_key.output_node()
        log.debug("selected choice: %s", str(selected_choice))
        return selected_choice

    @classmethod
    def make_benchmark_fn(
        cls,
        choices,
        input_nodes,
        layout,
        input_gen_fns=None,
    ):
        if input_gen_fns is None:
            input_gen_fns = {}

        def get_inputs(
            choices: Union[list[ExternKernelCaller], list[TritonTemplateCaller]],
        ) -> AutotuneArgs:
            # de-duplicate args
            unique_example_inputs = {
                x.get_name(): input_gen_fns.get(i, cls.benchmark_example_value)(x)
                for i, x in enumerate(input_nodes)
            }
            example_inputs = list(unique_example_inputs.values())
            example_inputs_extern = [
                (
                    unique_example_inputs[input_node.get_name()]
                    if unique_example_inputs[input_node.get_name()].is_mkldnn
                    else torch.as_strided(
                        unique_example_inputs[input_node.get_name()],
                        V.graph.sizevars.size_hints(
                            input_node.get_size(),
                            fallback=config.unbacked_symint_fallback,
                        ),
                        V.graph.sizevars.size_hints(
                            input_node.get_stride(),
                            fallback=config.unbacked_symint_fallback,
                        ),
                        V.graph.sizevars.size_hint(
                            input_node.get_layout().offset,
                            fallback=config.unbacked_symint_fallback,
                        ),
                    )
                )
                for input_node in input_nodes
            ]
            out = cls.benchmark_example_value(layout)
            out_extern = torch.as_strided(
                out, out.size(), out.stride(), V.graph.sizevars.size_hint(layout.offset)
            )
            expected = None
            if VERIFY:
                choices[0].benchmark(*example_inputs_extern, out=out_extern)
                expected = out_extern.clone()

            return AutotuneArgs.from_choice_args(
                example_inputs,
                example_inputs_extern,
                out,
                out_extern,
                expected,
            )

        if DEBUG:
            print(f"{len(choices)} tuning requests:")

        def benchmark_choice_in_current_process(
            choice: ChoiceCaller, autotune_args: AutotuneArgs
        ) -> float:
            is_extern = isinstance(choice, (ExternKernelCaller, SubgraphChoiceCaller))
            benchmark_tensors = autotune_args.get_benchmark_tensors(is_extern)
            inpts, output = benchmark_tensors.unpack()
            output.zero_()
            result = choice.benchmark(*inpts, out=output)
            device_type = next(
                (tensor.device.type for tensor in inpts if is_gpu(tensor.device.type)),
                "cuda",
            )
            device_interface = get_interface_for_device(device_type)
            if device_interface.is_available():
                device_interface.synchronize()  # shake out any CUDA errors

            if VERIFY and autotune_args.expected is not None:
                autotune_args.verify(**VERIFY)
            return result

        def benchmark_in_current_process(
            choices: Union[list[ExternKernelCaller], list[TritonTemplateCaller]],
        ) -> dict[Union[ExternKernelCaller, TritonTemplateCaller], float]:
            inputs = get_inputs(choices)
            timings = {}
            for choice in choices:
                try:
                    timing = benchmark_choice_in_current_process(choice, inputs)
                except CUDACompileError as e:
                    log.error(
                        "CUDA compilation error during autotuning: \n%s. \nIgnoring this choice.",
                        str(e),
                    )
                    timing = float("inf")
                except NotImplementedError as e:
                    log.warning("Not yet implemented: %s", e)
                    timing = float("inf")
                except RuntimeError as e:
                    msg = str(e)
                    if "invalid argument" in msg:
                        msg += "\n\nThis may mean this GPU is too small for max_autotune mode.\n\n"
                    else:
                        if "illegal memory access" in msg:
                            msg += "\n\nEither error in template or triton bug.\n"
                    log.error(
                        "Runtime error during autotuning: \n%s. \nIgnoring this choice.",
                        msg,
                    )
                    timing = float("inf")
                except AssertionError as e:
                    raise AssertionError(  # noqa: B904
                        f"Incorrect result from choice {choice}\n\n{e}"
                    )
                except Exception as e:
                    try:
                        from triton.runtime.autotuner import OutOfResources

                        if isinstance(e, OutOfResources):
                            log.warning(e)
                            timing = float("inf")
                        else:
                            raise e
                    except ImportError:
                        raise e from None

                timings[choice] = timing

            return timings

        def benchmark_in_sub_process(
            choices: Union[list[ExternKernelCaller], list[TritonTemplateCaller]],
        ):
            from . import autotune_process

            # only benchmark triton kernel in sub process for now.
            # ATen/Extern kernel are still benchmarked in the current process.
            extern = [c for c in choices if isinstance(c, ExternKernelCaller)]
            triton = [c for c in choices if not isinstance(c, ExternKernelCaller)]

            timings = benchmark_in_current_process(extern)
            timings.update(autotune_process.benchmark_in_sub_process(triton))  # type: ignore[arg-type]
            return timings

        benchmark = (
            benchmark_in_sub_process
            if config.autotune_in_subproc
            else benchmark_in_current_process
        )

        return benchmark

    @staticmethod
    def log_results(
        name: str,
        input_nodes: list[ir.IRNode],
        timings: dict[ChoiceCaller, float],
        elapse: float,
        precompile_elapse: float,
    ):
        V.debug.log_autotuning_results(
            name, input_nodes, timings, elapse, precompile_elapse
        )
        if not (config.max_autotune or config.max_autotune_gemm) or not PRINT_AUTOTUNE:
            return
        sizes = ", ".join(
            [
                "x".join(
                    map(
                        str,
                        V.graph.sizevars.size_hints(
                            n.get_size(),
                            fallback=config.unbacked_symint_fallback,  # type: ignore[arg-type]
                        ),
                    )
                )
                for n in input_nodes
            ]
        )

        strides = ", ".join([str(n.get_stride()) for n in input_nodes])
        dtypes = ", ".join([str(n.get_dtype()) for n in input_nodes])
        if config.autotune_num_choices_displayed == 0:
            return
        # when autotune_num_choices_displayed is None, [:None] means all
        n = config.autotune_num_choices_displayed
        top_k = sorted(timings, key=timings.__getitem__)[:n]

        best = top_k[0]

        def get_choice_info(choice):
            if isinstance(choice, torch._inductor.select_algorithm.ExternKernelCaller):
                return {"type": "cublas", "time": timings[choice]}

            assert isinstance(
                choice, torch._inductor.select_algorithm.TritonTemplateCaller
            )

            info = choice.info_dict()
            tile = info["tile_shape"]

            tile_vals = eval(tile)  # type: ignore[arg-type]
            BLOCK_M = tile_vals[0]
            BLOCK_K = tile_vals[1]
            BLOCK_N = tile_vals[2]

            return {
                "type": "triton",
                "time": timings[choice],
                "BLOCK_M": BLOCK_M,
                "BLOCK_K": BLOCK_K,
                "BLOCK_N": BLOCK_N,
                "num_stages": info["num_stages"],
                "num_warps": info["num_warps"],
            }

        mm_filename = get_mm_log_filename()
        if mm_filename and "mm" in name:
            M, K = input_nodes[-2].get_size()[:2]
            N = input_nodes[-1].get_size()[-1]

            out_dict = {
                str((M, K, N)): [get_choice_info(choice) for choice in timings.keys()]
            }

            append_to_log(mm_filename, out_dict)

        best_time = timings[best]
        sys.stderr.write(f"AUTOTUNE {name}({sizes})\n")
        sys.stderr.write(f"strides: {strides}\n")
        sys.stderr.write(f"dtypes: {dtypes}\n")

        for choice in top_k:
            result = timings[choice]
            if result:
                kernel_description = choice.description
                sys.stderr.write(
                    f"  {choice.name} {result:.4f} ms {best_time / result:.1%} {kernel_description}\n"
                )
            else:
                sys.stderr.write(
                    f"  {choice.name} {result:.4f} ms <DIVIDED BY ZERO ERROR>\n"
                )

        autotune_type_str = (
            "SubProcess" if config.autotune_in_subproc else "SingleProcess"
        )
        sys.stderr.write(
            f"{autotune_type_str} AUTOTUNE benchmarking takes {elapse:.4f} seconds and {precompile_elapse:.4f}"
            f" seconds precompiling for {len(timings)} choices\n"
        )

    @staticmethod
    def benchmark_example_value(node):
        """
        Convert an ir.Buffer into a concrete torch.Tensor we can use for
        benchmarking.
        """
        if isinstance(node, ir.Layout):
            node = ir.Buffer(name="fake", layout=node)
        # triton templates want the base tensor.
        if isinstance(node, ir.BaseView):
            node = node.unwrap_view()

        # Inplace padding may reinterpret a tensor to a larger tensor if the
        # stride is large enough. The V.graph.get_allocation_size takes this into account.
        # So we need call as_strided in the end to 'view' the tensor with the correct
        # sizes/strides
        return AlgorithmSelectorCache.generate_example_value(
            V.graph.sizevars.size_hints(
                node.get_size(),
                fallback=config.unbacked_symint_fallback,
            ),
            V.graph.sizevars.size_hints(
                node.get_stride(),
                fallback=config.unbacked_symint_fallback,
            ),
            node.get_device(),
            node.get_dtype(),
            node.layout.offset,
            V.graph.sizevars.size_hints(
                V.graph.get_allocation_size(node),
                fallback=config.unbacked_symint_fallback,
            ),
        )

    @staticmethod
    def generate_example_value(
        size, stride, device, dtype, extra_size, allocation_size=None
    ):
        # preserve rng states to avoid the rand_strided call below changes
        # the rng states for the real model code.
        with preserve_rng_state():
            if allocation_size is None or allocation_size == size:
                return rand_strided(
                    size,
                    stride,
                    device=device,
                    dtype=dtype,
                    extra_size=extra_size,
                )
            else:
                return rand_strided(
                    allocation_size,
                    stride,
                    device=device,
                    dtype=dtype,
                    extra_size=extra_size,
                ).as_strided(size, stride)

    @staticmethod
    def key_of(node):
        """
        Extract the pieces of an ir.Buffer that we should invalidate cached
        autotuning results on.
        """
        sizevars = V.graph.sizevars
        return (
            node.get_device().type,
            str(node.get_dtype()),
            *sizevars.size_hints(
                node.get_size(),
                fallback=config.unbacked_symint_fallback,
            ),
            *sizevars.size_hints(
                node.get_stride(),
                fallback=config.unbacked_symint_fallback,
            ),
            sizevars.size_hint(
                node.get_layout().offset,
                fallback=config.unbacked_symint_fallback,
            ),
        )

    def add_feedback_saver(
        self,
        fn: Callable[
            [dict[ChoiceCaller, float], str, list[Any], list[ChoiceCaller]], None
        ],
    ):
        self.feedback_saver_fns.append(fn)


_ALGORITHM_SELECTOR_CACHE: Optional[AlgorithmSelectorCache] = None


def autotune_select_algorithm(*args, **kwargs):
    global _ALGORITHM_SELECTOR_CACHE
    if _ALGORITHM_SELECTOR_CACHE is None:
        _ALGORITHM_SELECTOR_CACHE = AlgorithmSelectorCache()

    if "return_multi_template" not in kwargs:
        kwargs["return_multi_template"] = (
            torch._inductor.config.benchmark_epilogue_fusion
        )

    return _ALGORITHM_SELECTOR_CACHE(*args, **kwargs)


def add_feedback_saver(
    fn: Callable[[dict[ChoiceCaller, float], str, list[Any], list[ChoiceCaller]], None],
):
    global _ALGORITHM_SELECTOR_CACHE
    if _ALGORITHM_SELECTOR_CACHE is None:
        _ALGORITHM_SELECTOR_CACHE = AlgorithmSelectorCache()
    _ALGORITHM_SELECTOR_CACHE.add_feedback_saver(fn)


def realize_inputs(*args):
    if len(args) == 1:
        return ir.ExternKernel.require_stride1(ir.ExternKernel.realize_input(args[0]))
    return [realize_inputs(x) for x in args]


class SymbolicGridFn:
    """
    Wrapper around a grid function that allows either int or sympy inputs.

        @SymbolicGridFn
        def grid(x, meta, *, cdiv):
            return cdiv(x, meta["BLOCK_X"])
    """

    def __init__(self, fn: Callable[..., tuple[Any, Any, Any]]):
        self.fn = fn
        self.kwargs_int = {}
        self.kwargs_sym = {}
        params = inspect.signature(fn).parameters
        for name, fn_sym, fn_int in [
            ("cdiv", CeilDiv, ceildiv),
            ("min", sympy.Min, min),
            ("max", sympy.Max, max),
        ]:
            if name in params:
                self.kwargs_int[name] = fn_int
                self.kwargs_sym[name] = fn_sym

    def __call__(self, *args, **kwargs) -> tuple[int, int, int]:
        return self.fn(*args, **kwargs, **self.kwargs_int)

    def sympy_call(self, *args, **kwargs):
        return self.fn(*args, **kwargs, **self.kwargs_sym)


# ensure lowering is imported so that `extern_kernels.*` is populated
from . import lowering  # noqa: F401<|MERGE_RESOLUTION|>--- conflicted
+++ resolved
@@ -383,10 +383,12 @@
         # and replay them on a cache hit to regenerate them.
         self.cached_replay_events: Optional[RecordedEventsType] = None
 
-        # Update each time an input is marked frozen.
+        # Update each time an input is marked frozen, used to replay the freezing of inputs on a cache hit.
         self.frozen_layouts_cnt = 0
 
     def input_dependent_preserved_state(self) -> str:
+        # Not adding self.args.output_buffers on purpose. But we do not need to reproduce it on a cache hit.
+        # (never accessed).
         return repr(
             [
                 self.args.input_buffers,
@@ -976,6 +978,7 @@
             ):
                 input_node.freeze_layout()
                 epilogue_args.append(input_node.make_loader()(index_symbols))
+                # We update frozen_layouts_cnt in order to replay this function on a cache hit.
                 self.frozen_layouts_cnt += 1
 
             V.ops.store(
@@ -996,35 +999,14 @@
         self.render_hooks["<STORE_OUTPUT>"] = hook
         return "<STORE_OUTPUT>"
 
-<<<<<<< HEAD
     def render(self, template, kwargs, record_input_dependent_tracked_event=False):
         if record_input_dependent_tracked_event:
             self.cached_replay_events = []
 
-        def make_template_env():
-            """
-            Generate the namespace visible in the template.
-            """
-            return {
-                fn.__name__: self.record_input_dependent_tracked_event()(fn)
-                if record_input_dependent_tracked_event
-                else fn
-                for fn in [
-                    self.def_kernel,
-                    self.size,
-                    self.stride,
-                    self.store_output,
-                    self.load_input,
-                    self.make_load,
-                    self.modification,
-                    self.gen_argdefs,
-                    self.gen_defines,
-                ]
-            }
-=======
-    def render(self, template, kwargs):
-        make_template_env = {
-            fn.__name__: fn
+        template_env = {
+            fn.__name__: self.record_input_dependent_tracked_event()(fn)
+            if record_input_dependent_tracked_event
+            else fn
             for fn in [
                 self.def_kernel,
                 self.size,
@@ -1037,10 +1019,8 @@
                 self.gen_defines,
             ]
         }
->>>>>>> cb99c455
-
         return PartialRender(
-            template.render(**make_template_env, **kwargs),
+            template.render(**template_env, **kwargs),
             self.render_hooks,
         )
 
@@ -1141,7 +1121,19 @@
         return None
 
 
-<<<<<<< HEAD
+class GenerateAndLoadResult(NamedTuple):
+    """
+    Return type of TritonTemplate.generate_and_load.
+    """
+
+    mod: ModuleType
+    extra: str
+    input_call_args: tuple[str, ...]
+    prologue_supported_inputs: OrderedSet[str]
+    kernel_args_sizevars_keys: tuple[sympy.Expr]
+    kernel_options: dict[str, Any]
+
+
 class GeneratedCodeCacheEntry(NamedTuple):
     code: str
     extra: str
@@ -1192,7 +1184,7 @@
                 ]
             )
 
-        def has_flexiable_layout() -> bool:
+        def has_flexible_layout() -> bool:
             if isinstance(layout, ir.FlexibleLayout):
                 return True
 
@@ -1203,7 +1195,7 @@
 
         # we do not cache under those conditions right now.
         if (
-            has_flexiable_layout()
+            has_flexible_layout()
             or subgraphs is not None
             or workspace_arg is not None
             or epilogue_fn is not identity
@@ -1249,19 +1241,6 @@
             return
         entry = GeneratedCodeCacheEntry(code, extra, events)
         self._cache.update({cache_key: entry})
-=======
-class GenerateAndLoadResult(NamedTuple):
-    """
-    Return type of TritonTemplate.generate_and_load.
-    """
-
-    mod: ModuleType
-    extra: str
-    input_call_args: tuple[str, ...]
-    prologue_supported_inputs: OrderedSet[str]
-    kernel_args_sizevars_keys: tuple[sympy.Expr]
-    kernel_options: dict[str, Any]
->>>>>>> cb99c455
 
 
 class TritonTemplate(KernelTemplate):
@@ -1275,7 +1254,12 @@
     all_templates: dict[str, "TritonTemplate"] = {}
 
     def __init__(
-        self, name: str, grid: Any, source: str, debug=False, cache_codegen=False
+        self,
+        name: str,
+        grid: Any,
+        source: str,
+        debug=False,
+        cache_codegen_enabled_for_template=False,
     ) -> None:
         super().__init__(name)
         self.grid = grid
@@ -1283,14 +1267,36 @@
         assert name not in self.all_templates, "duplicate template name"
         TritonTemplate.all_templates[name] = self
         self.debug = debug
-        self._cache_codegen = cache_codegen
-
+        self._cache_codegen_enabled_for_template = cache_codegen_enabled_for_template
         self._generated_code_cache: GeneratedCodeCache = GeneratedCodeCache()
         clear_on_fresh_inductor_cache(self._generated_code_cache)
 
     # When this flag is on, we ensure that the cached results and the generated result if cache
     # was not used are the same.
     test_cache = False
+
+    def maybe_append_choice(
+        self, choices: list[Any], **kwargs: Any
+    ) -> Optional[NotImplementedError]:
+        """
+        Maybe generates a new ChoiceCaller and appends it into existing choices.
+        Returns None if success, otherwise returns the error.
+
+        choices: A list of ChoiceCallers.
+        kwargs: Additional kwargs to be passed to self.generate() to generate a new ChoiceCaller.
+        """
+
+        try:
+            choices.append(self.generate(generate_with_caching=True, **kwargs))
+            return None
+        except NotImplementedError as e:
+            log.info(
+                "Cannot Append Choice: %s. KernelTemplate type is %s",
+                e,
+                type(self),
+                stack_info=log.getEffectiveLevel() < logging.INFO,
+            )
+            return e
 
     def generate_and_load(
         self,
@@ -1307,23 +1313,16 @@
         num_buffers_warp_spec: int,
         layout: ir.Layout,
         kwargs: dict[str, Any],
-<<<<<<< HEAD
-    ) -> Optional[
-        tuple[
-            ModuleType,
-            str,
-            tuple[str, ...],
-            OrderedSet[str],
-            tuple[sympy.Expr],
-            dict[str, Any],
-        ]
-    ]:
-=======
+        generate_with_caching,
     ) -> Optional[GenerateAndLoadResult]:
->>>>>>> cb99c455
         """Generate the python code and load it into the current process"""
+        caching_enabled = (
+            generate_with_caching
+            and torch._inductor.config.enable_caching_generated_triton_templates
+        )
+
         cache_key = None
-        if self._cache_codegen:
+        if caching_enabled:
             cache_key = self._generated_code_cache.make_key(
                 input_nodes,
                 num_stages,
@@ -1411,7 +1410,7 @@
                 return extra
 
             try:
-                template = kernel.render(self.template, kwargs, self._cache_codegen)
+                template = kernel.render(self.template, kwargs, caching_enabled)
                 with kernel.set_subgraph_body("<STORE_OUTPUT>"):
                     code = template.finalize_all()
             except ZeroDivisionError:
@@ -1422,6 +1421,25 @@
 
             extra = make_extra()
             return code, extra
+
+        def maybe_test_cache(code: str, extra: str, kernel):
+            if self.test_cache or self.debug:
+                with (
+                    patch.object(V.graph, "get_dtype", self._fake_get_dtype(fake_out)),
+                    V.graph.set_current_device(layout.device),
+                    make_kernel() as kernel_test,
+                ):
+                    result2 = generate_code(kernel_test)
+                    assert result2 is not None
+                    code_test, extra_test = result2
+                    assert (
+                        code == code_test
+                        and extra == extra_test
+                        and kernel.args.input_buffers == kernel_test.args.input_buffers
+                        and kernel.prologue_supported_inputs
+                        == kernel_test.prologue_supported_inputs
+                        and kernel.args.sizevars == kernel_test.args.sizevars
+                    ), "Generated code cache results in wrong output"
 
         # Generate code, extra.
         code: Optional[str] = None
@@ -1450,37 +1468,16 @@
 
         assert code is not None and extra is not None
 
-        if cache_hit and self.test_cache:
-            with (
-                patch.object(V.graph, "get_dtype", self._fake_get_dtype(fake_out)),
-                V.graph.set_current_device(layout.device),
-                make_kernel() as kernel_test,
-            ):
-                result2 = generate_code(kernel_test)
-                assert result2 is not None
-                code_test, extra_test = result2
-                assert (
-                    code == code_test
-                    and extra == extra_test
-                    and kernel.args.input_buffers == kernel_test.args.input_buffers
-                    and kernel.prologue_supported_inputs
-                    == kernel_test.prologue_supported_inputs
-                    and kernel.args.sizevars == kernel_test.args.sizevars
-                ), "Generated code cache results in wrong output"
-
         mod = PyCodeCache.load(code, extra)
 
         input_call_args = tuple(kernel.args.input_buffers.keys())
         prologue_supported_inputs = kernel.prologue_supported_inputs.copy()
         kernel_args_sizevars_keys = tuple(kernel.args.sizevars.keys())
 
-<<<<<<< HEAD
-        # NOTE TO ADD NEW OUTPUTS TO THIS FUNCTION YOU NEED TO MAKE SURE THAT CURRENT CACHING MECHANISM DOES NOT BREAK.
-        # FOR ALL TEMPLATES THAT HAVE cache_codegen = True
-        return (
-=======
+        if cache_hit:
+            maybe_test_cache(code, extra, kernel)
+
         return GenerateAndLoadResult(
->>>>>>> cb99c455
             mod,
             extra,
             input_call_args,
@@ -1504,6 +1501,7 @@
         mutated_inputs: Optional[list[ir.IRNode]] = None,
         call_sizes: Optional[list[sympy.core.symbol.Symbol]] = None,
         workspace_arg: Optional[WorkspaceArg] = None,
+        generate_with_caching=False,
         **kwargs,
     ):
         """This function generates a TritonTemplateCaller
@@ -1546,6 +1544,7 @@
             num_buffers_warp_spec,
             layout,
             kwargs,
+            generate_with_caching,
         )
 
         # May happen as result of dev by 0.
