--- conflicted
+++ resolved
@@ -2258,16 +2258,6 @@
                 log.warning("Not yet implemented: %s", e)
                 timing = float("inf")
             except RuntimeError as e:
-<<<<<<< HEAD
-                if not isinstance(choice, CUDATemplateCaller):
-                    log.error(
-                        "CUDA runtime error during autotuning: \n%s. \nIgnoring this choice.",
-                        e,
-                    )
-=======
-                from torch._inductor.codegen.cuda.cuda_kernel import CUDATemplateCaller
-
->>>>>>> c1441cca
                 msg = str(e)
                 if "invalid argument" in msg:
                     msg += "\n\nThis may mean this GPU is too small for max_autotune mode.\n\n"
