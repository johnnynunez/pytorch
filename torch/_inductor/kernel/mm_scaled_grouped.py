# mypy: allow-untyped-defs
import logging
from dataclasses import dataclass
from typing import Any, Optional

import torch
from torch._dynamo.utils import counters
from torch._inductor.virtualized import V
from torch.utils._triton import has_triton_tma_device

from ..ir import ChoiceCaller, Layout, TensorBox
from ..lowering import register_lowering
from ..select_algorithm import (
    autotune_select_algorithm,
    ExternKernelChoice,
    realize_inputs,
    TritonTemplate,
)
from ..utils import (
    get_gpu_shared_memory,
    get_num_sms,
    has_free_symbols,
    use_aten_gemm_kernels,
)
from .mm_common import (
    _is_static_problem,
    check_supported_striding,
    persistent_grouped_mm_grid,
)


log = logging.getLogger(__name__)
aten = torch.ops.aten


@dataclass
class Config:
    kwargs: dict[str, int]
    num_stages: int
    num_warps: int


_NV_CONFIGS = [
    Config(
        {
            "BLOCK_M": block_size_m,
            "BLOCK_N": block_size_n,
            "BLOCK_K": block_size_k,
            "NUM_CONSUMER_GROUPS": 1,
        },
        num_stages=num_stages,
        num_warps=num_warps,
    )
    for block_size_m in [16, 32, 64, 128]
    for block_size_n in [64, 128, 256]
    for block_size_k in [64, 128, 256]
    for num_stages in [3, 4]
    for num_warps in [4, 8]
]

_AMD_CONFIGS = [
    Config(
        {
            "BLOCK_M": block_size_m,
            "BLOCK_N": block_size_n,
            "BLOCK_K": block_size_k,
            "waves_per_eu": waves_per_cu,
            "matrix_instr_nonkdim": matrix_instr_nonkdim,
            "NUM_CONSUMER_GROUPS": 1,
        },
        num_stages=num_stages,
        num_warps=num_warps,
    )
    for block_size_m in [32, 64, 128]
    for block_size_n in [32, 64, 128, 256]
    for block_size_k in [128, 256]
    for num_stages in [1, 2]
    for num_warps, waves_per_cu in [(4, 1), (8, 2), (16, 4)]
    for matrix_instr_nonkdim in [16]
]


def grouped_mm_configs():
    return _AMD_CONFIGS if torch.version.hip else _NV_CONFIGS


def early_config_prune(g, m, configs, named_args):
    dtsize = 1
    pruned_configs = []
    for config in configs:
        kw = config.kwargs
        BLOCK_M, BLOCK_N, BLOCK_K, num_stages, num_warps, num_consumer_groups = (
            kw["BLOCK_M"],
            kw["BLOCK_N"],
            kw["BLOCK_K"],
            config.num_stages,
            config.num_warps,
            getattr(config, "num_consumer_groups", 0),
        )

        # 1. Prune NV configs depending on g and m.
        if not torch.version.hip:
            if not has_free_symbols((g, m)):
                a_is_2d, b_is_2d = named_args["A_IS_2D"], named_args["B_IS_2D"]
                m_avg = m // g if a_is_2d and not b_is_2d else m
                if m_avg <= 16:
                    if BLOCK_M > 32:
                        continue
                elif m_avg <= 32:
                    if BLOCK_M > 64:
                        continue
                elif m_avg <= 64:
                    if BLOCK_M <= 16:
                        continue
                else:
                    if BLOCK_M <= 32:
                        continue

        # 2. make sure we have enough smem
        max_shared_memory = get_gpu_shared_memory()

        if torch.version.hip:
            required_shared_memory = BLOCK_N * BLOCK_K * num_stages * dtsize
        else:
            required_shared_memory = (BLOCK_M + BLOCK_N) * BLOCK_K * num_stages * dtsize
        if required_shared_memory > max_shared_memory:
            continue

        use_warp_specialization = num_consumer_groups >= 1

        # 3. make sure we can partition for ws
        if use_warp_specialization:
            if num_warps != 4:
                continue

            # "tritongpu-warp-spec-data-partition"
            m_slice = BLOCK_M // num_consumer_groups
            n_slice = BLOCK_N // num_consumer_groups
            if m_slice < 64 and n_slice < 256:
                continue

        pruned_configs.append(config)

    return pruned_configs


# Copied from fbgemm grouped_gemm.py
triton_grouped_mm_source = r"""
{%- if A_IS_2D or B_IS_2D %}
{{def_kernel("a_ptr", "b_ptr", "scale_a_ptr", "scale_b_ptr", "offsets_ptr")}}
{%- else %}
{{def_kernel("a_ptr", "b_ptr", "scale_a_ptr", "scale_b_ptr")}}
{%- endif %}
    tidx = tl.program_id(0)

<<<<<<< HEAD
{%- set M_IS_VARYING = A_IS_2D and not B_IS_2D %}
{%- set N_IS_VARYING = not A_IS_2D and B_IS_2D %}
{%- set K_IS_VARYING = A_IS_2D and B_IS_2D %}

{%- if A_IS_2D %}
{%- if B_IS_2D %}
    G = {{size("offsets_ptr", 0)}}
{%- else %}
    G = {{size("b_ptr", 0)}}
{%- endif %}
{%- else %}
{%- if B_IS_2D %}
    G = {{size("a_ptr", 0)}}
{%- else %}
    G = {{size("a_ptr", 0)}}
{%- endif %}
{%- endif %}

    # the b_ptr tensor is given with its last two dims transposed, revert here

    M = {{size("a_ptr", -2)}}
    N = {{size("b_ptr", -1)}}
    K = {{size("a_ptr", -1)}}

    A_STRIDE_M = {{stride("a_ptr", -2)}}
    A_STRIDE_K = {{stride("a_ptr", -1)}}
{%- if not A_IS_2D %}
    A_STRIDE_G = {{stride("a_ptr", 0)}}
    SCALE_A_STRIDE_G = {{stride("scale_a_ptr", 0)}}
{%- endif %}
    B_STRIDE_N = {{stride("b_ptr", -1)}}
    B_STRIDE_K = {{stride("b_ptr", -2)}}
{%- if not B_IS_2D %}
    B_STRIDE_G = {{stride("b_ptr", 0)}}
    SCALE_B_STRIDE_G = {{stride("scale_b_ptr", 0)}}
{%- endif %}

    # fixme: a_desc = tl.make_tensor_descriptor(
    a_desc = tl._experimental_make_tensor_descriptor(
        a_ptr,
{%- if A_IS_2D %}
        shape=[M, K],
        # fixme: strides=[A_STRIDE_M, A_STRIDE_K],
        strides=[{{stride("a_ptr", -2)}}, {{stride("a_ptr", -1)}}],
        block_shape=[BLOCK_M, BLOCK_K],
{%- else %}
        shape=[G, M, K],
        # fixme: strides=[A_STRIDE_G, A_STRIDE_M, A_STRIDE_K],
        strides=[{{stride("a_ptr", 0)}}, {{stride("a_ptr", -2)}}, {{stride("a_ptr", -1)}}],
        block_shape=[1, BLOCK_M, BLOCK_K],
{%- endif %}
    )

    # fixme: b_desc = tl.make_tensor_descriptor(
    b_desc = tl._experimental_make_tensor_descriptor(
        b_ptr,
{%- if B_IS_2D %}
        shape=[N, K],
        # fixme: strides=[B_STRIDE_N, B_STRIDE_K],
        strides=[{{stride("b_ptr", -1)}}, {{stride("b_ptr", -2)}}],
        block_shape=[BLOCK_N, BLOCK_K],
{%- else %}
        shape=[G, N, K],
        # fixme: strides=[B_STRIDE_G, B_STRIDE_N, B_STRIDE_K],
        strides=[{{stride("b_ptr", 0)}}, {{stride("b_ptr", -1)}}, {{stride("b_ptr", -2)}}],
        block_shape=[1, BLOCK_N, BLOCK_K],
{%- endif %}
    )
=======
    dtype = tl.float8e4nv
    TMA_SIZE: tl.constexpr = tl.constexpr(128)

    workspace_base = ws_ptr + tidx * 2 * TMA_SIZE
    c_desc_ptr = None

    a_desc_ptr = workspace_base
    b_desc_ptr = workspace_base + TMA_SIZE

    desc_a = triton_helpers.make_tensor_descriptor(
        desc_ptr=a_desc_ptr,
        base_ptr=a_ptr,
        block_shape=[BLOCK_M, BLOCK_K],
        global_shape=[M, K],
    )
    desc_b = triton_helpres.make_tensor_descriptor(
        desc_ptr=b_desc_ptr,
        base_ptr=b_ptr,
        block_shape=[BLOCK_N, BLOCK_K],
        global_shape=[N * G, K],
    )
    triton_helpers.tensormap_fenceproxy_acquire(desc_a)
    triton_helpers.tensormap_fenceproxy_acquire(desc_b)
>>>>>>> 20b96d66

{%- if M_IS_VARYING %}
    m_end_offset = 0
{%- endif %}
{%- if N_IS_VARYING %}
    n_end_offset = 0
{%- endif %}
{%- if K_IS_VARYING %}
    k_end_offset = 0
{%- endif %}
    iterated_tiles = 0
    for g in tl.range(G):
{%- if M_IS_VARYING %}
        # Move across groups
        m_start_offset = m_end_offset
        m_end_offset = tl.load(offsets_ptr + g)
        m_size = m_end_offset - m_start_offset
        m_scale_start_offset = m_start_offset
{%- else %}
        m_start_offset = 0
        m_size = M
        m_scale_start_offset = g * M
{%- endif %}

{%- if N_IS_VARYING %}
        # Move across groups
        n_start_offset = n_end_offset
        n_end_offset = tl.load(offsets_ptr + g)
        n_size = n_end_offset - n_start_offset
        n_scale_start_offset = n_start_offset
{%- else %}
        n_start_offset = 0
        n_size = N
        n_scale_start_offset = g * N
{%- endif %}

        if m_size > 0 and n_size > 0:
{%- if K_IS_VARYING %}
            # Move across groups
            k_start_offset = k_end_offset
            k_end_offset = tl.load(offsets_ptr + g)
            k_size = k_end_offset - k_start_offset
{%- else %}
            k_start_offset = 0
            k_size = K
{%- endif %}

            num_m_tiles = tl.cdiv(m_size, BLOCK_M)
            num_n_tiles = tl.cdiv(n_size, BLOCK_N)
            num_tiles = num_m_tiles * num_n_tiles

            # Move across tiles
            while tidx >= iterated_tiles and tidx < iterated_tiles + num_tiles:
                gidx = tidx - iterated_tiles
                # Split M first and N second.
                tile_m_idx = gidx % num_m_tiles
                tile_n_idx = gidx // num_m_tiles

                accumulator = tl.zeros((BLOCK_M, BLOCK_N), dtype=tl.float32)
<<<<<<< HEAD
=======
                tl.static_assert(K % BLOCK_K == 0)
                if USE_TMA_LOAD:
                    m_offset = (M_start_offset + tile_m_idx * BLOCK_M).to(tl.int32)
                    n_offset = (N_start_offset + tile_n_idx * BLOCK_N).to(tl.int32)
                    for k_offset in range(0, K, BLOCK_K):
                        a = triton_helpers.load_tensor_descriptor(
                            a_desc,
                            [m_offset, k_offset],
                            [BLOCK_M, BLOCK_K],
                            dtype,
                        )
                        b = triton_helpers.load_tensor_descriptor(
                            b_desc,
                            [n_offset, k_offset],
                            [BLOCK_N, BLOCK_K],
                            dtype,
                        )
                        if USE_FAST_ACCUM:
                            accumulator = tl.dot(a, b.T, accumulator)
                        else:
                            accumulator += tl.dot(a, b.T)
                else:
                    offs_am = tile_m_idx * BLOCK_M + tl.arange(0, BLOCK_M)
                    offs_bn = tile_n_idx * BLOCK_N + tl.arange(0, BLOCK_N)
                    offs_k = tl.arange(0, BLOCK_K)
                    a_ptrs = (
                        a_desc_ptr
                        + (M_start_offset + offs_am[:, None]) * K
                        + offs_k[None, :]
                    )
                    b_ptrs = (
                        b_desc_ptr
                        + (N_start_offset + offs_bn[:, None]) * K
                        + offs_k[None, :]
                    )
                    for k_offset in range(0, K, BLOCK_K):
                        a = tl.load(a_ptrs, mask=offs_am[:, None] < m_size)
                        b = tl.load(b_ptrs, mask=offs_bn[:, None] < n_size)
                        accumulator += tl.dot(a, b.T)
                        a_ptrs += BLOCK_K
                        b_ptrs += BLOCK_K
>>>>>>> 20b96d66

{%- if USE_TMA_LOAD %}
                m_offset = (m_start_offset + tile_m_idx * BLOCK_M).to(tl.int32)
                n_offset = (n_start_offset + tile_n_idx * BLOCK_N).to(tl.int32)

                for k_offset in range(0, k_size, BLOCK_K):
{%- if A_IS_2D %}
                    a = a_desc.load([m_offset, k_start_offset + k_offset])
{%- else %}
                    a = a_desc.load([g, m_offset, k_start_offset + k_offset]).reshape(BLOCK_M, BLOCK_K)
{%- endif %}
{%- if B_IS_2D %}
                    b = b_desc.load([n_offset, k_start_offset + k_offset])
{%- else %}
                    b = b_desc.load([g, n_offset, k_start_offset + k_offset]).reshape(BLOCK_N, BLOCK_K)
{%- endif %}

{%- if K_IS_VARYING %}
                    if k_offset + BLOCK_K > k_size:
                        group_offs_k = k_offset + tl.arange(0, BLOCK_K)
                        a = tl.where(group_offs_k < k_size, a, 0)
                        b = tl.where(group_offs_k < k_size, b, 0)
{%- endif %}

{%- if USE_FAST_ACCUM %}
                    accumulator = tl.dot(a, b.T, accumulator)
{%- else %}
                    accumulator += tl.dot(a, b.T)
{%- endif %}
{%- else %}
                offs_am = tile_m_idx * BLOCK_M + tl.arange(0, BLOCK_M)
                offs_bn = tile_n_idx * BLOCK_N + tl.arange(0, BLOCK_N)
                offs_k = k_start_offset + tl.arange(0, BLOCK_K)
                a_ptrs = (
                    a_ptr
{%- if not A_IS_2D %}
                    + g * A_STRIDE_G
{%- endif %}
                    + (m_start_offset + offs_am[:, None]) * A_STRIDE_M
                    + offs_k[None, :] * A_STRIDE_K
                )
                b_ptrs = (
                    b_ptr
{%- if not B_IS_2D %}
                    + g * B_STRIDE_G
{%- endif %}
                    + (n_start_offset + offs_bn[:, None]) * B_STRIDE_N
                    + offs_k[None, :] * B_STRIDE_K
                )
                for k_offset in range(0, k_size, BLOCK_K):
                    a = tl.load(a_ptrs, mask=offs_am[:, None] < m_size)
                    b = tl.load(b_ptrs, mask=offs_bn[:, None] < n_size)
                    if k_offset + BLOCK_K > k_size:
                        group_offs_k = k_offset + tl.arange(0, BLOCK_K)
                        a = tl.where(group_offs_k < k_size, a, 0)
                        b = tl.where(group_offs_k < k_size, b, 0)
{%- if USE_FAST_ACCUM %}
                    accumulator = tl.dot(a, b.T, accumulator)
{%- else %}
                    accumulator += tl.dot(a, b.T)
{%- endif %}
                    a_ptrs += BLOCK_K
                    b_ptrs += BLOCK_K
{%- endif %}

                offs_am = tile_m_idx * BLOCK_M + tl.arange(0, BLOCK_M)
                offs_bn = tile_n_idx * BLOCK_N + tl.arange(0, BLOCK_N)
                scale_a = tl.load(
                    scale_a_ptr
{%- if A_IS_2D %}
                    + m_scale_start_offset
{%- else %}
                    + g * SCALE_A_STRIDE_G
{%- endif %}
                    + offs_am[:, None],
                    mask=offs_am[:, None] < m_size,
                )
                scale_b = tl.load(
                    scale_b_ptr
{%- if B_IS_2D %}
                    + n_scale_start_offset
{%- else %}
                    + g * SCALE_B_STRIDE_G
{%- endif %}
                    + offs_bn[None, :],
                    mask=offs_bn[None, :] < n_size,
                )
                c = accumulator.to(tl.float32) * scale_a * scale_b

{%- if M_IS_VARYING %}
                idx_m = (m_start_offset + offs_am[:, None])
{%- else %}
                idx_m = offs_am[:, None]
{%- endif %}
{%- if N_IS_VARYING %}
                idx_n = (n_start_offset + offs_bn[None, :])
{%- else %}
                idx_n = offs_bn[None, :]
{%- endif %}
                mask = offs_am[:, None] < m_size and offs_bn[None, :] < n_size
{%- if M_IS_VARYING or N_IS_VARYING %}
                {{store_output(("idx_m", "idx_n"), "c", "mask", indent_width=16)}}
{%- else %}
                {{store_output(("g", "idx_m", "idx_n"), "c", "mask", indent_width=16)}}
{%- endif %}
                tidx += NUM_SMS

            iterated_tiles += num_tiles
"""


triton_scaled_grouped_mm_template = TritonTemplate(
    name="scaled_grouped_mm",
    grid=persistent_grouped_mm_grid,
    source=triton_grouped_mm_source,
)


def grouped_mm_args(
    mat1: TensorBox,
    mat2: TensorBox,
    offs: Optional[TensorBox],
    layout=None,
    out_dtype=None,
):
    mat1, mat2 = realize_inputs(mat1, mat2)
    if offs is not None:
        realize_inputs(offs)
    mat1_size = mat1.get_size()
    mat2_size = mat2.get_size()

    m1dim, m2dim = len(mat1_size), len(mat2_size)

    assert m1dim == 2 or m1dim == 3
    assert m2dim == 2 or m2dim == 3

    if layout is None:
        from torch._inductor.ir import FixedLayout

        if out_dtype is None:
            out_dtype = mat1.get_dtype()

        dims = []
        if m1dim == 2:
            if m2dim == 2:
                assert offs is not None
                dims = [offs.get_size()[0], mat1_size[0], mat2_size[1]]
            else:
                dims = [mat1_size[0], mat2_size[-1]]
        else:
            if m2dim == 2:
                dims = [mat1_size[1], mat2_size[1]]
            else:
                dims = [mat1_size[0], mat1_size[1], mat2_size[-1]]
        layout = FixedLayout(
            mat1.get_device(),
            out_dtype,
            dims,
        )
    else:
        assert out_dtype is None, "out_dtype is ignored if layout is specified."

    return (mat1_size, mat2_size, layout, mat1, mat2, offs)


aten__scaled_grouped_mm = ExternKernelChoice(
    torch._scaled_grouped_mm,
    "at::_scaled_grouped_mm",
    op_overload=aten._scaled_grouped_mm,
    has_out_variant=False,
)


def can_use_triton_kernel(
    mat_a: TensorBox,
    mat_b: TensorBox,
    offs: Optional[TensorBox],
    bias: Optional[TensorBox],
    scale_result: Optional[TensorBox],
) -> bool:
    if not has_triton_tma_device():
        return False

    # The _grouped_mm()/_scaled_grouped_mm() operator do not support
    # bias nor scale_result yet.
    if bias is not None:
        return False
    if scale_result is not None:
        return False

    if len(mat_a.get_size()) == 2 or len(mat_b.get_size()) == 2:
        return offs is not None
    else:
        return offs is None


def create_offsets(x, m1_size, m2_size, offs_size):
    m1_is_2d = len(m1_size) == 2
    m2_is_2d = len(m2_size) == 2
    if m1_is_2d:
        if m2_is_2d:
            k = V.graph.sizevars.size_hint(m1_size[1])
            noffs = V.graph.sizevars.size_hint(offs_size[0])
            step = k / noffs
            return torch.linspace(
                step, k, noffs, dtype=x.get_dtype(), device=x.get_device()
            )

        else:
            m = V.graph.sizevars.size_hint(m1_size[0])
            noffs = V.graph.sizevars.size_hint(offs_size[0])
            step = m / noffs
            return torch.linspace(
                step, m, noffs, dtype=x.get_dtype(), device=x.get_device()
            )
    else:
        if m2_is_2d:
            n = V.graph.sizevars.size_hint(m2_size[0])
            noffs = V.graph.sizevars.size_hint(offs_size[0])
            step = n / noffs
            return torch.linspace(
                step, n, noffs, dtype=x.get_dtype(), device=x.get_device()
            )
        else:
            return None


def _tuned_grouped_mm_common(
    operator_name: str,
    algorithm_name: str,
    extern_kernel_choice: ExternKernelChoice,
    kernel_template: TritonTemplate,
    mat_a: TensorBox,
    mat_b: TensorBox,
    scale_a: Optional[TensorBox] = None,
    scale_b: Optional[TensorBox] = None,
    offs: Optional[TensorBox] = None,
    bias: Optional[TensorBox] = None,
    scale_result: Optional[TensorBox] = None,
    out_dtype: Optional[torch.dtype] = None,
    use_fast_accum: Optional[bool] = False,
    layout: Optional[Layout] = None,
) -> TensorBox:
    assert (scale_a is None) == (scale_b is None)
    assert scale_result is None or scale_a is not None

    m1_size, m2_size, layout, mat_a, mat_b, offs = grouped_mm_args(
        mat_a, mat_b, offs, layout=layout, out_dtype=out_dtype
    )
    counters["aten_mm_info"][operator_name] += 1
    log_message = f"Tuned {operator_name}: mat1_shape=%s, mat2_shape=%s, mat1_dtype=%s, mat2_dtype=%s, output_layout=%s"
    log.info(
        log_message,
        m1_size,
        m2_size,
        mat_a.get_dtype(),
        mat_b.get_dtype(),
        layout,
    )
    check_supported_striding(mat_a, mat_b)

    # workaround for Inductor not supporting optional tensor input arguments
    input_nodes: list[Any] = [mat_a, mat_b]
    if scale_a is not None:
        input_nodes.append(realize_inputs(scale_a))
    if scale_b is not None:
        input_nodes.append(realize_inputs(scale_b))
    if offs is not None:
        input_nodes.append(realize_inputs(offs))

    aten_choice = extern_kernel_choice.bind(
        input_nodes,
        layout,
        out_dtype=out_dtype,
        use_fast_accum=use_fast_accum,
    )

    choices: list[ChoiceCaller] = []
    if use_aten_gemm_kernels():
        choices.append(aten_choice)

    _, is_nonzero = _is_static_problem(layout)

    # Checking only for the equality of correspoding dims of
    # multiplicands here, relying on meta function checks for
    # everything else.
    if is_nonzero and can_use_triton_kernel(mat_a, mat_b, offs, bias, scale_result):
        if len(m1_size) == 2:
            if len(m2_size) == 2:
                m, k1 = m1_size
                k2, _ = m2_size
                g = offs.get_size()[0]
                V.graph.sizevars.guard_equals(k1, k2)
                a_is_2d, b_is_2d = True, True
            else:
                g1 = offs.layout.size[0]
                m, k1 = m1_size
                g2, k2, _ = m2_size
                g = V.graph.sizevars.guard_equals(g1, g2)
                V.graph.sizevars.guard_equals(k1, k2)
                a_is_2d, b_is_2d = True, False
        else:
            if len(m2_size) == 2:
                g1 = offs.layout.size[0]
                g2, m, k1 = m1_size
                k2, _ = m2_size
                g = V.graph.sizevars.guard_equals(g1, g2)
                V.graph.sizevars.guard_equals(k1, k2)
                a_is_2d, b_is_2d = False, True
            else:
                g1, m, k1 = m1_size
                g2, k2, _ = m2_size
                g = V.graph.sizevars.guard_equals(g1, g2)
                V.graph.sizevars.guard_equals(k1, k2)
                a_is_2d, b_is_2d = False, False

        kwargs = {
            "A_IS_2D": a_is_2d,
            "B_IS_2D": b_is_2d,
            "USE_FAST_ACCUM": use_fast_accum,
            "NUM_SMS": get_num_sms(),
            "USE_TMA_LOAD": True,
        }

        for config in early_config_prune(g, m, grouped_mm_configs(), kwargs):
            kernel_template.maybe_append_choice(
                choices,
                input_nodes=input_nodes,
                layout=layout,
                num_stages=config.num_stages,
                num_warps=config.num_warps,
                **kwargs,
                **config.kwargs,
            )

    input_gen_fns = {
        4: lambda x: create_offsets(
            x, m1_size, m2_size, offs.get_size() if offs is not None else None
        ),
    }
    return autotune_select_algorithm(
        algorithm_name, choices, input_nodes, layout, input_gen_fns=input_gen_fns
    )


@register_lowering(aten._scaled_grouped_mm.default, type_promotion_kind=None)
def tuned_scaled_grouped_mm(
    mat_a: TensorBox,
    mat_b: TensorBox,
    scale_a: TensorBox,
    scale_b: TensorBox,
    offs: Optional[TensorBox] = None,
    bias: Optional[TensorBox] = None,
    scale_result: Optional[TensorBox] = None,
    out_dtype: Optional[torch.dtype] = None,
    use_fast_accum: bool = False,
    layout: Optional[Layout] = None,
) -> TensorBox:
    """Auto-tuning for _scaled_grouped_mm() operator."""

    return _tuned_grouped_mm_common(
        "aten._scaled_grouped_mm.default",
        "scaled_grouped_mm",
        aten__scaled_grouped_mm,
        triton_scaled_grouped_mm_template,
        mat_a,
        mat_b,
        scale_a,
        scale_b,
        offs,
        bias,
        scale_result,
        out_dtype,
        use_fast_accum,
        layout,
    )<|MERGE_RESOLUTION|>--- conflicted
+++ resolved
@@ -5,6 +5,7 @@
 
 import torch
 from torch._dynamo.utils import counters
+from torch._inductor.runtime.triton_compat import tl
 from torch._inductor.virtualized import V
 from torch.utils._triton import has_triton_tma_device
 
@@ -153,7 +154,6 @@
 {%- endif %}
     tidx = tl.program_id(0)
 
-<<<<<<< HEAD
 {%- set M_IS_VARYING = A_IS_2D and not B_IS_2D %}
 {%- set N_IS_VARYING = not A_IS_2D and B_IS_2D %}
 {%- set K_IS_VARYING = A_IS_2D and B_IS_2D %}
@@ -191,8 +191,12 @@
     SCALE_B_STRIDE_G = {{stride("scale_b_ptr", 0)}}
 {%- endif %}
 
-    # fixme: a_desc = tl.make_tensor_descriptor(
+{%- if USE_TMA_LOAD %}
+{%- if USE_EXPERIMENTAL_MAKE_TENSOR_DESCRIPTOR %}
     a_desc = tl._experimental_make_tensor_descriptor(
+{%- else %}
+    a_desc = tl.make_tensor_descriptor(
+{%- endif %}
         a_ptr,
 {%- if A_IS_2D %}
         shape=[M, K],
@@ -207,8 +211,11 @@
 {%- endif %}
     )
 
-    # fixme: b_desc = tl.make_tensor_descriptor(
+{%- if USE_EXPERIMENTAL_MAKE_TENSOR_DESCRIPTOR %}
     b_desc = tl._experimental_make_tensor_descriptor(
+{%- else %}
+    b_desc = tl.make_tensor_descriptor(
+{%- endif %}
         b_ptr,
 {%- if B_IS_2D %}
         shape=[N, K],
@@ -222,31 +229,7 @@
         block_shape=[1, BLOCK_N, BLOCK_K],
 {%- endif %}
     )
-=======
-    dtype = tl.float8e4nv
-    TMA_SIZE: tl.constexpr = tl.constexpr(128)
-
-    workspace_base = ws_ptr + tidx * 2 * TMA_SIZE
-    c_desc_ptr = None
-
-    a_desc_ptr = workspace_base
-    b_desc_ptr = workspace_base + TMA_SIZE
-
-    desc_a = triton_helpers.make_tensor_descriptor(
-        desc_ptr=a_desc_ptr,
-        base_ptr=a_ptr,
-        block_shape=[BLOCK_M, BLOCK_K],
-        global_shape=[M, K],
-    )
-    desc_b = triton_helpres.make_tensor_descriptor(
-        desc_ptr=b_desc_ptr,
-        base_ptr=b_ptr,
-        block_shape=[BLOCK_N, BLOCK_K],
-        global_shape=[N * G, K],
-    )
-    triton_helpers.tensormap_fenceproxy_acquire(desc_a)
-    triton_helpers.tensormap_fenceproxy_acquire(desc_b)
->>>>>>> 20b96d66
+{%- endif %}
 
 {%- if M_IS_VARYING %}
     m_end_offset = 0
@@ -306,50 +289,6 @@
                 tile_n_idx = gidx // num_m_tiles
 
                 accumulator = tl.zeros((BLOCK_M, BLOCK_N), dtype=tl.float32)
-<<<<<<< HEAD
-=======
-                tl.static_assert(K % BLOCK_K == 0)
-                if USE_TMA_LOAD:
-                    m_offset = (M_start_offset + tile_m_idx * BLOCK_M).to(tl.int32)
-                    n_offset = (N_start_offset + tile_n_idx * BLOCK_N).to(tl.int32)
-                    for k_offset in range(0, K, BLOCK_K):
-                        a = triton_helpers.load_tensor_descriptor(
-                            a_desc,
-                            [m_offset, k_offset],
-                            [BLOCK_M, BLOCK_K],
-                            dtype,
-                        )
-                        b = triton_helpers.load_tensor_descriptor(
-                            b_desc,
-                            [n_offset, k_offset],
-                            [BLOCK_N, BLOCK_K],
-                            dtype,
-                        )
-                        if USE_FAST_ACCUM:
-                            accumulator = tl.dot(a, b.T, accumulator)
-                        else:
-                            accumulator += tl.dot(a, b.T)
-                else:
-                    offs_am = tile_m_idx * BLOCK_M + tl.arange(0, BLOCK_M)
-                    offs_bn = tile_n_idx * BLOCK_N + tl.arange(0, BLOCK_N)
-                    offs_k = tl.arange(0, BLOCK_K)
-                    a_ptrs = (
-                        a_desc_ptr
-                        + (M_start_offset + offs_am[:, None]) * K
-                        + offs_k[None, :]
-                    )
-                    b_ptrs = (
-                        b_desc_ptr
-                        + (N_start_offset + offs_bn[:, None]) * K
-                        + offs_k[None, :]
-                    )
-                    for k_offset in range(0, K, BLOCK_K):
-                        a = tl.load(a_ptrs, mask=offs_am[:, None] < m_size)
-                        b = tl.load(b_ptrs, mask=offs_bn[:, None] < n_size)
-                        accumulator += tl.dot(a, b.T)
-                        a_ptrs += BLOCK_K
-                        b_ptrs += BLOCK_K
->>>>>>> 20b96d66
 
 {%- if USE_TMA_LOAD %}
                 m_offset = (m_start_offset + tile_m_idx * BLOCK_M).to(tl.int32)
@@ -666,12 +605,22 @@
                 V.graph.sizevars.guard_equals(k1, k2)
                 a_is_2d, b_is_2d = False, False
 
+        triton_has_make_tensor_descriptor = hasattr(tl, "make_tensor_descriptor")
+        triton_has__experimental_make_tensor_descriptor = hasattr(
+            tl, "_experimental_make_tensor_descriptor"
+        )
+        use_tma_load = (
+            triton_has_make_tensor_descriptor
+            or triton_has__experimental_make_tensor_descriptor
+        )
+
         kwargs = {
             "A_IS_2D": a_is_2d,
             "B_IS_2D": b_is_2d,
             "USE_FAST_ACCUM": use_fast_accum,
             "NUM_SMS": get_num_sms(),
-            "USE_TMA_LOAD": True,
+            "USE_TMA_LOAD": use_tma_load,
+            "USE_EXPERIMENTAL_MAKE_TENSOR_DESCRIPTOR": triton_has__experimental_make_tensor_descriptor,
         }
 
         for config in early_config_prune(g, m, grouped_mm_configs(), kwargs):
