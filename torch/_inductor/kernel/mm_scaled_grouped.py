--- conflicted
+++ resolved
@@ -241,35 +241,22 @@
 {% endif %}
 
 {% if N_IS_DYNAMIC %}
-<<<<<<< HEAD
-            # Move across groups
-            n_start_offset = n_end_offset
-            n_end_offset = tl.load(offsets_ptr + g)
-            n_size = n_end_offset - n_start_offset
-{% if SCALED %}
-            n_scale_start_offset = n_start_offset
-{% endif %}
-{% else %}
-            n_start_offset = 0
-            n_size = N
-{% if SCALED %}
-            n_scale_start_offset = g * N
-{% endif %}
-{% endif %}
-=======
         # Move across groups
         n_start_offset = n_end_offset
         n_end_offset = tl.load(offsets_ptr + g)
         n_size = n_end_offset - n_start_offset
+{% if SCALED %}
         n_scale_start_offset = n_start_offset
+{% endif %}
 {% else %}
         n_start_offset = 0
         n_size = N
+{% if SCALED %}
         n_scale_start_offset = g * N
 {% endif %}
+{% endif %}
 
         if m_size > 0 and n_size > 0:
->>>>>>> 092fd7bd
 {% if K_IS_DYNAMIC %}
             # Move across groups
             k_start_offset = k_end_offset
