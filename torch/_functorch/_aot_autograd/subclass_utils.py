# mypy: allow-untyped-defs
"""
This file contains utilities for tracing through __torch_dispatch__ based tensor subclasses and modes.
AOTAutograd's responsibility is to trace through all pytorch capabilities that live in the pytorch dispatcher,
and this includes tensor subclasses that implement __torch_dispatch__.
"""

import typing
from typing import Any, Iterable, List, Optional, Tuple, Union

<<<<<<< HEAD
import torch.utils.pytree as pytree
from torch import Tensor
=======
import torch.utils._pytree as pytree
from torch import SymInt, Tensor
>>>>>>> 8b08559c
from torch._subclasses.fake_tensor import get_plain_tensors
from torch.utils._python_dispatch import is_traceable_wrapper_subclass

from .schemas import MutationType, SubclassCreationMeta, ViewAndMutationMeta
from .utils import strict_zip


zip = strict_zip


def requires_subclass_dispatch(args, fw_metadata: ViewAndMutationMeta) -> bool:
    args_flattened = pytree.tree_leaves(args)
    any_subclass_args = any(
        is_traceable_wrapper_subclass(x)
        for x in args_flattened
        if isinstance(x, Tensor)
    )
    from torch._functorch._aot_autograd.schemas import SubclassCreationMeta

    any_subclass_outputs = any(
        type(x) is SubclassCreationMeta for x in fw_metadata.subclass_fw_graph_out_meta
    )
    # This tells us whether or not we need to perform any unwrapping/wrapping of tensor subclasses at runtime.
    return any_subclass_args or any_subclass_outputs


def create_subclass_metadata(a: Any, start_idx: int, count_symints: bool):
    if not is_traceable_wrapper_subclass(a):
        return None, start_idx + 1

    inner_keys, metadata = a.__tensor_flatten__()
    new_start_idx = start_idx
    attrs = {}
    for key in inner_keys:
        new_subclass_meta, new_start_idx = create_subclass_metadata(
            getattr(a, key),
            new_start_idx,
            count_symints=count_symints,
        )
        attrs[key] = new_subclass_meta

    # It *must* be because is_traceable_wrapper_subclass() - but mypy is not smart.
    assert isinstance(a, Tensor)

    new_start_idx = (
        new_start_idx
        + count_symints * len(filter_symints(a.size()))
        + count_symints * len(filter_symints(a.stride()))
    )

    return (
        SubclassCreationMeta(
            flat_tensor_start_idx=start_idx,
            arg_count=new_start_idx - start_idx,
            included_subclass_symints=count_symints,
            attrs=attrs,
            meta=metadata,
            outer_size=a.size(),  # type: ignore[attr-defined, arg-type]
            outer_stride=a.stride(),  # type: ignore[arg-type]
            original_subclass=a,
        ),
        new_start_idx,
    )


# Given a real tensor subclass, returns a nested list of Plain tensor types
def get_types_for_subclass(tensor_subclass):
    if not is_traceable_wrapper_subclass(tensor_subclass):
        return ["Tensor"]
    inner_keys, _ = tensor_subclass.__tensor_flatten__()
    result = []
    for key in inner_keys:
        inner_tensor = getattr(tensor_subclass, key)
        result.extend(get_types_for_subclass(inner_tensor))
    return result


# Given a flat list of arguments, some of which may be tensor subclasses,
# computes metadata about "how to reconstruct the current list of subclasses,
# if we were given their flattened dense tensors instead"
def create_subclass_meta(
    curr_args: Union[List[Any], Tuple[Any, ...]],
    *,
    count_symints: bool = True,
) -> List[Union[int, SubclassCreationMeta]]:
    idx = 0
    infos: List[Union[int, SubclassCreationMeta]] = []
    for a in curr_args:
        if is_traceable_wrapper_subclass(a):
            assert isinstance(a, Tensor)
            start_idx = idx
            subclass_meta, _ = create_subclass_metadata(
                a,
                start_idx,
                count_symints=count_symints,
            )
            infos.append(subclass_meta)
            cnt = subclass_meta.arg_count
        else:
            infos.append(idx)
            cnt = 1
        idx += cnt
    return infos


def filter_symints(lst: Iterable[Union[int, SymInt]]):
    # Capture all SymInts from the iterable.
    def symint_check(s: Union[int, SymInt]) -> bool:
        return isinstance(s, SymInt) and not s.node.is_nested_int()

    return [s for s in lst if symint_check(s)]


def compute_symint_placeholders(lst: Iterable[Union[None, int, SymInt]]) -> List[bool]:
    # Non-nested symints are replaced with None in `make_runtime_safe()`
    return [s is None for s in lst]


# This function takes in a pytree of arguments and unwraps any tensor
# subclasses.
#
# NOTE: The reason for "append_symints":
#
# * At compile time: we append extra symint args when unwrapping primals
# (but not tangents, because they should always share symints with primals).
# We also append extra symints when unwrapping the subclass outputs of the
# traced function, so we can return them as extra outputs
#
# * At runtime: we similarly append subclass sizes when we unwrap subclass
# primals (but not tangents) on entry to the forward. See the runtime version of
# this function below.
def unwrap_tensor_subclasses(
    wrapped_args: List[Union[Tensor, int]],
    *,
    append_symints: bool,
):
    def flatten_subclass(t: Union[Tensor, int], *, out=None):
        # unwrap a subclass into plain tensors and their size/stride if "append_symint"
        # is True
        if not is_traceable_wrapper_subclass(t):
            out.append(t)
            return

        attrs, _ = t.__tensor_flatten__()

        for attr in attrs:
            inner_tensor = getattr(t, attr)
            flatten_subclass(inner_tensor, out=out)

        if append_symints:
            out.extend(filter_symints(t.size()))
            out.extend(filter_symints(t.stride()))

    xs_inner: List[Union[int, Tensor, SymInt]] = []

    for x in wrapped_args:
        flatten_subclass(typing.cast(Tensor, x), out=xs_inner)

    return xs_inner


# subclass_metas is needed at runtime to compute which indices are symints in
# the outer_size/outer_stride
def runtime_unwrap_tensor_subclasses(
    wrapped_args: List[Union[Tensor, int]],
    *,
    append_symints: bool,
    subclass_metas: Optional[List[Union[int, SubclassCreationMeta]]] = None,
):
    def flatten_subclass(x: Tensor, meta: Optional[SubclassCreationMeta], *, out):
        if not is_traceable_wrapper_subclass(x):
            out.append(x)
            return out

        assert isinstance(x, Tensor)

        attrs, _ = x.__tensor_flatten__()

        for attr in attrs:
            inner_tensor = getattr(x, attr)
            inner_meta = meta.attrs.get(attr)
            flatten_subclass(inner_tensor, inner_meta, out=out)

        if append_symints:
            assert isinstance(meta, SubclassCreationMeta)
            # outer_size
            size = x.size()
            symint_placeholders = compute_symint_placeholders(meta.outer_size)
            assert len(size) == len(symint_placeholders)
            out.extend(
                [r for (r, is_symint) in zip(size, symint_placeholders) if is_symint]
            )

            # outer_stride
            stride = x.stride()
            symint_placeholders = compute_symint_placeholders(meta.outer_stride)
            assert len(stride) == len(symint_placeholders)
            out.extend(
                [r for (r, is_symint) in zip(stride, symint_placeholders) if is_symint]
            )
        return out

    xs_inner: List[Union[int, Tensor, SymInt]] = []

    if append_symints:
        assert subclass_metas is not None

    for idx, x in enumerate(wrapped_args):
        if not is_traceable_wrapper_subclass(x):
            xs_inner.append(x)
            continue

        if subclass_metas is None:
            get_plain_tensors(typing.cast(Tensor, x), out=xs_inner)
        else:
            meta = subclass_metas[idx]
            assert isinstance(meta, SubclassCreationMeta)
            flatten_subclass(typing.cast(Tensor, x), meta, out=xs_inner)

    return xs_inner


def unwrap_tensor_subclasses_with_indices_to_original(wrapped_args):
    ret_unwrapped = []
    ret_indices_to_original = []
    for i, a in enumerate(wrapped_args):
        a_unwrapped = unwrap_tensor_subclasses([a], append_symints=False)
        ret_unwrapped.extend(a_unwrapped)
        n = len(a_unwrapped)
        ret_indices_to_original.extend([i] * n)

    return ret_unwrapped, ret_indices_to_original


def remap_unwrapped_subclass_arg_indices(wrapped_args, static_input_indices):
    static_input_indices = set(static_input_indices)
    new_ind = 0
    remapped_static_indices = []
    for i, arg in enumerate(wrapped_args):
        num_indices = 1
        if is_traceable_wrapper_subclass(arg):
            num_indices = (
                len(get_plain_tensors(typing.cast(Tensor, arg), out=[]))
                + len(filter_symints(arg.size()))
                + len(filter_symints(arg.stride()))
            )

        for _ in range(num_indices):
            if i in static_input_indices:
                remapped_static_indices.append(new_ind)

            new_ind += 1

    return remapped_static_indices


# Turns a flattened list of tensor arguments into (maybe) subclass tensors.
# This function is used both at trace time and runtime, so we have an is_runtime flag telling us which context we're in.
def wrap_tensor_subclasses(
    unwrapped_args: Union[Tuple[Any, ...], List[Any]],
    *,
    subclass_metas: List[Union[int, SubclassCreationMeta]],
    num_fw_outs_saved_for_bw: Optional[int] = None,
    included_subclass_symints: bool = False,
    is_runtime: bool = False,
) -> Tuple[Any, ...]:
    wrapped_args = []
    num_args_tallied = 0
    for subclass_meta in subclass_metas:
        if isinstance(subclass_meta, int):
            wrapped_args.append(unwrapped_args[subclass_meta])
            num_args_tallied += 1
        else:
            assert isinstance(subclass_meta, SubclassCreationMeta)
            assert subclass_meta.included_subclass_symints == included_subclass_symints
            wrapped_args.append(
                subclass_meta.creation_fn(unwrapped_args, is_runtime=is_runtime)
            )
            num_args_tallied += subclass_meta.arg_count

    # Note: [Partitioner handling for Subclasses, Part 2]
    # At the beginning of AOTAutograd, we collect metadata on the inputs and outputs of the user fw,
    # to figure out which inputs/outputs are subclasses, and how to reconstruct the subclasses after flattening them.
    #
    # When this function is called at runtime in the forward,
    # we have been passed a list of (flattened) dense-tensor fw-outs, and need to reconstruct any subclass fw outs.
    #
    # One reasonable question that you should ask: when should the dense_tensor -> subclass_tensor wrapping happen?
    # Answer: we do it **inside of our compiled autograd.Function**.
    # This seems like morally the right place: autograd happens above subclass desugaring,
    # so autograd should see actual tensor subclasses at runtime, and not flattened dense tensors.
    #
    # This causes a tricky interaction though: when we run the min-cut partitioner to divvy up the joint graph
    # into a forward and backward graph, we end up with some activations that show up as extra outputs
    # in the compiled forward graph, that are **not** user outputs.
    # These activations are not visible to the user, and so there's no need for us to wrap them back into subclasses.
    #
    # On top of that, when we first computed subclass metadata (in `run_functionalized_fw_and_collect_metadata`),
    # we computed subclass metadata on every forward output, but this did **not** include activations
    # created by the partitioner.
    # as a result, `unwrapped_args` here will correspond to (*unwrapped_user_fw_outs, *activations),
    # but `subclass_metas` will only correspond to subclass metatadata on `user_fw_outs`.
    # We then need to make sure that we return (*wrapped_user_fw_outs, *activations).
    if num_fw_outs_saved_for_bw is not None:
        assert len(unwrapped_args) == num_args_tallied + num_fw_outs_saved_for_bw, (
            f"Expected the number actual unwrapped-subclass outputs {len(unwrapped_args)} to equal "
            f"the number of args calculated from subclasses ({num_args_tallied}) plus the number of "
            f"additional activations saved for the backward pass ({num_fw_outs_saved_for_bw})"
        )
        activations = unwrapped_args[num_args_tallied:]
        if isinstance(wrapped_args, tuple) and isinstance(activations, tuple):
            return wrapped_args + activations
        return tuple(list(wrapped_args) + list(activations))
    else:
        assert (
            len(unwrapped_args) == num_args_tallied
        ), f"Expected {len(unwrapped_args)} == {num_args_tallied}"
        return tuple(wrapped_args)


# Given a bunch of "dense" tensor arguments, this function (potentially) wraps them into tensor subclasses.
# This function carefully handles the inference vs. joint cases:
# - when is_joint_structure is True, args is (primals, tangents)
# - when is_joint_structure is False, args is [*primals]
def wrap_tensor_subclasses_maybe_joint(
    unwrapped_args, *, is_joint_structure: bool, meta: ViewAndMutationMeta
) -> Union[Tuple[Any, ...], List[Any]]:
    # Since this function is re-used for both inference and joint graphs,
    if is_joint_structure:
        assert isinstance(unwrapped_args, tuple) and len(unwrapped_args) == 2
        assert isinstance(unwrapped_args[0], (tuple, list)) and isinstance(
            unwrapped_args[1], (tuple, list)
        )
        primals, tangents = unwrapped_args[0], unwrapped_args[1]
        wrapped_primals = wrap_tensor_subclasses(
            primals,
            subclass_metas=meta.subclass_inp_meta,
            included_subclass_symints=True,
        )
        wrapped_tangents = wrap_tensor_subclasses(
            tangents,
            subclass_metas=meta.subclass_tangent_meta,
            included_subclass_symints=False,
        )
        return (wrapped_primals, wrapped_tangents)
    else:
        wrapped_args = wrap_tensor_subclasses(
            unwrapped_args,
            subclass_metas=meta.subclass_inp_meta,
            included_subclass_symints=True,
        )
        return wrapped_args


# TODO: UNUSED. delete?
def create_metadata_for_subclass(meta: ViewAndMutationMeta) -> ViewAndMutationMeta:
    # input infos
    input_info = []
    for inp, subclass_meta in zip(meta.input_info, meta.subclass_inp_meta):
        num_inps = 1 if isinstance(subclass_meta, int) else subclass_meta.arg_count
        for _ in range(num_inps):
            input_info.append(inp)

    # output infos
    output_info = []
    subclass_out_meta_user_outs_only = meta.subclass_fw_graph_out_meta[
        meta.num_mutated_inp_runtime_indices :
    ]
    if meta.num_intermediate_bases > 0:
        subclass_out_meta_user_outs_only = subclass_out_meta_user_outs_only[
            : -meta.num_intermediate_bases
        ]
    # sanity assert
    assert len(meta.output_info) == len(subclass_out_meta_user_outs_only)
    # Assume that the information on the output is shared by all of its inner tensors.
    for out, subclass_meta in zip(meta.output_info, subclass_out_meta_user_outs_only):
        num_outs = 1 if isinstance(subclass_meta, int) else subclass_meta.arg_count
        for _ in range(num_outs):
            output_info.append(out)

    # A bit hacky, but we don't actually care about all of the metadata here.
    # This metadata is used **underneath** both autograd and subclass de-sugaring,
    # So all we really care about is stuff like:
    # - num inputs/outputs (needed by the partitioner)
    # - input mutations (**not** used today, since we don't handle input mutations inside the subclass,
    #   although we should handle this eventually)
    #   TODO: add a test case to assert we error when this happens, instead of getting silent correctness
    num_intermediate_bases = None
    keep_input_mutations = meta.keep_input_mutations
    traced_tangents = None
    traced_tangent_memory_formats = None
    subclass_inp_meta = None
    subclass_fw_graph_out_meta = None
    subclass_tangent_meta = None

    metadata = ViewAndMutationMeta(
        input_info=input_info,  # type: ignore[arg-type]
        output_info=output_info,  # type: ignore[arg-type]
        num_intermediate_bases=num_intermediate_bases,  # type: ignore[arg-type]
        keep_input_mutations=keep_input_mutations,  # type: ignore[arg-type]
        traced_tangents=traced_tangents,  # type: ignore[arg-type]
        traced_tangent_memory_formats=traced_tangent_memory_formats,
        subclass_inp_meta=subclass_inp_meta,  # type: ignore[arg-type]
        subclass_fw_graph_out_meta=subclass_fw_graph_out_meta,  # type: ignore[arg-type]
        subclass_tangent_meta=subclass_tangent_meta,  # type: ignore[arg-type]
    )
    return metadata


def compute_inner_mutated_inp_indices_from_subclass_meta(
    fw_metadata: ViewAndMutationMeta,
    inner_metadata: ViewAndMutationMeta,
) -> List[int]:
    # Note: [Recomputing subclass mutation handling]
    #
    # Generally, if a subclass requires grad, its components will not require grad.
    # But for the purposes of tracking returned tensors, we should treat those component
    # tensors as if they require grad.
    #
    # For example, if the subclass tensor requires grad and will be mutated in a way that
    # requires us to handle the mutation outside of the graph, we need to return it
    # from the forward graph. The inner_meta data won't consider the component tensors
    # as if they need to be returned, because they don't require grad; but really, we
    # should handle those tensors the same way we handle the subclass tensor itself; i.e.
    # if we'd include the subclass tensor as part of the outputs, then we should also
    # include the component tensors.
    #
    # To do this, we patch num_mutated_inp_runtime_indices below by expanding the inputs
    # from the outer subclass tensors and propagating

    updated_input_info = []
    inner_idx = 0
    if not fw_metadata.subclass_inp_meta:
        # Sometimes we don't have subclass info, e.g. synthetic_base codepaths
        return inner_metadata.mutated_inp_runtime_indices
    assert len(fw_metadata.subclass_inp_meta) == len(fw_metadata.input_info)
    for outer_idx, inp_meta in enumerate(fw_metadata.subclass_inp_meta):
        if isinstance(inp_meta, int):
            assert outer_idx < len(fw_metadata.input_info)
            if inner_metadata is not None:
                assert inner_idx < len(inner_metadata.input_info)
                assert (
                    inner_metadata.input_info[inner_idx]
                    == fw_metadata.input_info[outer_idx]
                )
            updated_input_info.append(fw_metadata.input_info[outer_idx])
            inner_idx += 1
        else:
            assert inp_meta.original_subclass is not None
            for _ in range(inp_meta.arg_count):
                updated_input_info.append(fw_metadata.input_info[outer_idx])
                inner_idx += 1
    if inner_metadata is not None:
        assert len(inner_metadata.input_info) == len(updated_input_info)

    return [
        i
        for i, inp in enumerate(updated_input_info)
        if inp.mutation_type == MutationType.MUTATED_OUT_GRAPH
    ]<|MERGE_RESOLUTION|>--- conflicted
+++ resolved
@@ -8,13 +8,8 @@
 import typing
 from typing import Any, Iterable, List, Optional, Tuple, Union
 
-<<<<<<< HEAD
 import torch.utils.pytree as pytree
-from torch import Tensor
-=======
-import torch.utils._pytree as pytree
 from torch import SymInt, Tensor
->>>>>>> 8b08559c
 from torch._subclasses.fake_tensor import get_plain_tensors
 from torch.utils._python_dispatch import is_traceable_wrapper_subclass
 
