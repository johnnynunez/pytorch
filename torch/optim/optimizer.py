--- conflicted
+++ resolved
@@ -1036,12 +1036,8 @@
                         torch._foreach_zero_(grads)
 
     @overload
-<<<<<<< HEAD
-    def step(self, closure: None = ...) -> None: ...
-=======
     def step(self, closure: None = None) -> None:
         ...
->>>>>>> 6723b50d
 
     @overload
     def step(self, closure: Callable[[], float]) -> float: ...
